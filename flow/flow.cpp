/*
 * flow.cpp
 *
 * This source file is part of the FoundationDB open source project
 *
 * Copyright 2013-2018 Apple Inc. and the FoundationDB project authors
 *
 * Licensed under the Apache License, Version 2.0 (the "License");
 * you may not use this file except in compliance with the License.
 * You may obtain a copy of the License at
 *
 *     http://www.apache.org/licenses/LICENSE-2.0
 *
 * Unless required by applicable law or agreed to in writing, software
 * distributed under the License is distributed on an "AS IS" BASIS,
 * WITHOUT WARRANTIES OR CONDITIONS OF ANY KIND, either express or implied.
 * See the License for the specific language governing permissions and
 * limitations under the License.
 */

#include "flow/flow.h"
<<<<<<< HEAD
=======
#include "flow/DeterministicRandom.h"
>>>>>>> dc59f63d
#include "flow/UnitTest.h"
#include <stdarg.h>
#include <cinttypes>

INetwork *g_network = 0;

FILE* randLog = 0;
thread_local Reference<IRandom> seededRandom;
uint64_t debug_lastLoadBalanceResultEndpointToken = 0;
bool noUnseed = false;

void setThreadLocalDeterministicRandomSeed(uint32_t seed) {
	seededRandom = Reference<IRandom>(new DeterministicRandom(seed, true));
}

Reference<IRandom> deterministicRandom() {
	if(!seededRandom) {
		seededRandom = Reference<IRandom>(new DeterministicRandom(1, true));
	}
	return seededRandom;
}

Reference<IRandom> nondeterministicRandom() {
	static thread_local Reference<IRandom> random;
	if(!random) {
		random = Reference<IRandom>(new DeterministicRandom(platform::getRandomSeed()));
	}
	return random;
}

std::string UID::toString() const {
	return format("%016llx%016llx", part[0], part[1]);
}

UID UID::fromString( std::string const& s ) {
	ASSERT( s.size() == 32 );
	uint64_t a=0, b=0;
	int r = sscanf( s.c_str(), "%16" SCNx64 "%16" SCNx64, &a, &b );
	ASSERT( r == 2 );
	return UID(a, b);
}

std::string UID::shortString() const {
	return format("%016llx", part[0]);
}

void detectFailureAfter( int const& address, double const& delay );

Optional<uint64_t> parse_with_suffix(std::string toparse, std::string default_unit) {
	char *endptr;

	uint64_t ret = strtoull(toparse.c_str(), &endptr, 10);

	if (endptr == toparse.c_str()) {
		return Optional<uint64_t>();
	}

	std::string unit;

	if (*endptr == '\0') {
		if (!default_unit.empty()) {
			unit = default_unit;
		} else {
			return Optional<uint64_t>();
		}
	} else {
		unit = endptr;
	}

	if (!unit.compare("B")) {
		// Nothing to do
	} else if (!unit.compare("KB")) {
		ret *= int64_t(1e3);
	} else if (!unit.compare("KiB")) {
		ret *= 1LL << 10;
	} else if (!unit.compare("MB")) {
		ret *= int64_t(1e6);
	} else if (!unit.compare("MiB")) {
		ret *= 1LL << 20;
	} else if (!unit.compare("GB")) {
		ret *= int64_t(1e9);
	} else if (!unit.compare("GiB")) {
		ret *= 1LL << 30;
	} else if (!unit.compare("TB")) {
		ret *= int64_t(1e12);
	} else if (!unit.compare("TiB")) {
		ret *= 1LL << 40;
	} else {
		return Optional<uint64_t>();
	}

	return ret;
}

int vsformat( std::string &outputString, const char* form, va_list args) {
	char buf[200];

	va_list args2;
	va_copy(args2, args);
	int size = vsnprintf(buf, sizeof(buf), form, args2);
	va_end(args2);

	if(size >= 0 && size < sizeof(buf)) {
		outputString = std::string(buf, size);
		return size;
	}

	#ifdef _WIN32
	// Microsoft's non-standard vsnprintf doesn't return a correct size, but just an error, so determine the necessary size
	va_copy(args2, args);
	size = _vscprintf(form, args2);
	va_end(args2);
	#endif

	if (size < 0) {
		return -1;
	}

	TEST(true); //large format result

	outputString.resize(size + 1);
	size = vsnprintf(&outputString[0], outputString.size(), form, args);
	if (size < 0 || size >= outputString.size()) {
		return -1;
	}

	outputString.resize(size);
	return size;
}

std::string format( const char* form, ... ) {
	va_list args;
	va_start(args, form);

	std::string str;
	int result = vsformat(str, form, args);
	va_end(args);

	ASSERT(result >= 0);
	return str;
}

Standalone<StringRef> strinc(StringRef const& str) {
	int index;
	for(index = str.size() - 1; index >= 0; index--)
		if(str[index] != 255)
			break;

	// Must not be called with a string that consists only of zero or more '\xff' bytes.
	ASSERT(index >= 0);

	Standalone<StringRef> r = str.substr(0, index+1);
	uint8_t *p = mutateString(r);
	p[r.size()-1]++;
	return r;
}

StringRef strinc(StringRef const& str, Arena& arena) {
	int index;
	for(index = str.size() - 1; index >= 0; index--)
		if(str[index] != 255)
			break;

	// Must not be called with a string that consists only of zero or more '\xff' bytes.
	ASSERT(index >= 0);

	StringRef r( arena, str.substr(0, index+1) );
	uint8_t *p = mutateString(r);
	p[r.size()-1]++;
	return r;
}

StringRef addVersionStampAtEnd(StringRef const& str, Arena& arena) {
	int32_t size = str.size();
	uint8_t* s = new (arena) uint8_t[size + 14];
	memcpy(s, str.begin(), size);
	memset(&s[size], 0, 10);
	memcpy(&s[size+10], &size, 4);
	return StringRef(s,size + 14);
}

Standalone<StringRef> addVersionStampAtEnd(StringRef const& str) {
	Standalone<StringRef> r;
	((StringRef &)r) = addVersionStampAtEnd(str, r.arena());
	return r;
}

bool buggifyActivated = false;
std::map<std::pair<std::string,int>, int> SBVars;

double P_BUGGIFIED_SECTION_ACTIVATED = .25,
	P_BUGGIFIED_SECTION_FIRES = .25,
	P_EXPENSIVE_VALIDATION = .05;

int getSBVar(std::string file, int line){
	if (!buggifyActivated) return 0;

	const auto &flPair = std::make_pair(file, line);
	if (!SBVars.count(flPair)){
		SBVars[flPair] = deterministicRandom()->random01() < P_BUGGIFIED_SECTION_ACTIVATED;
		g_traceBatch.addBuggify( SBVars[flPair], line, file );
		if( g_network ) g_traceBatch.dump();
	}

	return SBVars[flPair];
}

bool validationIsEnabled() {
	return buggifyActivated;
}

void enableBuggify( bool enabled ) {
	buggifyActivated = enabled;
}

TEST_CASE("/flow/FlatBuffers/ErrorOr") {
	{
		ErrorOr<int> in(worker_removed());
		ErrorOr<int> out;
		ObjectWriter writer;
		writer.serialize(in);
		Standalone<StringRef> copy = writer.toStringRef();
		ArenaObjectReader reader(copy.arena(), copy);
		reader.deserialize(out);
		ASSERT(out.isError());
		ASSERT(out.getError().code() == in.getError().code());
	}
	{
<<<<<<< HEAD
		ErrorOr<uint32_t> in(g_random->randomUInt32());
=======
		ErrorOr<uint32_t> in(deterministicRandom()->randomUInt32());
>>>>>>> dc59f63d
		ErrorOr<uint32_t> out;
		ObjectWriter writer;
		writer.serialize(in);
		Standalone<StringRef> copy = writer.toStringRef();
		ArenaObjectReader reader(copy.arena(), copy);
		reader.deserialize(out);
		ASSERT(!out.isError());
		ASSERT(out.get() == in.get());
	}
	return Void();
}

TEST_CASE("/flow/FlatBuffers/Optional") {
	{
		Optional<int> in;
		Optional<int> out;
		ObjectWriter writer;
		writer.serialize(in);
		Standalone<StringRef> copy = writer.toStringRef();
		ArenaObjectReader reader(copy.arena(), copy);
		reader.deserialize(out);
		ASSERT(!out.present());
	}
	{
<<<<<<< HEAD
		Optional<uint32_t> in(g_random->randomUInt32());
=======
		Optional<uint32_t> in(deterministicRandom()->randomUInt32());
>>>>>>> dc59f63d
		Optional<uint32_t> out;
		ObjectWriter writer;
		writer.serialize(in);
		Standalone<StringRef> copy = writer.toStringRef();
		ArenaObjectReader reader(copy.arena(), copy);
		reader.deserialize(out);
		ASSERT(out.present());
		ASSERT(out.get() == in.get());
	}
	return Void();
}

TEST_CASE("/flow/FlatBuffers/Standalone") {
	{
		Standalone<StringRef> in(std::string("foobar"));
		StringRef out;
		ObjectWriter writer;
		writer.serialize(in);
		Standalone<StringRef> copy = writer.toStringRef();
		ArenaObjectReader reader(copy.arena(), copy);
		reader.deserialize(out);
		ASSERT(in == out);
	}
	{
		StringRef in = LiteralStringRef("foobar");
		Standalone<StringRef> out;
		ObjectWriter writer;
		writer.serialize(in);
		Standalone<StringRef> copy = writer.toStringRef();
		ArenaObjectReader reader(copy.arena(), copy);
		reader.deserialize(out);
		ASSERT(in == out);
	}
	return Void();
}<|MERGE_RESOLUTION|>--- conflicted
+++ resolved
@@ -19,10 +19,7 @@
  */
 
 #include "flow/flow.h"
-<<<<<<< HEAD
-=======
 #include "flow/DeterministicRandom.h"
->>>>>>> dc59f63d
 #include "flow/UnitTest.h"
 #include <stdarg.h>
 #include <cinttypes>
@@ -251,11 +248,7 @@
 		ASSERT(out.getError().code() == in.getError().code());
 	}
 	{
-<<<<<<< HEAD
-		ErrorOr<uint32_t> in(g_random->randomUInt32());
-=======
 		ErrorOr<uint32_t> in(deterministicRandom()->randomUInt32());
->>>>>>> dc59f63d
 		ErrorOr<uint32_t> out;
 		ObjectWriter writer;
 		writer.serialize(in);
@@ -280,11 +273,7 @@
 		ASSERT(!out.present());
 	}
 	{
-<<<<<<< HEAD
-		Optional<uint32_t> in(g_random->randomUInt32());
-=======
 		Optional<uint32_t> in(deterministicRandom()->randomUInt32());
->>>>>>> dc59f63d
 		Optional<uint32_t> out;
 		ObjectWriter writer;
 		writer.serialize(in);
