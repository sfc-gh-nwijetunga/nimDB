--- conflicted
+++ resolved
@@ -146,11 +146,8 @@
 	double SLOW_LOOP_SAMPLING_RATE;
 	int64_t TSC_YIELD_TIME;
 	int64_t REACTOR_FLAGS;
-<<<<<<< HEAD
 	double MIN_LOGGED_PRIORITY_BUSY_FRACTION;
-=======
 	int CERT_FILE_MAX_SIZE;
->>>>>>> cf01233f
 
 	//Network
 	int64_t PACKET_LIMIT;
