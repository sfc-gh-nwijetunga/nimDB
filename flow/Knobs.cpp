/*
 * Knobs.cpp
 *
 * This source file is part of the FoundationDB open source project
 *
 * Copyright 2013-2018 Apple Inc. and the FoundationDB project authors
 *
 * Licensed under the Apache License, Version 2.0 (the "License");
 * you may not use this file except in compliance with the License.
 * You may obtain a copy of the License at
 *
 *     http://www.apache.org/licenses/LICENSE-2.0
 *
 * Unless required by applicable law or agreed to in writing, software
 * distributed under the License is distributed on an "AS IS" BASIS,
 * WITHOUT WARRANTIES OR CONDITIONS OF ANY KIND, either express or implied.
 * See the License for the specific language governing permissions and
 * limitations under the License.
 */

#include "flow/Knobs.h"
#include "flow/flow.h"
#include <cmath>
#include <cinttypes>

std::unique_ptr<FlowKnobs> globalFlowKnobs = std::make_unique<FlowKnobs>();
FlowKnobs const* FLOW_KNOBS = globalFlowKnobs.get();

#define init(knob, value) initKnob(knob, value, #knob)

FlowKnobs::FlowKnobs() {
	initialize();
}

// clang-format off
void FlowKnobs::initialize(bool randomize, bool isSimulated) {
	init( AUTOMATIC_TRACE_DUMP,                                  1 );
	init( PREVENT_FAST_SPIN_DELAY,                             .01 );
	init( CACHE_REFRESH_INTERVAL_WHEN_ALL_ALTERNATIVES_FAILED, 1.0 );

	init( DELAY_JITTER_OFFSET,                                 0.9 );
	init( DELAY_JITTER_RANGE,                                  0.2 );
	init( BUSY_WAIT_THRESHOLD,                                   0 ); // 1e100 == never sleep
	init( CLIENT_REQUEST_INTERVAL,                             1.0 ); if( randomize && BUGGIFY ) CLIENT_REQUEST_INTERVAL = 2.0;
	init( SERVER_REQUEST_INTERVAL,                             1.0 ); if( randomize && BUGGIFY ) SERVER_REQUEST_INTERVAL = 2.0;

	init( REACTOR_FLAGS,                                         0 );

	init( DISABLE_ASSERTS,                                       0 );
	init( QUEUE_MODEL_SMOOTHING_AMOUNT,                        2.0 );

	init( RUN_LOOP_PROFILING_INTERVAL,                       0.125 ); // A value of 0 disables run loop profiling
	init( SLOWTASK_PROFILING_LOG_INTERVAL,                       0 ); // A value of 0 means use RUN_LOOP_PROFILING_INTERVAL
	init( SLOWTASK_PROFILING_MAX_LOG_INTERVAL,                 1.0 );
	init( SLOWTASK_PROFILING_LOG_BACKOFF,                      2.0 );
	init( SATURATION_PROFILING_LOG_INTERVAL,                   0.5 ); // A value of 0 means use RUN_LOOP_PROFILING_INTERVAL
	init( SATURATION_PROFILING_MAX_LOG_INTERVAL,               5.0 );
	init( SATURATION_PROFILING_LOG_BACKOFF,                    2.0 );

	init( RANDOMSEED_RETRY_LIMIT,                                4 );
	init( FAST_ALLOC_LOGGING_BYTES,                           10e6 );
	init( HUGE_ARENA_LOGGING_BYTES,                          100e6 );
	init( HUGE_ARENA_LOGGING_INTERVAL,                         5.0 );

	init( WRITE_TRACING_ENABLED,                              true ); if( randomize && BUGGIFY ) WRITE_TRACING_ENABLED = false;
<<<<<<< HEAD
	init( ACKNOWLEDGE_LIMIT_BYTES,                             2e6 ); if( randomize && BUGGIFY ) ACKNOWLEDGE_LIMIT_BYTES = 1;
=======
	init( TRACING_UDP_LISTENER_PORT,                          8889 ); // Only applicable if TracerType is set to a network option.
>>>>>>> 652c5c4e

	//connectionMonitor
	init( CONNECTION_MONITOR_LOOP_TIME,   isSimulated ? 0.75 : 1.0 ); if( randomize && BUGGIFY ) CONNECTION_MONITOR_LOOP_TIME = 6.0;
	init( CONNECTION_MONITOR_TIMEOUT,     isSimulated ? 1.50 : 2.0 ); if( randomize && BUGGIFY ) CONNECTION_MONITOR_TIMEOUT = 6.0;
	init( CONNECTION_MONITOR_IDLE_TIMEOUT,                   180.0 ); if( randomize && BUGGIFY ) CONNECTION_MONITOR_IDLE_TIMEOUT = 5.0;
	init( CONNECTION_MONITOR_INCOMING_IDLE_MULTIPLIER,         1.2 );
	init( CONNECTION_MONITOR_UNREFERENCED_CLOSE_DELAY,         2.0 );

	//FlowTransport
	init( CONNECTION_REJECTED_MESSAGE_DELAY,                   1.0 );
	init( CONNECTION_ID_TIMEOUT,                             600.0 ); if( randomize && BUGGIFY ) CONNECTION_ID_TIMEOUT = 60.0;
	init( CONNECTION_CLEANUP_DELAY,                          100.0 );
	init( INITIAL_RECONNECTION_TIME,                          0.05 );
	init( MAX_RECONNECTION_TIME,                               0.5 );
	init( RECONNECTION_TIME_GROWTH_RATE,                       1.2 );
	init( RECONNECTION_RESET_TIME,                             5.0 );
	init( ALWAYS_ACCEPT_DELAY,                                15.0 );
	init( ACCEPT_BATCH_SIZE,                                    10 );
	init( TOO_MANY_CONNECTIONS_CLOSED_RESET_DELAY,             5.0 );
	init( TOO_MANY_CONNECTIONS_CLOSED_TIMEOUT,                20.0 );
	init( PEER_UNAVAILABLE_FOR_LONG_TIME_TIMEOUT,           3600.0 );
	init( INCOMPATIBLE_PEER_DELAY_BEFORE_LOGGING,              5.0 );
	init( PING_LOGGING_INTERVAL,                               3.0 );
	init( PING_SAMPLE_AMOUNT,                                  100 );
	init( NETWORK_CONNECT_SAMPLE_AMOUNT,                       100 );

	init( TLS_CERT_REFRESH_DELAY_SECONDS,                 12*60*60 );
	init( TLS_SERVER_CONNECTION_THROTTLE_TIMEOUT,              9.0 );
	init( TLS_CLIENT_CONNECTION_THROTTLE_TIMEOUT,             11.0 );
	init( TLS_SERVER_CONNECTION_THROTTLE_ATTEMPTS,               1 );
	init( TLS_CLIENT_CONNECTION_THROTTLE_ATTEMPTS,               1 );
	init( TLS_CLIENT_HANDSHAKE_THREADS,                          0 );
	init( TLS_SERVER_HANDSHAKE_THREADS,                         64 );
	init( TLS_HANDSHAKE_THREAD_STACKSIZE,                64 * 1024 );
	init( TLS_MALLOC_ARENA_MAX,                                  6 );
	init( TLS_HANDSHAKE_LIMIT,                                1000 );

	init( NETWORK_TEST_CLIENT_COUNT,                            30 );
	init( NETWORK_TEST_REPLY_SIZE,                           600e3 );
	init( NETWORK_TEST_REQUEST_COUNT,                            0 ); // 0 -> run forever
	init( NETWORK_TEST_REQUEST_SIZE,                             1 );
	init( NETWORK_TEST_SCRIPT_MODE,                          false );

	//AsyncFileCached
	init( PAGE_CACHE_4K,                                   2LL<<30 );
	init( PAGE_CACHE_64K,                                200LL<<20 );
	init( SIM_PAGE_CACHE_4K,                                   1e8 );
	init( SIM_PAGE_CACHE_64K,                                  1e7 );
	init( BUGGIFY_SIM_PAGE_CACHE_4K,                           1e6 );
	init( BUGGIFY_SIM_PAGE_CACHE_64K,                          1e6 );
	init( MAX_EVICT_ATTEMPTS,                                  100 ); if( randomize && BUGGIFY ) MAX_EVICT_ATTEMPTS = 2;
	init( CACHE_EVICTION_POLICY,                          "random" );
	init( PAGE_CACHE_TRUNCATE_LOOKUP_FRACTION,                 0.1 ); if( randomize && BUGGIFY ) PAGE_CACHE_TRUNCATE_LOOKUP_FRACTION = 0.0; else if( randomize && BUGGIFY ) PAGE_CACHE_TRUNCATE_LOOKUP_FRACTION = 1.0;
	init( FLOW_CACHEDFILE_WRITE_IO_SIZE,                         0 );
	if ( randomize && BUGGIFY) {
		// Choose 16KB to 64KB as I/O size
		FLOW_CACHEDFILE_WRITE_IO_SIZE = deterministicRandom()->randomInt(16384, 65537);
	}

	//AsyncFileEIO
	init( EIO_MAX_PARALLELISM,                                  4  );
	init( EIO_USE_ODIRECT,                                      0  );

	//AsyncFileKAIO
	init( MAX_OUTSTANDING,                                      64 );
	init( MIN_SUBMIT,                                           10 );

	init( PAGE_WRITE_CHECKSUM_HISTORY,                           0 ); if( randomize && BUGGIFY ) PAGE_WRITE_CHECKSUM_HISTORY = 10000000;
	init( DISABLE_POSIX_KERNEL_AIO,                              0 );

	//AsyncFileNonDurable
	init( NON_DURABLE_MAX_WRITE_DELAY,                         2.0 ); if( randomize && BUGGIFY ) NON_DURABLE_MAX_WRITE_DELAY = 5.0;
	init( MAX_PRIOR_MODIFICATION_DELAY,                        1.0 ); if( randomize && BUGGIFY ) MAX_PRIOR_MODIFICATION_DELAY = 10.0;

	//GenericActors
	init( BUGGIFY_FLOW_LOCK_RELEASE_DELAY,                     1.0 );
	init( LOW_PRIORITY_DELAY_COUNT,                              5 );
	init( LOW_PRIORITY_MAX_DELAY,                              5.0 );

	//IAsyncFile
	init( INCREMENTAL_DELETE_TRUNCATE_AMOUNT,                  5e8 ); //500MB
	init( INCREMENTAL_DELETE_INTERVAL,                         1.0 ); //every 1 second
		
	//Net2 and FlowTransport
	init( MIN_COALESCE_DELAY,                                10e-6 ); if( randomize && BUGGIFY ) MIN_COALESCE_DELAY = 0;
	init( MAX_COALESCE_DELAY,                                20e-6 ); if( randomize && BUGGIFY ) MAX_COALESCE_DELAY = 0;
	init( SLOW_LOOP_CUTOFF,                          15.0 / 1000.0 );
	init( SLOW_LOOP_SAMPLING_RATE,                             0.1 );
	init( TSC_YIELD_TIME,                                  1000000 );
	init( MIN_LOGGED_PRIORITY_BUSY_FRACTION,                  0.05 );
	init( CERT_FILE_MAX_SIZE,                      5 * 1024 * 1024 );
	init( READY_QUEUE_RESERVED_SIZE,                          8192 );

	//Network
	init( PACKET_LIMIT,                                  100LL<<20 );
	init( PACKET_WARNING,                                  2LL<<20 );  // 2MB packet warning quietly allows for 1MB system messages
	init( TIME_OFFSET_LOGGING_INTERVAL,                       60.0 );
	init( MAX_PACKET_SEND_BYTES,                        128 * 1024 );
	init( MIN_PACKET_BUFFER_BYTES,                        4 * 1024 );
	init( MIN_PACKET_BUFFER_FREE_BYTES,                        256 );
	init( FLOW_TCP_NODELAY,                                      1 );
	init( FLOW_TCP_QUICKACK,                                     0 );

	//Sim2
	init( MIN_OPEN_TIME,                                    0.0002 );
	init( MAX_OPEN_TIME,                                    0.0012 );
	init( SIM_DISK_IOPS,                                      5000 );
	init( SIM_DISK_BANDWIDTH,                             50000000 );
	init( MIN_NETWORK_LATENCY,                              100e-6 );
	init( FAST_NETWORK_LATENCY,                             800e-6 );
	init( SLOW_NETWORK_LATENCY,                             100e-3 );
	init( MAX_CLOGGING_LATENCY,                                  0 ); if( randomize && BUGGIFY ) MAX_CLOGGING_LATENCY =  0.1 * deterministicRandom()->random01();
	init( MAX_BUGGIFIED_DELAY,                                   0 ); if( randomize && BUGGIFY ) MAX_BUGGIFIED_DELAY =  0.2 * deterministicRandom()->random01();
	init( SIM_CONNECT_ERROR_MODE, deterministicRandom()->randomInt(0,3) );

	//Tracefiles
	init( ZERO_LENGTH_FILE_PAD,                                  1 );
	init( TRACE_FLUSH_INTERVAL,                               0.25 );
	init( TRACE_RETRY_OPEN_INTERVAL,						  1.00 );
	init( MIN_TRACE_SEVERITY,                 isSimulated ? 1 : 10 ); // Related to the trace severity in Trace.h
	init( MAX_TRACE_SUPPRESSIONS,                              1e4 );
	init( TRACE_DATETIME_ENABLED,                             true ); // trace time in human readable format (always real time)
	init( TRACE_SYNC_ENABLED,                                    0 );
	init( TRACE_EVENT_METRIC_UNITS_PER_SAMPLE,                 500 );
	init( TRACE_EVENT_THROTTLER_SAMPLE_EXPIRY,              1800.0 ); // 30 mins
	init( TRACE_EVENT_THROTTLER_MSG_LIMIT,                   20000 );
	init( MAX_TRACE_FIELD_LENGTH,                              495 ); // If the value of this is changed, the corresponding default in Trace.cpp should be changed as well
	init( MAX_TRACE_EVENT_LENGTH,                             4000 ); // If the value of this is changed, the corresponding default in Trace.cpp should be changed as well
	init( ALLOCATION_TRACING_ENABLED,                         true );

	//TDMetrics
	init( MAX_METRICS,                                         600 );
	init( MAX_METRIC_SIZE,                                    2500 );
	init( MAX_METRIC_LEVEL,                                     25 );
	init( METRIC_LEVEL_DIVISOR,                             log(4) );
	init( METRIC_LIMIT_START_QUEUE_SIZE,                        10 );  // The queue size at which to start restricting logging by disabling levels
	init( METRIC_LIMIT_RESPONSE_FACTOR,                         10 );  // The additional queue size at which to disable logging of another level (higher == less restrictive)

	//Load Balancing
	init( LOAD_BALANCE_ZONE_ID_LOCALITY_ENABLED,                 0 );
	init( LOAD_BALANCE_DC_ID_LOCALITY_ENABLED,                   1 );
	init( LOAD_BALANCE_MAX_BACKOFF,                            5.0 );
	init( LOAD_BALANCE_START_BACKOFF,                         0.01 );
	init( LOAD_BALANCE_BACKOFF_RATE,                           2.0 );
	init( MAX_LAGGING_REQUESTS_OUTSTANDING,                 100000 );
	init( INSTANT_SECOND_REQUEST_MULTIPLIER,                   2.0 );
	init( BASE_SECOND_REQUEST_TIME,                         0.0005 );
	init( SECOND_REQUEST_MULTIPLIER_GROWTH,                   0.01 );
	init( SECOND_REQUEST_MULTIPLIER_DECAY,                 0.00025 );
	init( SECOND_REQUEST_BUDGET_GROWTH,                       0.05 );
	init( SECOND_REQUEST_MAX_BUDGET,                         100.0 );
	init( ALTERNATIVES_FAILURE_RESET_TIME,                     5.0 );
	init( ALTERNATIVES_FAILURE_MIN_DELAY,                     0.05 );
	init( ALTERNATIVES_FAILURE_DELAY_RATIO,                    0.2 );
	init( ALTERNATIVES_FAILURE_MAX_DELAY,                      1.0 );
	init( ALTERNATIVES_FAILURE_SLOW_DELAY_RATIO,              0.04 );
	init( ALTERNATIVES_FAILURE_SLOW_MAX_DELAY,                30.0 );
	init( ALTERNATIVES_FAILURE_SKIP_DELAY,                     1.0 );
	init( FUTURE_VERSION_INITIAL_BACKOFF,                      1.0 );
	init( FUTURE_VERSION_MAX_BACKOFF,                          8.0 );
	init( FUTURE_VERSION_BACKOFF_GROWTH,                       2.0 );
	init( LOAD_BALANCE_MAX_BAD_OPTIONS,                          1 ); //should be the same as MAX_MACHINES_FALLING_BEHIND
	init( LOAD_BALANCE_PENALTY_IS_BAD,                        true );
	init( BASIC_LOAD_BALANCE_UPDATE_RATE,                     10.0 ); //should be longer than the rate we log network metrics
	init( BASIC_LOAD_BALANCE_MAX_CHANGE,                      0.10 );
	init( BASIC_LOAD_BALANCE_MAX_PROB,                         2.0 );
	init( BASIC_LOAD_BALANCE_MIN_REQUESTS,                      20 ); //do not adjust LB probabilities if the proxies are less than releasing less than 20 transactions per second
	init( BASIC_LOAD_BALANCE_MIN_CPU,                         0.05 ); //do not adjust LB probabilities if the proxies are less than 5% utilized
	init( BASIC_LOAD_BALANCE_BUCKETS,                           40 ); //proxies bin recent GRV requests into 40 time bins
	init( BASIC_LOAD_BALANCE_COMPUTE_PRECISION,              10000 ); //determines how much of the LB usage is holding the CPU usage of the proxy

	// Health Monitor
	init( FAILURE_DETECTION_DELAY,                             4.0 ); if( randomize && BUGGIFY ) FAILURE_DETECTION_DELAY = 1.0;
	init( HEALTH_MONITOR_MARK_FAILED_UNSTABLE_CONNECTIONS,    true );
	init( HEALTH_MONITOR_CLIENT_REQUEST_INTERVAL_SECS,          30 );
	init( HEALTH_MONITOR_CONNECTION_MAX_CLOSED,                  5 );
}
// clang-format on

static std::string toLower(std::string const& name) {
	std::string lower_name;
	for (auto c = name.begin(); c != name.end(); ++c)
		if (*c >= 'A' && *c <= 'Z')
			lower_name += *c - 'A' + 'a';
		else
			lower_name += *c;
	return lower_name;
}

bool Knobs::setKnob(std::string const& knob, std::string const& value) {
	explicitlySetKnobs.insert(toLower(knob));
	if (double_knobs.count(knob)) {
		double v;
		int n = 0;
		if (sscanf(value.c_str(), "%lf%n", &v, &n) != 1 || n != value.size())
			throw invalid_option_value();
		*double_knobs[knob] = v;
		return true;
	}
	if (bool_knobs.count(knob)) {
		if (toLower(value) == "true") {
			*bool_knobs[knob] = true;
		} else if (toLower(value) == "false") {
			*bool_knobs[knob] = false;
		} else {
			int64_t v;
			int n = 0;
			if (StringRef(value).startsWith(LiteralStringRef("0x"))) {
				if (sscanf(value.c_str(), "0x%" SCNx64 "%n", &v, &n) != 1 || n != value.size())
					throw invalid_option_value();
			} else {
				if (sscanf(value.c_str(), "%" SCNd64 "%n", &v, &n) != 1 || n != value.size())
					throw invalid_option_value();
			}
			*bool_knobs[knob] = v;
		}
		return true;
	}
	if (int64_knobs.count(knob) || int_knobs.count(knob)) {
		int64_t v;
		int n = 0;
		if (StringRef(value).startsWith(LiteralStringRef("0x"))) {
			if (sscanf(value.c_str(), "0x%" SCNx64 "%n", &v, &n) != 1 || n != value.size())
				throw invalid_option_value();
		} else {
			if (sscanf(value.c_str(), "%" SCNd64 "%n", &v, &n) != 1 || n != value.size())
				throw invalid_option_value();
		}
		if (int64_knobs.count(knob))
			*int64_knobs[knob] = v;
		else {
			if (v < std::numeric_limits<int>::min() || v > std::numeric_limits<int>::max())
				throw invalid_option_value();
			*int_knobs[knob] = v;
		}
		return true;
	}
	if (string_knobs.count(knob)) {
		*string_knobs[knob] = value;
		return true;
	}
	explicitlySetKnobs.erase(toLower(knob)); // don't store knobs that don't exist
	return false;
}

void Knobs::initKnob(double& knob, double value, std::string const& name) {
	if (!explicitlySetKnobs.count(toLower(name))) {
		knob = value;
		double_knobs[toLower(name)] = &knob;
	}
}

void Knobs::initKnob(int64_t& knob, int64_t value, std::string const& name) {
	if (!explicitlySetKnobs.count(toLower(name))) {
		knob = value;
		int64_knobs[toLower(name)] = &knob;
	}
}

void Knobs::initKnob(int& knob, int value, std::string const& name) {
	if (!explicitlySetKnobs.count(toLower(name))) {
		knob = value;
		int_knobs[toLower(name)] = &knob;
	}
}

void Knobs::initKnob(std::string& knob, const std::string& value, const std::string& name) {
	if (!explicitlySetKnobs.count(toLower(name))) {
		knob = value;
		string_knobs[toLower(name)] = &knob;
	}
}

void Knobs::initKnob(bool& knob, bool value, std::string const& name) {
	if (!explicitlySetKnobs.count(toLower(name))) {
		knob = value;
		bool_knobs[toLower(name)] = &knob;
	}
}

void Knobs::trace() const {
	for (auto& k : double_knobs)
		TraceEvent("Knob").detail("Name", k.first.c_str()).detail("Value", *k.second);
	for (auto& k : int_knobs)
		TraceEvent("Knob").detail("Name", k.first.c_str()).detail("Value", *k.second);
	for (auto& k : int64_knobs)
		TraceEvent("Knob").detail("Name", k.first.c_str()).detail("Value", *k.second);
	for (auto& k : string_knobs)
		TraceEvent("Knob").detail("Name", k.first.c_str()).detail("Value", *k.second);
	for (auto& k : bool_knobs)
		TraceEvent("Knob").detail("Name", k.first.c_str()).detail("Value", *k.second);
}<|MERGE_RESOLUTION|>--- conflicted
+++ resolved
@@ -63,11 +63,8 @@
 	init( HUGE_ARENA_LOGGING_INTERVAL,                         5.0 );
 
 	init( WRITE_TRACING_ENABLED,                              true ); if( randomize && BUGGIFY ) WRITE_TRACING_ENABLED = false;
-<<<<<<< HEAD
 	init( ACKNOWLEDGE_LIMIT_BYTES,                             2e6 ); if( randomize && BUGGIFY ) ACKNOWLEDGE_LIMIT_BYTES = 1;
-=======
 	init( TRACING_UDP_LISTENER_PORT,                          8889 ); // Only applicable if TracerType is set to a network option.
->>>>>>> 652c5c4e
 
 	//connectionMonitor
 	init( CONNECTION_MONITOR_LOOP_TIME,   isSimulated ? 0.75 : 1.0 ); if( randomize && BUGGIFY ) CONNECTION_MONITOR_LOOP_TIME = 6.0;
