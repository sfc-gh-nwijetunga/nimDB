/*
 * Net2.actor.cpp
 *
 * This source file is part of the FoundationDB open source project
 *
 * Copyright 2013-2018 Apple Inc. and the FoundationDB project authors
 *
 * Licensed under the Apache License, Version 2.0 (the "License");
 * you may not use this file except in compliance with the License.
 * You may obtain a copy of the License at
 *
 *     http://www.apache.org/licenses/LICENSE-2.0
 *
 * Unless required by applicable law or agreed to in writing, software
 * distributed under the License is distributed on an "AS IS" BASIS,
 * WITHOUT WARRANTIES OR CONDITIONS OF ANY KIND, either express or implied.
 * See the License for the specific language governing permissions and
 * limitations under the License.
 */

#include "boost/asio/buffer.hpp"
#include "boost/asio/ip/address.hpp"
#include "boost/system/system_error.hpp"
#include "flow/Platform.h"
#include "flow/Trace.h"
#include <algorithm>
#include <memory>
#define BOOST_SYSTEM_NO_LIB
#define BOOST_DATE_TIME_NO_LIB
#define BOOST_REGEX_NO_LIB
#include <boost/asio.hpp>
#include <boost/bind.hpp>
#include <boost/date_time/posix_time/posix_time_types.hpp>
#include <boost/range.hpp>
#include <boost/algorithm/string/join.hpp>
#include "flow/network.h"
#include "flow/IThreadPool.h"

#include "flow/ActorCollection.h"
#include "flow/ThreadSafeQueue.h"
#include "flow/ThreadHelper.actor.h"
#include "flow/TDMetric.actor.h"
#include "flow/AsioReactor.h"
#include "flow/Profiler.h"
#include "flow/ProtocolVersion.h"
#include "flow/TLSConfig.actor.h"
#include "flow/genericactors.actor.h"
#include "flow/Util.h"

// See the comment in TLSConfig.actor.h for the explanation of why this module breaking include was done.
#include "fdbrpc/IAsyncFile.h"

#ifdef WIN32
#include <mmsystem.h>
#endif
#include "flow/actorcompiler.h"  // This must be the last #include.

// Defined to track the stack limit
extern "C" intptr_t g_stackYieldLimit;
intptr_t g_stackYieldLimit = 0;

using namespace boost::asio::ip;

#if defined(__linux__) || defined(__FreeBSD__)
#include <execinfo.h>

std::atomic<int64_t> net2RunLoopIterations(0);
std::atomic<int64_t> net2RunLoopSleeps(0);

volatile size_t net2backtraces_max = 10000;
volatile void** volatile net2backtraces = nullptr;
volatile size_t net2backtraces_offset = 0;
volatile bool net2backtraces_overflow = false;
volatile int net2backtraces_count = 0;

volatile void **other_backtraces = nullptr;
sigset_t sigprof_set;


void initProfiling() {
	net2backtraces = new volatile void*[net2backtraces_max];
	other_backtraces = new volatile void*[net2backtraces_max];

	// According to folk wisdom, calling this once before setting up the signal handler makes
	// it async signal safe in practice :-/
	backtrace(const_cast<void**>(other_backtraces), net2backtraces_max);

	sigemptyset(&sigprof_set);
	sigaddset(&sigprof_set, SIGPROF);
}
#endif

DESCR struct SlowTask {
	int64_t clocks; //clocks
	int64_t duration; // ns
	int64_t priority; // priority level
	int64_t numYields; // count
};

namespace N2 {  // No indent, it's the whole file

class Net2;
class Peer;
class Connection;

Net2 *g_net2 = 0;

class Task {
public:
	virtual void operator()() = 0;
};

struct OrderedTask {
	int64_t priority;
	TaskPriority taskID;
	Task *task;
	OrderedTask(int64_t priority, TaskPriority taskID, Task* task) : priority(priority), taskID(taskID), task(task) {}
	bool operator < (OrderedTask const& rhs) const { return priority < rhs.priority; }
};

thread_local INetwork* thread_network = 0;

class Net2 sealed : public INetwork, public INetworkConnections {

public:
	Net2(const TLSConfig& tlsConfig, bool useThreadPool, bool useMetrics);
	void initTLS(ETLSInitState targetState);
	void run();
	void initMetrics();

	// INetworkConnections interface
	virtual Future<Reference<IConnection>> connect( NetworkAddress toAddr, std::string host );
	virtual Future<Reference<IUDPSocket>> createUDPSocket(NetworkAddress toAddr);
	virtual Future<Reference<IUDPSocket>> createUDPSocket(bool isV6);
	virtual Future<std::vector<NetworkAddress>> resolveTCPEndpoint( std::string host, std::string service);
	virtual Reference<IListener> listen( NetworkAddress localAddr );

	// INetwork interface
<<<<<<< HEAD
	virtual double now() const override { return currentTime; };
	virtual double timer() override { return ::timer(); };
	virtual Future<Void> delay(double seconds, TaskPriority taskId) override;
	virtual Future<class Void> yield(TaskPriority taskID) override;
	virtual bool check_yield(TaskPriority taskId) override;
	virtual TaskPriority getCurrentTask() const override { return currentTaskID; }
=======
	virtual double now() { return currentTime; };
	virtual double timer() { return ::timer(); };
	double timer_monotonic() override { return ::timer_monotonic(); };
	virtual Future<Void> delay( double seconds, TaskPriority taskId );
	virtual Future<class Void> yield( TaskPriority taskID );
	virtual bool check_yield(TaskPriority taskId);
	virtual TaskPriority getCurrentTask() { return currentTaskID; }
>>>>>>> d6e8de1a
	virtual void setCurrentTask(TaskPriority taskID ) { currentTaskID = taskID; priorityMetric = (int64_t)taskID; }
	virtual void onMainThread( Promise<Void>&& signal, TaskPriority taskID );
	bool isOnMainThread() const override {
		return thread_network == this;
	}
	virtual void stop() {
		if ( thread_network == this )
			stopImmediately();
		else
			onMainThreadVoid( [this] { this->stopImmediately(); }, nullptr );
	}
	virtual void addStopCallback( std::function<void()> fn ) {
		if ( thread_network == this )
			stopCallbacks.emplace_back(std::move(fn));
		else
			onMainThreadVoid( [this, fn] { this->stopCallbacks.emplace_back(std::move(fn)); }, nullptr );
	}

	virtual bool isSimulated() const { return false; }
	virtual THREAD_HANDLE startThread( THREAD_FUNC_RETURN (*func) (void*), void *arg);

	virtual void getDiskBytes( std::string const& directory, int64_t& free, int64_t& total );
	virtual bool isAddressOnThisHost(NetworkAddress const& addr) const override;
	void updateNow(){ currentTime = timer_monotonic(); }

	virtual flowGlobalType global(int id) const override { return (globals.size() > id) ? globals[id] : nullptr; }
	virtual void setGlobal(size_t id, flowGlobalType v) { globals.resize(std::max(globals.size(),id+1)); globals[id] = v; }
	std::vector<flowGlobalType>		globals;

	virtual const TLSConfig& getTLSConfig() const override { return tlsConfig; }

	virtual bool checkRunnable() override;

	bool useThreadPool;

//private:

	ASIOReactor reactor;
#ifndef TLS_DISABLED
	AsyncVar<Reference<ReferencedObject<boost::asio::ssl::context>>> sslContextVar;
	Reference<IThreadPool> sslHandshakerPool;
	int sslHandshakerThreadsStarted;
	int sslPoolHandshakesInProgress;
#endif
	TLSConfig tlsConfig;
	Future<Void> backgroundCertRefresh;
	ETLSInitState tlsInitializedState;

	INetworkConnections *network;  // initially this, but can be changed

	int64_t tscBegin, tscEnd;
	double taskBegin;
	TaskPriority currentTaskID;
	uint64_t tasksIssued;
	TDMetricCollection tdmetrics;
	double currentTime;
	bool stopped;
	mutable std::map<IPAddress, bool> addressOnHostCache;

	std::atomic<bool> started;

	uint64_t numYields;

	NetworkMetrics::PriorityStats* lastPriorityStats;

	std::priority_queue<OrderedTask, std::vector<OrderedTask>> ready;
	ThreadSafeQueue<OrderedTask> threadReady;

	struct DelayedTask : OrderedTask {
		double at;
		DelayedTask(double at, int64_t priority, TaskPriority taskID, Task* task) : at(at), OrderedTask(priority, taskID, task) {}
		bool operator < (DelayedTask const& rhs) const { return at > rhs.at; } // Ordering is reversed for priority_queue
	};
	std::priority_queue<DelayedTask, std::vector<DelayedTask>> timers;

	void checkForSlowTask(int64_t tscBegin, int64_t tscEnd, double duration, TaskPriority priority);
	bool check_yield(TaskPriority taskId, int64_t tscNow);
	void processThreadReady();
	void trackAtPriority( TaskPriority priority, double now );
	void stopImmediately() {
		stopped=true; decltype(ready) _1; ready.swap(_1); decltype(timers) _2; timers.swap(_2);
	}

	Future<Void> timeOffsetLogger;
	Future<Void> logTimeOffset();

	Int64MetricHandle bytesReceived;
	Int64MetricHandle udpBytesReceived;
	Int64MetricHandle countWriteProbes;
	Int64MetricHandle countReadProbes;
	Int64MetricHandle countReads;
	Int64MetricHandle countUDPReads;
	Int64MetricHandle countWouldBlock;
	Int64MetricHandle countWrites;
	Int64MetricHandle countUDPWrites;
	Int64MetricHandle countRunLoop;
	Int64MetricHandle countCantSleep;
	Int64MetricHandle countWontSleep;
	Int64MetricHandle countTimers;
	Int64MetricHandle countTasks;
	Int64MetricHandle countYields;
	Int64MetricHandle countYieldBigStack;
	Int64MetricHandle countYieldCalls;
	Int64MetricHandle countYieldCallsTrue;
	Int64MetricHandle countASIOEvents;
	Int64MetricHandle countRunLoopProfilingSignals;
	Int64MetricHandle countTLSPolicyFailures;
	Int64MetricHandle priorityMetric;
	DoubleMetricHandle countLaunchTime;
	DoubleMetricHandle countReactTime;
	BoolMetricHandle awakeMetric;

	EventMetricHandle<SlowTask> slowTaskMetric;

	std::vector<std::string> blobCredentialFiles;
	std::vector<std::function<void()>> stopCallbacks;
};

static boost::asio::ip::address tcpAddress(IPAddress const& n) {
	if (n.isV6()) {
		return boost::asio::ip::address_v6(n.toV6());
	} else {
		return boost::asio::ip::address_v4(n.toV4());
	}
}

static IPAddress toIPAddress(boost::asio::ip::address const& addr) {
	if (addr.is_v4()) {
		return IPAddress(addr.to_v4().to_uint());
	} else {
		return IPAddress(addr.to_v6().to_bytes());
	}
}

static tcp::endpoint tcpEndpoint( NetworkAddress const& n ) {
	return tcp::endpoint(tcpAddress(n.ip), n.port);
}

static udp::endpoint udpEndpoint(NetworkAddress const& n) {
	return udp::endpoint(tcpAddress(n.ip), n.port);
}

class BindPromise {
	Promise<Void> p;
	const char* errContext;
	UID errID;
public:
	BindPromise( const char* errContext, UID errID ) : errContext(errContext), errID(errID) {}
	BindPromise( BindPromise const& r ) : p(r.p), errContext(r.errContext), errID(r.errID) {}
	BindPromise(BindPromise&& r) noexcept : p(std::move(r.p)), errContext(r.errContext), errID(r.errID) {}

	Future<Void> getFuture() { return p.getFuture(); }

	void operator()( const boost::system::error_code& error, size_t bytesWritten=0 ) {
		try {
			if (error) {
				// Log the error...
				{
					TraceEvent evt(SevWarn, errContext, errID);
					evt.suppressFor(1.0).detail("ErrorCode", error.value()).detail("Message", error.message());
#ifndef TLS_DISABLED
					// There is no function in OpenSSL to use to check if an error code is from OpenSSL,
					// but all OpenSSL errors have a non-zero "library" code set in bits 24-32, and linux
					// error codes should never go that high.
					if (error.value() >= (1 << 24L)) {
						evt.detail("WhichMeans", TLSPolicy::ErrorString(error));
					}
#endif
				}
				
				p.sendError( connection_failed() );
			} else
				p.send( Void() );
		} catch (Error& e) {
			p.sendError(e);
		} catch (...) {
			p.sendError(unknown_error());
		}
	}
};

struct SendBufferIterator {
	typedef boost::asio::const_buffer value_type;
	typedef std::forward_iterator_tag iterator_category;
	typedef size_t difference_type;
	typedef boost::asio::const_buffer* pointer;
	typedef boost::asio::const_buffer& reference;

	SendBuffer const* p;
	int limit;

	SendBufferIterator(SendBuffer const* p=0, int limit = std::numeric_limits<int>::max()) : p(p), limit(limit) {
		ASSERT(limit > 0);
	}

	bool operator == (SendBufferIterator const& r) const { return p == r.p; }
	bool operator != (SendBufferIterator const& r) const { return p != r.p; }
	void operator++() {
		limit -= p->bytes_written - p->bytes_sent;
		if(limit > 0)
			p = p->next;
		else
			p = nullptr;
	}

	boost::asio::const_buffer operator*() const {
		return boost::asio::const_buffer(p->data() + p->bytes_sent, std::min(limit, p->bytes_written - p->bytes_sent));
	}
};

class Connection : public IConnection, ReferenceCounted<Connection> {
public:
	virtual void addref() { ReferenceCounted<Connection>::addref(); }
	virtual void delref() { ReferenceCounted<Connection>::delref(); }

	virtual void close() {
		closeSocket();
	}

	explicit Connection( boost::asio::io_service& io_service )
		: id(nondeterministicRandom()->randomUniqueID()), socket(io_service)
	{
	}

	// This is not part of the IConnection interface, because it is wrapped by INetwork::connect()
	ACTOR static Future<Reference<IConnection>> connect( boost::asio::io_service* ios, NetworkAddress addr ) {
		state Reference<Connection> self( new Connection(*ios) );

		self->peer_address = addr;
		try {
			auto to = tcpEndpoint(addr);
			BindPromise p("N2_ConnectError", self->id);
			Future<Void> onConnected = p.getFuture();
			self->socket.async_connect( to, std::move(p) );

			wait( onConnected );
			self->init();
			return self;
		} catch (Error&) {
			// Either the connection failed, or was cancelled by the caller
			self->closeSocket();
			throw;
		}
	}

	// This is not part of the IConnection interface, because it is wrapped by IListener::accept()
	void accept(NetworkAddress peerAddr) {
		this->peer_address = peerAddr;
		init();
	}

	virtual Future<Void> acceptHandshake() { return Void(); }

	virtual Future<Void> connectHandshake() { return Void(); }

	// returns when write() can write at least one byte
	virtual Future<Void> onWritable() {
		++g_net2->countWriteProbes;
		BindPromise p("N2_WriteProbeError", id);
		auto f = p.getFuture();
		socket.async_write_some( boost::asio::null_buffers(), std::move(p) );
		return f;
	}

	// returns when read() can read at least one byte
	virtual Future<Void> onReadable() {
		++g_net2->countReadProbes;
		BindPromise p("N2_ReadProbeError", id);
		auto f = p.getFuture();
		socket.async_read_some( boost::asio::null_buffers(), std::move(p) );
		return f;
	}

	// Reads as many bytes as possible from the read buffer into [begin,end) and returns the number of bytes read (might be 0)
	virtual int read( uint8_t* begin, uint8_t* end ) {
		boost::system::error_code err;
		++g_net2->countReads;
		size_t toRead = end-begin;
		size_t size = socket.read_some( boost::asio::mutable_buffers_1(begin, toRead), err );
		g_net2->bytesReceived += size;
		//TraceEvent("ConnRead", this->id).detail("Bytes", size);
		if (err) {
			if (err == boost::asio::error::would_block) {
				++g_net2->countWouldBlock;
				return 0;
			}
			onReadError(err);
			throw connection_failed();
		}
		ASSERT( size );  // If the socket is closed, we expect an 'eof' error, not a zero return value

		return size;
	}

	// Writes as many bytes as possible from the given SendBuffer chain into the write buffer and returns the number of bytes written (might be 0)
	virtual int write( SendBuffer const* data, int limit ) {
		boost::system::error_code err;
		++g_net2->countWrites;

		size_t sent = socket.write_some( boost::iterator_range<SendBufferIterator>(SendBufferIterator(data, limit), SendBufferIterator()), err );

		if (err) {
			// Since there was an error, sent's value can't be used to infer that the buffer has data and the limit is positive so check explicitly.
			ASSERT(limit > 0);
			bool notEmpty = false;
			for(auto p = data; p; p = p->next)
				if(p->bytes_written - p->bytes_sent > 0) {
					notEmpty = true;
					break;
				}
			ASSERT(notEmpty);

			if (err == boost::asio::error::would_block) {
				++g_net2->countWouldBlock;
				return 0;
			}
			onWriteError(err);
			throw connection_failed();
		}

		ASSERT( sent );  // Make sure data was sent, and also this check will fail if the buffer chain was empty or the limit was not > 0.
		return sent;
	}

	virtual NetworkAddress getPeerAddress() const override { return peer_address; }

	virtual UID getDebugID() const override { return id; }

	tcp::socket& getSocket() { return socket; }
private:
	UID id;
	tcp::socket socket;
	NetworkAddress peer_address;

	void init() {
		// Socket settings that have to be set after connect or accept succeeds
		socket.non_blocking(true);
		if (FLOW_KNOBS->FLOW_TCP_NODELAY & 1) {
		  socket.set_option(boost::asio::ip::tcp::no_delay(true));
		}
		if (FLOW_KNOBS->FLOW_TCP_QUICKACK & 1) {
#ifdef __linux__
		  socket.set_option(boost::asio::detail::socket_option::boolean<IPPROTO_TCP, TCP_QUICKACK>(true));
#else
		  TraceEvent(SevWarn, "N2_InitWarn").detail("Message", "TCP_QUICKACK not supported");
#endif
		}
		platform::setCloseOnExec(socket.native_handle());
	}

	void closeSocket() {
		boost::system::error_code error;
		socket.close(error);
		if (error)
			TraceEvent(SevWarn, "N2_CloseError", id).suppressFor(1.0).detail("ErrorCode", error.value()).detail("Message", error.message());
	}

	void onReadError( const boost::system::error_code& error ) {
		TraceEvent(SevWarn, "N2_ReadError", id).suppressFor(1.0).detail("ErrorCode", error.value()).detail("Message", error.message());
		closeSocket();
	}
	void onWriteError( const boost::system::error_code& error ) {
		TraceEvent(SevWarn, "N2_WriteError", id).suppressFor(1.0).detail("ErrorCode", error.value()).detail("Message", error.message());
		closeSocket();
	}
};

class ReadPromise {
	Promise<int> p;
	const char* errContext;
	UID errID;
	std::shared_ptr<udp::endpoint> endpoint = nullptr;

public:
	ReadPromise(const char* errContext, UID errID) : errContext(errContext), errID(errID) {}
	ReadPromise(ReadPromise const& other) = default;
	ReadPromise(ReadPromise&& other) : p(std::move(other.p)), errContext(other.errContext), errID(other.errID) {}

	std::shared_ptr<udp::endpoint>& getEndpoint() { return endpoint; }

	Future<int> getFuture() { return p.getFuture(); }
	void operator()(const boost::system::error_code& error, size_t bytesWritten) {
		try {
			if (error) {
				TraceEvent evt(SevWarn, errContext, errID);
				evt.suppressFor(1.0).detail("ErrorCode", error.value()).detail("Message", error.message());
				p.sendError(connection_failed());
			} else {
				p.send(int(bytesWritten));
			}
		} catch (Error& e) {
			p.sendError(e);
		} catch (...) {
			p.sendError(unknown_error());
		}
	}
};

class UDPSocket : public IUDPSocket, ReferenceCounted<UDPSocket> {
	UID id;
	Optional<NetworkAddress> toAddress;
	udp::socket socket;
	bool isPublic = false;

public:
	ACTOR static Future<Reference<IUDPSocket>> connect(boost::asio::io_service* io_service,
	                                                   Optional<NetworkAddress> toAddress, bool isV6) {
		state Reference<UDPSocket> self(new UDPSocket(*io_service, toAddress, isV6));
		ASSERT(!toAddress.present() || toAddress.get().ip.isV6() == isV6);
		if (!toAddress.present()) {
			return self;
		}
		try {
			if (toAddress.present()) {
				auto to = udpEndpoint(toAddress.get());
				BindPromise p("N2_UDPConnectError", self->id);
				Future<Void> onConnected = p.getFuture();
				self->socket.async_connect(to, std::move(p));

				wait(onConnected);
			}
			self->init();
			return self;
		} catch (...) {
			self->closeSocket();
			throw;
		}
	}

	void close() override { closeSocket(); }

	Future<int> receive(uint8_t* begin, uint8_t* end) override {
		++g_net2->countUDPReads;
		ReadPromise p("N2_UDPReadError", id);
		auto res = p.getFuture();
		socket.async_receive(boost::asio::mutable_buffer(begin, end - begin), std::move(p));
		return fmap(
		    [](int bytes) {
			    g_net2->udpBytesReceived += bytes;
			    return bytes;
		    },
		    res);
	}

	Future<int> receiveFrom(uint8_t* begin, uint8_t* end, NetworkAddress* sender) override {
		++g_net2->countUDPReads;
		ReadPromise p("N2_UDPReadFromError", id);
		p.getEndpoint() = std::make_shared<udp::endpoint>();
		auto endpoint = p.getEndpoint().get();
		auto res = p.getFuture();
		socket.async_receive_from(boost::asio::mutable_buffer(begin, end - begin), *endpoint, std::move(p));
		return fmap(
		    [endpoint, sender](int bytes) {
			    if (sender) {
				    sender->port = endpoint->port();
				    sender->ip = toIPAddress(endpoint->address());
			    }
			    g_net2->udpBytesReceived += bytes;
			    return bytes;
		    },
		    res);
	}

	Future<int> send(uint8_t const* begin, uint8_t const* end) override {
		++g_net2->countUDPWrites;
		ReadPromise p("N2_UDPWriteError", id);
		auto res = p.getFuture();
		socket.async_send(boost::asio::const_buffer(begin, end - begin), std::move(p));
		return res;
	}

	Future<int> sendTo(uint8_t const* begin, uint8_t const* end, NetworkAddress const& peer) override {
		++g_net2->countUDPWrites;
		ReadPromise p("N2_UDPWriteError", id);
		auto res = p.getFuture();
		udp::endpoint toEndpoint = udpEndpoint(peer);
		socket.async_send_to(boost::asio::const_buffer(begin, end - begin), toEndpoint, std::move(p));
		return res;
	}

	void bind(NetworkAddress const& addr) override {
		boost::system::error_code ec;
		socket.bind(udpEndpoint(addr), ec);
		if (ec) {
			Error x;
			if (ec.value() == EADDRINUSE)
				x = address_in_use();
			else if (ec.value() == EADDRNOTAVAIL)
				x = invalid_local_address();
			else
				x = bind_failed();
			TraceEvent(SevWarnAlways, "Net2UDPBindError").error(x);
			throw x;
		}
		isPublic = true;
	}

	UID getDebugID() const override { return id; }

	void addref() override { ReferenceCounted<UDPSocket>::addref(); }
	void delref() override { ReferenceCounted<UDPSocket>::delref(); }

	NetworkAddress localAddress() const {
		auto endpoint = socket.local_endpoint();
		return NetworkAddress(toIPAddress(endpoint.address()), endpoint.port(), isPublic, false);
	}

private:
	UDPSocket(boost::asio::io_service& io_service, Optional<NetworkAddress> toAddress, bool isV6)
	  : id(nondeterministicRandom()->randomUniqueID()), socket(io_service, isV6 ? udp::v6() : udp::v4()) {
	}

	void closeSocket() {
		boost::system::error_code error;
		socket.close(error);
		if (error)
			TraceEvent(SevWarn, "N2_CloseError", id)
			    .suppressFor(1.0)
			    .detail("ErrorCode", error.value())
			    .detail("Message", error.message());
	}

	void onReadError(const boost::system::error_code& error) {
		TraceEvent(SevWarn, "N2_UDPReadError", id)
		    .suppressFor(1.0)
		    .detail("ErrorCode", error.value())
		    .detail("Message", error.message());
		closeSocket();
	}
	void onWriteError(const boost::system::error_code& error) {
		TraceEvent(SevWarn, "N2_UDPWriteError", id)
		    .suppressFor(1.0)
		    .detail("ErrorCode", error.value())
		    .detail("Message", error.message());
		closeSocket();
	}

	void init() {
		socket.non_blocking(true);
		platform::setCloseOnExec(socket.native_handle());
	}
};

class Listener : public IListener, ReferenceCounted<Listener> {
	boost::asio::io_context& io_service;
	NetworkAddress listenAddress;
	tcp::acceptor acceptor;

public:
	Listener( boost::asio::io_context& io_service, NetworkAddress listenAddress )
		: io_service(io_service), listenAddress(listenAddress), acceptor( io_service, tcpEndpoint( listenAddress ) )
	{
		platform::setCloseOnExec(acceptor.native_handle());
	}

	virtual void addref() { ReferenceCounted<Listener>::addref(); }
	virtual void delref() { ReferenceCounted<Listener>::delref(); }

	// Returns one incoming connection when it is available
	virtual Future<Reference<IConnection>> accept() {
		return doAccept( this );
	}

	virtual NetworkAddress getListenAddress() const override { return listenAddress; }

private:
	ACTOR static Future<Reference<IConnection>> doAccept( Listener* self ) {
		state Reference<Connection> conn( new Connection( self->io_service ) );
		state tcp::acceptor::endpoint_type peer_endpoint;
		try {
			BindPromise p("N2_AcceptError", UID());
			auto f = p.getFuture();
			self->acceptor.async_accept( conn->getSocket(), peer_endpoint, std::move(p) );
			wait( f );
			auto peer_address = peer_endpoint.address().is_v6() ? IPAddress(peer_endpoint.address().to_v6().to_bytes())
			                                                    : IPAddress(peer_endpoint.address().to_v4().to_ulong());
			conn->accept(NetworkAddress(peer_address, peer_endpoint.port()));

			return conn;
		} catch (...) {
			conn->close();
			throw;
		}
	}
};

#ifndef TLS_DISABLED
typedef boost::asio::ssl::stream<boost::asio::ip::tcp::socket&> ssl_socket;

struct SSLHandshakerThread : IThreadPoolReceiver {
	SSLHandshakerThread() {}
	virtual void init() {}

	struct Handshake final : TypedAction<SSLHandshakerThread, Handshake> {
		Handshake(ssl_socket &socket, ssl_socket::handshake_type type) : socket(socket), type(type) {
		}
		double getTimeEstimate() const override { return 0.001; }

		ThreadReturnPromise<Void> done;
		ssl_socket &socket;
		ssl_socket::handshake_type type;
		boost::system::error_code err;
	};

	void action( Handshake &h) {
		try {
			h.socket.next_layer().non_blocking(false, h.err);
			if(!h.err.failed()) {
				h.socket.handshake(h.type, h.err);
			}
			if(!h.err.failed()) {
				h.socket.next_layer().non_blocking(true, h.err);
			}
			if(h.err.failed()) {
				TraceEvent(SevWarn, h.type == ssl_socket::handshake_type::client ? "N2_ConnectHandshakeError" : "N2_AcceptHandshakeError")
					.detail("ErrorCode", h.err.value())
					.detail("ErrorMsg", h.err.message().c_str())
					.detail("BackgroundThread", true);
				h.done.sendError(connection_failed());
			} else {
				h.done.send(Void());
			}
		} catch(...) {
			TraceEvent(SevWarn, h.type == ssl_socket::handshake_type::client ? "N2_ConnectHandshakeUnknownError" : "N2_AcceptHandshakeUnknownError")
				.detail("BackgroundThread", true);
			h.done.sendError(connection_failed());
		}
	}
};

class SSLConnection : public IConnection, ReferenceCounted<SSLConnection> {
public:
	virtual void addref() { ReferenceCounted<SSLConnection>::addref(); }
	virtual void delref() { ReferenceCounted<SSLConnection>::delref(); }

	virtual void close() {
		closeSocket();
	}

	explicit SSLConnection( boost::asio::io_service& io_service, Reference<ReferencedObject<boost::asio::ssl::context>> context )
		: id(nondeterministicRandom()->randomUniqueID()), socket(io_service), ssl_sock(socket, context->mutate()), sslContext(context)
	{
	}

	// This is not part of the IConnection interface, because it is wrapped by INetwork::connect()
	ACTOR static Future<Reference<IConnection>> connect( boost::asio::io_service* ios, Reference<ReferencedObject<boost::asio::ssl::context>> context, NetworkAddress addr ) {
		std::pair<IPAddress,uint16_t> peerIP = std::make_pair(addr.ip, addr.port);
		auto iter(g_network->networkInfo.serverTLSConnectionThrottler.find(peerIP));
		if(iter != g_network->networkInfo.serverTLSConnectionThrottler.end()) {
			if (now() < iter->second.second) {
				if(iter->second.first >= FLOW_KNOBS->TLS_CLIENT_CONNECTION_THROTTLE_ATTEMPTS) {
					TraceEvent("TLSOutgoingConnectionThrottlingWarning").suppressFor(1.0).detail("PeerIP", addr);
					wait(delay(FLOW_KNOBS->CONNECTION_MONITOR_TIMEOUT));
					throw connection_failed();
				}
			} else {
				g_network->networkInfo.serverTLSConnectionThrottler.erase(peerIP);
			}
		}
		
		state Reference<SSLConnection> self( new SSLConnection(*ios, context) );
		self->peer_address = addr;
		
		try {
			auto to = tcpEndpoint(self->peer_address);
			BindPromise p("N2_ConnectError", self->id);
			Future<Void> onConnected = p.getFuture();
			self->socket.async_connect( to, std::move(p) );

			wait( onConnected );
			self->init();
			return self;
		} catch (Error& e) {
			// Either the connection failed, or was cancelled by the caller
			self->closeSocket();
			throw;
		}
	}

	// This is not part of the IConnection interface, because it is wrapped by IListener::accept()
	void accept(NetworkAddress peerAddr) {
		this->peer_address = peerAddr;
		init();
	}

	ACTOR static void doAcceptHandshake( Reference<SSLConnection> self, Promise<Void> connected ) {
		state Hold<int> holder;

		try {
			Future<Void> onHandshook;

			// If the background handshakers are not all busy, use one
			if(N2::g_net2->sslPoolHandshakesInProgress < N2::g_net2->sslHandshakerThreadsStarted) {
				holder = Hold(&N2::g_net2->sslPoolHandshakesInProgress);
				auto handshake = new SSLHandshakerThread::Handshake(self->ssl_sock, boost::asio::ssl::stream_base::server);
				onHandshook = handshake->done.getFuture();
				N2::g_net2->sslHandshakerPool->post(handshake);
			}
			else {
				// Otherwise use flow network thread
				BindPromise p("N2_AcceptHandshakeError", UID());
				onHandshook = p.getFuture();
				self->ssl_sock.async_handshake( boost::asio::ssl::stream_base::server, std::move(p) );
			}
			wait( onHandshook );
			wait(delay(0, TaskPriority::Handshake));
			connected.send(Void());
		} catch (...) {
			self->closeSocket();
			connected.sendError(connection_failed());
		}
	}

	ACTOR static Future<Void> acceptHandshakeWrapper( Reference<SSLConnection> self ) {
		state std::pair<IPAddress,uint16_t> peerIP;
		peerIP = std::make_pair(self->getPeerAddress().ip, static_cast<uint16_t>(0));
		auto iter(g_network->networkInfo.serverTLSConnectionThrottler.find(peerIP));
		if(iter != g_network->networkInfo.serverTLSConnectionThrottler.end()) {
			if (now() < iter->second.second) {
				if(iter->second.first >= FLOW_KNOBS->TLS_SERVER_CONNECTION_THROTTLE_ATTEMPTS) {
					TraceEvent("TLSIncomingConnectionThrottlingWarning").suppressFor(1.0).detail("PeerIP", peerIP.first.toString());
					wait(delay(FLOW_KNOBS->CONNECTION_MONITOR_TIMEOUT));
					self->closeSocket();
					throw connection_failed();
				}
			} else {
				g_network->networkInfo.serverTLSConnectionThrottler.erase(peerIP);
			}
		}

		wait(g_network->networkInfo.handshakeLock->take());
		state FlowLock::Releaser releaser(*g_network->networkInfo.handshakeLock);
		
		Promise<Void> connected;
		doAcceptHandshake(self, connected);
		try {
			choose {
				when(wait(connected.getFuture())) {
					return Void();
				}
				when(wait(delay(FLOW_KNOBS->CONNECTION_MONITOR_TIMEOUT))) {
					throw connection_failed();
				}
			}
		} catch (Error& e) {
			if(e.code() != error_code_actor_cancelled) {
				auto iter(g_network->networkInfo.serverTLSConnectionThrottler.find(peerIP));
				if(iter != g_network->networkInfo.serverTLSConnectionThrottler.end()) {
					iter->second.first++;
				} else {
					g_network->networkInfo.serverTLSConnectionThrottler[peerIP] = std::make_pair(0,now() + FLOW_KNOBS->TLS_SERVER_CONNECTION_THROTTLE_TIMEOUT);
				}
			}
			// Either the connection failed, or was cancelled by the caller
			self->closeSocket();
			throw;
		}
	}

	virtual Future<Void> acceptHandshake() { 
		return acceptHandshakeWrapper( Reference<SSLConnection>::addRef(this) );
	}

	ACTOR static void doConnectHandshake( Reference<SSLConnection> self, Promise<Void> connected) {
		state Hold<int> holder;

		try {
			Future<Void> onHandshook;
			// If the background handshakers are not all busy, use one
			if(N2::g_net2->sslPoolHandshakesInProgress < N2::g_net2->sslHandshakerThreadsStarted) {
				holder = Hold(&N2::g_net2->sslPoolHandshakesInProgress);
				auto handshake = new SSLHandshakerThread::Handshake(self->ssl_sock, boost::asio::ssl::stream_base::client);
				onHandshook = handshake->done.getFuture();
				N2::g_net2->sslHandshakerPool->post(handshake);
			}
			else {
				// Otherwise use flow network thread
				BindPromise p("N2_ConnectHandshakeError", self->id);
				onHandshook = p.getFuture();
				self->ssl_sock.async_handshake( boost::asio::ssl::stream_base::client, std::move(p) );
			}
			wait( onHandshook );
			wait(delay(0, TaskPriority::Handshake));
			connected.send(Void());
		} catch (...) {
			self->closeSocket();
			connected.sendError(connection_failed());
		}
	}

	ACTOR static Future<Void> connectHandshakeWrapper( Reference<SSLConnection> self ) {
		wait(g_network->networkInfo.handshakeLock->take());
		state FlowLock::Releaser releaser(*g_network->networkInfo.handshakeLock);
		
		Promise<Void> connected;
		doConnectHandshake(self, connected);
		try {
			choose {
				when(wait(connected.getFuture())) {
					return Void();
				}
				when(wait(delay(FLOW_KNOBS->CONNECTION_MONITOR_TIMEOUT))) {
					throw connection_failed();
				}
			}
		} catch (Error& e) {
			// Either the connection failed, or was cancelled by the caller
			if(e.code() != error_code_actor_cancelled) {
				std::pair<IPAddress,uint16_t> peerIP = std::make_pair(self->peer_address.ip, self->peer_address.port);
				auto iter(g_network->networkInfo.serverTLSConnectionThrottler.find(peerIP));
				if(iter != g_network->networkInfo.serverTLSConnectionThrottler.end()) {
					iter->second.first++;
				} else {
					g_network->networkInfo.serverTLSConnectionThrottler[peerIP] = std::make_pair(0,now() + FLOW_KNOBS->TLS_CLIENT_CONNECTION_THROTTLE_TIMEOUT);
				}
			}
			self->closeSocket();
			throw;
		}
	}

	virtual Future<Void> connectHandshake() { 
		return connectHandshakeWrapper( Reference<SSLConnection>::addRef(this) );
	}

	// returns when write() can write at least one byte
	virtual Future<Void> onWritable() {
		++g_net2->countWriteProbes;
		BindPromise p("N2_WriteProbeError", id);
		auto f = p.getFuture();
		socket.async_write_some( boost::asio::null_buffers(), std::move(p) );
		return f;
	}

	// returns when read() can read at least one byte
	virtual Future<Void> onReadable() {
		++g_net2->countReadProbes;
		BindPromise p("N2_ReadProbeError", id);
		auto f = p.getFuture();
		socket.async_read_some( boost::asio::null_buffers(), std::move(p) );
		return f;
	}

	// Reads as many bytes as possible from the read buffer into [begin,end) and returns the number of bytes read (might be 0)
	virtual int read( uint8_t* begin, uint8_t* end ) {
		boost::system::error_code err;
		++g_net2->countReads;
		size_t toRead = end-begin;
		size_t size = ssl_sock.read_some( boost::asio::mutable_buffers_1(begin, toRead), err );
		g_net2->bytesReceived += size;
		//TraceEvent("ConnRead", this->id).detail("Bytes", size);
		if (err) {
			if (err == boost::asio::error::would_block) {
				++g_net2->countWouldBlock;
				return 0;
			}
			onReadError(err);
			throw connection_failed();
		}
		ASSERT( size );  // If the socket is closed, we expect an 'eof' error, not a zero return value

		return size;
	}

	// Writes as many bytes as possible from the given SendBuffer chain into the write buffer and returns the number of bytes written (might be 0)
	virtual int write( SendBuffer const* data, int limit ) {
#ifdef __APPLE__
		// For some reason, writing ssl_sock with more than 2016 bytes when socket is writeable sometimes results in a broken pipe error.
		limit = std::min(limit, 2016);
#endif
		boost::system::error_code err;
		++g_net2->countWrites;

		size_t sent = ssl_sock.write_some( boost::iterator_range<SendBufferIterator>(SendBufferIterator(data, limit), SendBufferIterator()), err );

		if (err) {
			// Since there was an error, sent's value can't be used to infer that the buffer has data and the limit is positive so check explicitly.
			ASSERT(limit > 0);
			bool notEmpty = false;
			for(auto p = data; p; p = p->next)
				if(p->bytes_written - p->bytes_sent > 0) {
					notEmpty = true;
					break;
				}
			ASSERT(notEmpty);

			if (err == boost::asio::error::would_block) {
				++g_net2->countWouldBlock;
				return 0;
			}
			onWriteError(err);
			throw connection_failed();
		}

		ASSERT( sent );  // Make sure data was sent, and also this check will fail if the buffer chain was empty or the limit was not > 0.
		return sent;
	}

	virtual NetworkAddress getPeerAddress() const override { return peer_address; }

	virtual UID getDebugID() const override { return id; }

	tcp::socket& getSocket() { return socket; }

	ssl_socket& getSSLSocket() { return ssl_sock; }
private:
	UID id;
	tcp::socket socket;
	ssl_socket ssl_sock;
	NetworkAddress peer_address;
	Reference<ReferencedObject<boost::asio::ssl::context>> sslContext;

	void init() {
		// Socket settings that have to be set after connect or accept succeeds
		socket.non_blocking(true);
		socket.set_option(boost::asio::ip::tcp::no_delay(true));
		platform::setCloseOnExec(socket.native_handle());
	}

	void closeSocket() {
		boost::system::error_code cancelError;
		socket.cancel(cancelError);
		boost::system::error_code closeError;
		socket.close(closeError);
		boost::system::error_code shutdownError;
		ssl_sock.shutdown(shutdownError);
	}

	void onReadError( const boost::system::error_code& error ) {
		TraceEvent(SevWarn, "N2_ReadError", id).suppressFor(1.0).detail("ErrorCode", error.value()).detail("Message", error.message());
		closeSocket();
	}
	void onWriteError( const boost::system::error_code& error ) {
		TraceEvent(SevWarn, "N2_WriteError", id).suppressFor(1.0).detail("ErrorCode", error.value()).detail("Message", error.message());
		closeSocket();
	}
};

class SSLListener : public IListener, ReferenceCounted<SSLListener> {
	boost::asio::io_context& io_service;
	NetworkAddress listenAddress;
	tcp::acceptor acceptor;
	AsyncVar<Reference<ReferencedObject<boost::asio::ssl::context>>> *contextVar;

public:
	SSLListener( boost::asio::io_context& io_service, AsyncVar<Reference<ReferencedObject<boost::asio::ssl::context>>>* contextVar, NetworkAddress listenAddress )
		: io_service(io_service), listenAddress(listenAddress), acceptor( io_service, tcpEndpoint( listenAddress ) ), contextVar(contextVar)
	{
		platform::setCloseOnExec(acceptor.native_handle());
	}

	virtual void addref() { ReferenceCounted<SSLListener>::addref(); }
	virtual void delref() { ReferenceCounted<SSLListener>::delref(); }

	// Returns one incoming connection when it is available
	virtual Future<Reference<IConnection>> accept() {
		return doAccept( this );
	}

	virtual NetworkAddress getListenAddress() const override { return listenAddress; }

private:
	ACTOR static Future<Reference<IConnection>> doAccept( SSLListener* self ) {
		state Reference<SSLConnection> conn( new SSLConnection( self->io_service, self->contextVar->get() ) );
		state tcp::acceptor::endpoint_type peer_endpoint;
		try {
			BindPromise p("N2_AcceptError", UID());
			auto f = p.getFuture();
			self->acceptor.async_accept( conn->getSocket(), peer_endpoint, std::move(p) );
			wait( f );
			auto peer_address = peer_endpoint.address().is_v6() ? IPAddress(peer_endpoint.address().to_v6().to_bytes()) : IPAddress(peer_endpoint.address().to_v4().to_ulong());
			
			conn->accept(NetworkAddress(peer_address, peer_endpoint.port(), false, true));

			return conn;
		} catch (...) {
			conn->close();
			throw;
		}
	}
};
#endif

struct PromiseTask : public Task, public FastAllocated<PromiseTask> {
	Promise<Void> promise;
	PromiseTask() {}
	explicit PromiseTask(Promise<Void>&& promise) noexcept : promise(std::move(promise)) {}

	virtual void operator()() {
		promise.send(Void());
		delete this;
	}
};

// 5MB for loading files into memory

Net2::Net2(const TLSConfig& tlsConfig, bool useThreadPool, bool useMetrics)
	: useThreadPool(useThreadPool),
	  network(this),
	  reactor(this),
	  stopped(false),
	  tasksIssued(0),
	  // Until run() is called, yield() will always yield
	  tscBegin(0), tscEnd(0), taskBegin(0), currentTaskID(TaskPriority::DefaultYield),
	  numYields(0),
	  lastPriorityStats(nullptr),
	  tlsInitializedState(ETLSInitState::NONE),
	  tlsConfig(tlsConfig),
	  started(false)
#ifndef TLS_DISABLED
	  ,sslContextVar({ReferencedObject<boost::asio::ssl::context>::from(boost::asio::ssl::context(boost::asio::ssl::context::tls))}),
	  sslPoolHandshakesInProgress(0), sslHandshakerThreadsStarted(0)
#endif

{
	TraceEvent("Net2Starting");

	// Set the global members
	if(useMetrics) {
		setGlobal(INetwork::enTDMetrics, (flowGlobalType) &tdmetrics);
	}
	setGlobal(INetwork::enNetworkConnections, (flowGlobalType) network);
	setGlobal(INetwork::enASIOService, (flowGlobalType) &reactor.ios);
	setGlobal(INetwork::enBlobCredentialFiles, &blobCredentialFiles);

#ifdef __linux__
	setGlobal(INetwork::enEventFD, (flowGlobalType) N2::ASIOReactor::newEventFD(reactor));
#endif

	updateNow();
}

#ifndef TLS_DISABLED
ACTOR static Future<Void> watchFileForChanges( std::string filename, AsyncTrigger* fileChanged ) {
	if (filename == "") {
		return Never();
	}
	state bool firstRun = true;
	state bool statError = false;
	state std::time_t lastModTime = 0;
	loop {
		try {
			std::time_t modtime = wait(IAsyncFileSystem::filesystem()->lastWriteTime(filename));
			if (firstRun) {
				lastModTime = modtime;
				firstRun = false;
			}
			if (lastModTime != modtime || statError) {
				lastModTime = modtime;
				statError = false;
				fileChanged->trigger();
			}
		} catch (Error& e) {
			if (e.code() == error_code_io_error) {
				// EACCES, ELOOP, ENOENT all come out as io_error(), but are more of a system
				// configuration issue than an FDB problem.  If we managed to load valid
				// certificates, then there's no point in crashing, but we should complain
				// loudly.  IAsyncFile will log the error, but not necessarily as a warning.
				TraceEvent(SevWarnAlways, "TLSCertificateRefreshStatError").detail("File", filename);
				statError = true;
			} else {
				throw;
			}
		}
		wait(delay(FLOW_KNOBS->TLS_CERT_REFRESH_DELAY_SECONDS));
	}
}

ACTOR static Future<Void> reloadCertificatesOnChange( TLSConfig config, std::function<void()> onPolicyFailure, AsyncVar<Reference<ReferencedObject<boost::asio::ssl::context>>>* contextVar ) {
	if (FLOW_KNOBS->TLS_CERT_REFRESH_DELAY_SECONDS <= 0) {
		return Void();
	}
	loop {
		// Early in bootup, the filesystem might not be initialized yet.  Wait until it is.
		if (IAsyncFileSystem::filesystem() != nullptr) {
			break;
		}
		wait(delay(1.0));
	}
	state int mismatches = 0;
	state AsyncTrigger fileChanged;
	state std::vector<Future<Void>> lifetimes;
	lifetimes.push_back(watchFileForChanges(config.getCertificatePathSync(), &fileChanged));
	lifetimes.push_back(watchFileForChanges(config.getKeyPathSync(), &fileChanged));
	lifetimes.push_back(watchFileForChanges(config.getCAPathSync(), &fileChanged));
	loop {
		wait( fileChanged.onTrigger() );
		TraceEvent("TLSCertificateRefreshBegin");

		try {
			LoadedTLSConfig loaded = wait( config.loadAsync() );
			boost::asio::ssl::context context(boost::asio::ssl::context::tls);
			ConfigureSSLContext(loaded, &context, onPolicyFailure);
			TraceEvent(SevInfo, "TLSCertificateRefreshSucceeded");
			mismatches = 0;
			contextVar->set(ReferencedObject<boost::asio::ssl::context>::from(std::move(context)));
		} catch (Error &e) {
			if (e.code() == error_code_actor_cancelled) {
				throw;
			}
			// Some files didn't match up, they should in the future, and we'll retry then.
			mismatches++;
			TraceEvent(SevWarn, "TLSCertificateRefreshMismatch").error(e).detail("mismatches", mismatches);
		}
	}
}
#endif

void Net2::initTLS(ETLSInitState targetState) {
	if(tlsInitializedState >= targetState) {
		return;
	}
#ifndef TLS_DISABLED
	// Any target state must be higher than NONE so if the current state is NONE
	// then initialize the TLS config
	if(tlsInitializedState == ETLSInitState::NONE) {
		auto onPolicyFailure = [this]() { this->countTLSPolicyFailures++; };
		try {
			boost::asio::ssl::context newContext(boost::asio::ssl::context::tls);
			const LoadedTLSConfig& loaded = tlsConfig.loadSync();
			TraceEvent("Net2TLSConfig")
				.detail("CAPath", tlsConfig.getCAPathSync())
				.detail("CertificatePath", tlsConfig.getCertificatePathSync())
				.detail("KeyPath", tlsConfig.getKeyPathSync())
				.detail("HasPassword", !loaded.getPassword().empty())
				.detail("VerifyPeers", boost::algorithm::join(loaded.getVerifyPeers(), "|"));
			ConfigureSSLContext( tlsConfig.loadSync(), &newContext, onPolicyFailure );
			sslContextVar.set(ReferencedObject<boost::asio::ssl::context>::from(std::move(newContext)));
		} catch (Error& e) {
			TraceEvent("Net2TLSInitError").error(e);
		}
		backgroundCertRefresh = reloadCertificatesOnChange( tlsConfig, onPolicyFailure, &sslContextVar );
	}

	// If a TLS connection is actually going to be used then start background threads if configured
	if(targetState > ETLSInitState::CONFIG) {
		int threadsToStart;
		switch(targetState) {
			case ETLSInitState::CONNECT:
				threadsToStart = FLOW_KNOBS->TLS_CLIENT_HANDSHAKE_THREADS;
				break;
			case ETLSInitState::LISTEN:
				threadsToStart = FLOW_KNOBS->TLS_SERVER_HANDSHAKE_THREADS;
				break;
			default:
				threadsToStart = 0;
		};
		threadsToStart -= sslHandshakerThreadsStarted;

		if(threadsToStart > 0) {
			if(sslHandshakerThreadsStarted == 0) {
				#if defined(__linux__)
				if(mallopt(M_ARENA_MAX, FLOW_KNOBS->TLS_MALLOC_ARENA_MAX) != 1) {
					TraceEvent(SevWarn, "TLSMallocSetMaxArenasFailure").detail("MaxArenas", FLOW_KNOBS->TLS_MALLOC_ARENA_MAX);
				};
				#endif
				sslHandshakerPool = createGenericThreadPool(FLOW_KNOBS->TLS_HANDSHAKE_THREAD_STACKSIZE);
			}

			for(int i = 0; i < threadsToStart; ++i) {
				++sslHandshakerThreadsStarted;
				sslHandshakerPool->addThread(new SSLHandshakerThread());
			}
		}
	}
#endif

	tlsInitializedState = targetState;
}

ACTOR Future<Void> Net2::logTimeOffset() {
	loop {
		double processTime = timer_monotonic();
		double systemTime = timer();
		TraceEvent("ProcessTimeOffset").detailf("ProcessTime", "%lf", processTime).detailf("SystemTime", "%lf", systemTime).detailf("OffsetFromSystemTime", "%lf", processTime - systemTime);
		wait(::delay(FLOW_KNOBS->TIME_OFFSET_LOGGING_INTERVAL));
	}
}

void Net2::initMetrics() {
	bytesReceived.init(LiteralStringRef("Net2.BytesReceived"));
	countWriteProbes.init(LiteralStringRef("Net2.CountWriteProbes"));
	countReadProbes.init(LiteralStringRef("Net2.CountReadProbes"));
	countReads.init(LiteralStringRef("Net2.CountReads"));
	countWouldBlock.init(LiteralStringRef("Net2.CountWouldBlock"));
	countWrites.init(LiteralStringRef("Net2.CountWrites"));
	countRunLoop.init(LiteralStringRef("Net2.CountRunLoop"));
	countCantSleep.init(LiteralStringRef("Net2.CountCantSleep"));
	countWontSleep.init(LiteralStringRef("Net2.CountWontSleep"));
	countTimers.init(LiteralStringRef("Net2.CountTimers"));
	countTasks.init(LiteralStringRef("Net2.CountTasks"));
	countYields.init(LiteralStringRef("Net2.CountYields"));
	countYieldBigStack.init(LiteralStringRef("Net2.CountYieldBigStack"));
	countYieldCalls.init(LiteralStringRef("Net2.CountYieldCalls"));
	countASIOEvents.init(LiteralStringRef("Net2.CountASIOEvents"));
	countYieldCallsTrue.init(LiteralStringRef("Net2.CountYieldCallsTrue"));
	countRunLoopProfilingSignals.init(LiteralStringRef("Net2.CountRunLoopProfilingSignals"));
	countTLSPolicyFailures.init(LiteralStringRef("Net2.CountTLSPolicyFailures"));
	priorityMetric.init(LiteralStringRef("Net2.Priority"));
	awakeMetric.init(LiteralStringRef("Net2.Awake"));
	slowTaskMetric.init(LiteralStringRef("Net2.SlowTask"));
	countLaunchTime.init(LiteralStringRef("Net2.CountLaunchTime"));
	countReactTime.init(LiteralStringRef("Net2.CountReactTime"));
}

bool Net2::checkRunnable() {
	return !started.exchange(true);
}

void Net2::run() {
	TraceEvent::setNetworkThread();
	TraceEvent("Net2Running");

	thread_network = this;

#ifdef WIN32
	if (timeBeginPeriod(1) != TIMERR_NOERROR)
		TraceEvent(SevError, "TimeBeginPeriodError");
#endif

	timeOffsetLogger = logTimeOffset();
	const char *flow_profiler_enabled = getenv("FLOW_PROFILER_ENABLED");
	if (flow_profiler_enabled != nullptr && *flow_profiler_enabled != '\0') {
		// The empty string check is to allow running `FLOW_PROFILER_ENABLED= ./fdbserver` to force disabling flow profiling at startup.
		startProfiling(this);
	}

	// Get the address to the launch function
	typedef void (*runCycleFuncPtr)();
	runCycleFuncPtr runFunc = reinterpret_cast<runCycleFuncPtr>(reinterpret_cast<flowGlobalType>(g_network->global(INetwork::enRunCycleFunc)));

	started.store(true);
	double nnow = timer_monotonic();

	while(!stopped) {
		FDB_TRACE_PROBE(run_loop_begin);
		++countRunLoop;

		if (runFunc) {
			tscBegin = timestampCounter();
			taskBegin = nnow;
			trackAtPriority(TaskPriority::RunCycleFunction, taskBegin);
			runFunc();
			double taskEnd = timer_monotonic();
			trackAtPriority(TaskPriority::RunLoop, taskEnd);
			countLaunchTime += taskEnd - taskBegin;
			checkForSlowTask(tscBegin, timestampCounter(), taskEnd - taskBegin, TaskPriority::RunCycleFunction);
		}

		double sleepTime = 0;
		bool b = ready.empty();
		if (b) {
			b = threadReady.canSleep();
			if (!b) ++countCantSleep;
		} else
			++countWontSleep;
		if (b) {
			sleepTime = 1e99;
			double sleepStart = timer_monotonic();
			if (!timers.empty()) {
				sleepTime = timers.top().at - sleepStart;  // + 500e-6?
			}
			if (sleepTime > 0) {
#if defined(__linux__)
				// notify the run loop monitoring thread that we have gone idle
				net2RunLoopSleeps.fetch_add(1);
#endif

				trackAtPriority(TaskPriority::Zero, sleepStart);
				awakeMetric = false;
				priorityMetric = 0;
				reactor.sleep(sleepTime);
				awakeMetric = true;
			}
		}

		tscBegin = timestampCounter();
		taskBegin = timer_monotonic();
		trackAtPriority(TaskPriority::ASIOReactor, taskBegin);
		reactor.react();
		
		updateNow();
		double now = this->currentTime;
		trackAtPriority(TaskPriority::RunLoop, now);

		countReactTime += now - taskBegin;
		checkForSlowTask(tscBegin, timestampCounter(), now - taskBegin, TaskPriority::ASIOReactor);

		if ((now-nnow) > FLOW_KNOBS->SLOW_LOOP_CUTOFF && nondeterministicRandom()->random01() < (now-nnow)*FLOW_KNOBS->SLOW_LOOP_SAMPLING_RATE)
			TraceEvent("SomewhatSlowRunLoopTop").detail("Elapsed", now - nnow);

		int numTimers = 0;
		while (!timers.empty() && timers.top().at < now) {
			++numTimers;
			++countTimers;
			ready.push( timers.top() );
			timers.pop();
		}
		countTimers += numTimers;
		FDB_TRACE_PROBE(run_loop_ready_timers, numTimers);

		processThreadReady();

		tscBegin = timestampCounter();
		tscEnd = tscBegin + FLOW_KNOBS->TSC_YIELD_TIME;
		taskBegin = timer_monotonic();
		numYields = 0;
		TaskPriority minTaskID = TaskPriority::Max;
		int queueSize = ready.size();

		FDB_TRACE_PROBE(run_loop_tasks_start, queueSize);
		while (!ready.empty()) {
			++countTasks;
			currentTaskID = ready.top().taskID;
			if(currentTaskID < minTaskID) {
				trackAtPriority(currentTaskID, taskBegin);
				minTaskID = currentTaskID;
			}
			priorityMetric = static_cast<int64_t>(currentTaskID);
			Task* task = ready.top().task;
			ready.pop();

			try {
				(*task)();
			} catch (Error& e) {
				TraceEvent(SevError, "TaskError").error(e);
			} catch (...) {
				TraceEvent(SevError, "TaskError").error(unknown_error());
			}

			double tscNow = timestampCounter();
			double newTaskBegin = timer_monotonic();
			if (check_yield(TaskPriority::Max, tscNow)) {
				checkForSlowTask(tscBegin, tscNow, newTaskBegin - taskBegin, currentTaskID);
				FDB_TRACE_PROBE(run_loop_yield);
				++countYields;
				break;
			}

			taskBegin = newTaskBegin;
			tscBegin = tscNow;
		}

		trackAtPriority(TaskPriority::RunLoop, taskBegin);

		queueSize = ready.size();
		FDB_TRACE_PROBE(run_loop_done, queueSize);

#if defined(__linux__)
		if(FLOW_KNOBS->RUN_LOOP_PROFILING_INTERVAL > 0) {
			sigset_t orig_set;
			pthread_sigmask(SIG_BLOCK, &sigprof_set, &orig_set);

			size_t other_offset = net2backtraces_offset;
			bool was_overflow = net2backtraces_overflow;
			int signal_count = net2backtraces_count;

			countRunLoopProfilingSignals += signal_count;

			if (other_offset) {
				volatile void** _traces = net2backtraces;
				net2backtraces = other_backtraces;
				other_backtraces = _traces;

				net2backtraces_offset = 0;
			}

			net2backtraces_overflow = false;
			net2backtraces_count = 0;

			pthread_sigmask(SIG_SETMASK, &orig_set, nullptr);

			if (was_overflow) {
				TraceEvent("Net2RunLoopProfilerOverflow")
					.detail("SignalsReceived", signal_count)
					.detail("BackTraceHarvested", other_offset != 0);
			}
			if (other_offset) {
				size_t iter_offset = 0;
				while (iter_offset < other_offset) {
					ProfilingSample *ps = (ProfilingSample *)(other_backtraces + iter_offset);
					TraceEvent(SevWarn, "Net2RunLoopTrace").detailf("TraceTime", "%.6f", ps->timestamp).detail("Trace", platform::format_backtrace(ps->frames, ps->length));
					iter_offset += ps->length + 2;
				}
			}

			// notify the run loop monitoring thread that we are making progress 
			net2RunLoopIterations.fetch_add(1);
		}
#endif
		nnow = timer_monotonic();

		if ((nnow-now) > FLOW_KNOBS->SLOW_LOOP_CUTOFF && nondeterministicRandom()->random01() < (nnow-now)*FLOW_KNOBS->SLOW_LOOP_SAMPLING_RATE)
			TraceEvent("SomewhatSlowRunLoopBottom").detail("Elapsed", nnow - now); // This includes the time spent running tasks
	}

	for ( auto& fn : stopCallbacks ) {
		fn();
	}

	#ifdef WIN32
	timeEndPeriod(1);
	#endif
}

void Net2::trackAtPriority( TaskPriority priority, double now ) {
	if (lastPriorityStats == nullptr || priority != lastPriorityStats->priority) {
		// Start tracking current priority
		auto activeStatsItr = networkInfo.metrics.activeTrackers.try_emplace(priority, priority);
		activeStatsItr.first->second.active = true;
		activeStatsItr.first->second.windowedTimer = now;

		if(lastPriorityStats != nullptr) {
			// Stop tracking previous priority
			lastPriorityStats->active = false;
			lastPriorityStats->duration += now - lastPriorityStats->windowedTimer;
		}

		// Update starvation trackers
		TaskPriority lastPriority = (lastPriorityStats == nullptr) ? TaskPriority::Zero : lastPriorityStats->priority;
		for(auto& binStats : networkInfo.metrics.starvationTrackers) {
			if(binStats.priority > lastPriority && binStats.priority > priority) {
				break;
			}

			// Busy -> idle at binStats.priority
			if(binStats.priority > priority && binStats.priority <= lastPriority) { 
				binStats.active = false;
				binStats.duration += now - binStats.windowedTimer;
				binStats.maxDuration = std::max(binStats.maxDuration, now - binStats.timer);
			}

			// Idle -> busy at binStats.priority
			else if(binStats.priority <= priority && binStats.priority > lastPriority) {
				binStats.active = true;
				binStats.timer = now;
				binStats.windowedTimer = now;
			}
		}

		lastPriorityStats = &activeStatsItr.first->second;
	}
}

void Net2::processThreadReady() {
	int numReady = 0;
	while (true) {
		Optional<OrderedTask> t = threadReady.pop();
		if (!t.present()) break;
		t.get().priority -= ++tasksIssued;
		ASSERT( t.get().task != 0 );
		ready.push( t.get() );
		++numReady;
	}
	FDB_TRACE_PROBE(run_loop_thread_ready, numReady);
}

void Net2::checkForSlowTask(int64_t tscBegin, int64_t tscEnd, double duration, TaskPriority priority) {
	int64_t elapsed = tscEnd-tscBegin;
	if (elapsed > FLOW_KNOBS->TSC_YIELD_TIME && tscBegin > 0) {
		int i = std::min<double>(NetworkMetrics::SLOW_EVENT_BINS-1, log( elapsed/1e6 ) / log(2.));
		++networkInfo.metrics.countSlowEvents[i];
		int64_t warnThreshold = g_network->isSimulated() ? 10e9 : 500e6;

		//printf("SlowTask: %d, %d yields\n", (int)(elapsed/1e6), numYields);

		slowTaskMetric->clocks = elapsed;
		slowTaskMetric->duration = (int64_t)(duration*1e9);
		slowTaskMetric->priority = static_cast<int64_t>(priority);
		slowTaskMetric->numYields = numYields;
		slowTaskMetric->log();

		double sampleRate = std::min(1.0, (elapsed > warnThreshold) ? 1.0 : elapsed / 10e9);
		double slowTaskProfilingLogInterval = std::max(FLOW_KNOBS->RUN_LOOP_PROFILING_INTERVAL, FLOW_KNOBS->SLOWTASK_PROFILING_LOG_INTERVAL);
		if(slowTaskProfilingLogInterval > 0 && duration > slowTaskProfilingLogInterval) {
			sampleRate = 1; // Always include slow task events that could show up in our slow task profiling.
		}

		if ( !DEBUG_DETERMINISM && (nondeterministicRandom()->random01() < sampleRate ))
			TraceEvent(elapsed > warnThreshold ? SevWarnAlways : SevInfo, "SlowTask").detail("TaskID", priority).detail("MClocks", elapsed/1e6).detail("Duration", duration).detail("SampleRate", sampleRate).detail("NumYields", numYields);
	}
}

bool Net2::check_yield( TaskPriority taskID, int64_t tscNow ) {
	// SOMEDAY: Yield if there are lots of higher priority tasks queued?
	if ((g_stackYieldLimit) && ( (intptr_t)&taskID < g_stackYieldLimit )) {
		++countYieldBigStack;
		return true;
	}

	processThreadReady();

	if (taskID == TaskPriority::DefaultYield) taskID = currentTaskID;
	if (!ready.empty() && ready.top().priority > int64_t(taskID)<<32)  {
		return true;
	}

	if (tscNow < tscBegin) {
		return true;
	}

	if (tscNow > tscEnd) {
		++numYields;
		return true;
	}

	return false;
}

bool Net2::check_yield( TaskPriority taskID ) {
	if(numYields > 0) {
		++numYields;
		return true;
	}

	return check_yield(taskID, timestampCounter());
}

Future<class Void> Net2::yield( TaskPriority taskID ) {
	++countYieldCalls;
	if (taskID == TaskPriority::DefaultYield) taskID = currentTaskID;
	if (check_yield(taskID)) {
		++countYieldCallsTrue;
		return delay(0, taskID);
	}
	g_network->setCurrentTask(taskID);
	return Void();
}

Future<Void> Net2::delay( double seconds, TaskPriority taskId ) {
	if (seconds <= 0.) {
		PromiseTask* t = new PromiseTask;
		this->ready.push( OrderedTask( (int64_t(taskId)<<32)-(++tasksIssued), taskId, t) );
		return t->promise.getFuture();
	}
	if (seconds >= 4e12)  // Intervals that overflow an int64_t in microseconds (more than 100,000 years) are treated as infinite
		return Never();

	double at = now() + seconds;
	PromiseTask* t = new PromiseTask;
	this->timers.push( DelayedTask( at, (int64_t(taskId)<<32)-(++tasksIssued), taskId, t ) );
	return t->promise.getFuture();
}

void Net2::onMainThread(Promise<Void>&& signal, TaskPriority taskID) {
	if (stopped) return;
	PromiseTask* p = new PromiseTask( std::move(signal) );
	int64_t priority = int64_t(taskID)<<32;

	if ( thread_network == this )
	{
		processThreadReady();
		this->ready.push( OrderedTask( priority-(++tasksIssued), taskID, p ) );
	} else {
		if (threadReady.push( OrderedTask( priority, taskID, p ) ))
			reactor.wake();
	}
}

THREAD_HANDLE Net2::startThread( THREAD_FUNC_RETURN (*func) (void*), void *arg ) {
	return ::startThread(func, arg);
}

Future< Reference<IConnection> > Net2::connect( NetworkAddress toAddr, std::string host ) {
#ifndef TLS_DISABLED
	initTLS(ETLSInitState::CONNECT);
	if ( toAddr.isTLS() ) {
		return SSLConnection::connect(&this->reactor.ios, this->sslContextVar.get(), toAddr);
	}
#endif

	return Connection::connect(&this->reactor.ios, toAddr);
}

ACTOR static Future<std::vector<NetworkAddress>> resolveTCPEndpoint_impl( Net2 *self, std::string host, std::string service) {
	state tcp::resolver tcpResolver(self->reactor.ios);
	Promise<std::vector<NetworkAddress>> promise;
	state Future<std::vector<NetworkAddress>> result = promise.getFuture();

	tcpResolver.async_resolve(tcp::resolver::query(host, service), [=](const boost::system::error_code &ec, tcp::resolver::iterator iter) {
		if(ec) {
			promise.sendError(lookup_failed());
			return;
		}

		std::vector<NetworkAddress> addrs;

		tcp::resolver::iterator end;
		while(iter != end) {
			auto endpoint = iter->endpoint();
			auto addr = endpoint.address();
			if (addr.is_v6()) {
				addrs.push_back(NetworkAddress(IPAddress(addr.to_v6().to_bytes()), endpoint.port()));
			} else {
				addrs.push_back(NetworkAddress(addr.to_v4().to_ulong(), endpoint.port()));
			}
			++iter;
		}

		if(addrs.empty()) {
			promise.sendError(lookup_failed());
		}
		else {
			promise.send(addrs);
		}
	});

	wait(ready(result));
	tcpResolver.cancel();

	return result.get();
}

Future<Reference<IUDPSocket>> Net2::createUDPSocket(NetworkAddress toAddr) {
	return UDPSocket::connect(&reactor.ios, toAddr, toAddr.ip.isV6());
}

Future<Reference<IUDPSocket>> Net2::createUDPSocket(bool isV6) {
	return UDPSocket::connect(&reactor.ios, Optional<NetworkAddress>(), isV6);
}

Future<std::vector<NetworkAddress>> Net2::resolveTCPEndpoint( std::string host, std::string service) {
	return resolveTCPEndpoint_impl(this, host, service);
}

bool Net2::isAddressOnThisHost(NetworkAddress const& addr) const {
	auto it = addressOnHostCache.find( addr.ip );
	if (it != addressOnHostCache.end())
		return it->second;

	if (addressOnHostCache.size() > 50000) addressOnHostCache.clear();  // Bound cache memory; should not really happen

	try {
		boost::asio::io_service ioService;
		boost::asio::ip::udp::socket socket(ioService);
		boost::asio::ip::udp::endpoint endpoint(tcpAddress(addr.ip), 1);
		socket.connect(endpoint);
		bool local = addr.ip.isV6() ? socket.local_endpoint().address().to_v6().to_bytes() == addr.ip.toV6()
		                            : socket.local_endpoint().address().to_v4().to_ulong() == addr.ip.toV4();
		socket.close();
		if (local) TraceEvent(SevInfo, "AddressIsOnHost").detail("Address", addr);
		return addressOnHostCache[ addr.ip ] = local;
	}
	catch(boost::system::system_error e)
	{
		TraceEvent(SevWarnAlways, "IsAddressOnHostError").detail("Address", addr).detail("ErrDesc", e.what()).detail("ErrCode", e.code().value());
		return addressOnHostCache[ addr.ip ] = false;
	}
}

Reference<IListener> Net2::listen( NetworkAddress localAddr ) {
	try {
#ifndef TLS_DISABLED
		initTLS(ETLSInitState::LISTEN);
		if ( localAddr.isTLS() ) {
			return Reference<IListener>(new SSLListener( reactor.ios, &this->sslContextVar, localAddr ));
		}
#endif
		return Reference<IListener>( new Listener( reactor.ios, localAddr ) );
	} catch (boost::system::system_error const& e) {
		Error x;
		if(e.code().value() == EADDRINUSE)
			x = address_in_use();
		else if(e.code().value() == EADDRNOTAVAIL)
			x = invalid_local_address();
		else
			x = bind_failed();
		TraceEvent("Net2ListenError").error(x).detail("Message", e.what());
		throw x;
	} catch (std::exception const& e) {
		Error x = unknown_error();
		TraceEvent("Net2ListenError").error(x).detail("Message", e.what());
		throw x;
	} catch (Error &e ) {
		TraceEvent("Net2ListenError").error(e);
		throw e;
	} catch (...) {
		Error x = unknown_error();
		TraceEvent("Net2ListenError").error(x);
		throw x;
	}
}

void Net2::getDiskBytes(std::string const& directory, int64_t& free, int64_t& total) {
	return ::getDiskBytes(directory, free, total);
}

#ifdef __linux__
#include <sys/prctl.h>
#include <pthread.h>
#include <sched.h>
#endif

ASIOReactor::ASIOReactor(Net2* net)
	: network(net), firstTimer(ios), do_not_stop(ios)
{
#ifdef __linux__
	// Reactor flags are used only for experimentation, and are platform-specific
	if (FLOW_KNOBS->REACTOR_FLAGS & 1) {
		prctl(PR_SET_TIMERSLACK, 1, 0, 0, 0);
		printf("Set timerslack to 1ns\n");
	}

	if (FLOW_KNOBS->REACTOR_FLAGS & 2) {
		int ret;
		pthread_t this_thread = pthread_self();
		struct sched_param params;
		params.sched_priority = sched_get_priority_max(SCHED_FIFO);
		ret = pthread_setschedparam(this_thread, SCHED_FIFO, &params);
		if (ret != 0) printf("Error setting priority (%d %d)\n", ret, errno);
		else
			printf("Set scheduler mode to SCHED_FIFO\n");
	}
#endif
}

void ASIOReactor::sleep(double sleepTime) {
	if (sleepTime > FLOW_KNOBS->BUSY_WAIT_THRESHOLD) {
		if (FLOW_KNOBS->REACTOR_FLAGS & 4) {
#ifdef __linux
			timespec tv;
			tv.tv_sec = 0;
			tv.tv_nsec = 20000;
			nanosleep(&tv, nullptr);
#endif
		}
		else
		{
			sleepTime -= FLOW_KNOBS->BUSY_WAIT_THRESHOLD;
			if (sleepTime < 4e12) {
				this->firstTimer.expires_from_now(boost::posix_time::microseconds(int64_t(sleepTime*1e6)));
				this->firstTimer.async_wait(&nullWaitHandler);
			}
			setProfilingEnabled(0); // The following line generates false positives for slow task profiling
			ios.run_one();
			setProfilingEnabled(1);
			this->firstTimer.cancel();
		}
		++network->countASIOEvents;
	} else if (sleepTime > 0) {
		if (!(FLOW_KNOBS->REACTOR_FLAGS & 8))
			threadYield();
	}
}

void ASIOReactor::react() {
	while (ios.poll_one()) ++network->countASIOEvents;  // Make this a task?
}

void ASIOReactor::wake() {
	ios.post( nullCompletionHandler );
}

} // namespace net2

INetwork* newNet2(const TLSConfig& tlsConfig, bool useThreadPool, bool useMetrics) {
	try {
		N2::g_net2 = new N2::Net2(tlsConfig, useThreadPool, useMetrics);
	}
	catch(boost::system::system_error e) {
		TraceEvent("Net2InitError").detail("Message", e.what());
		throw unknown_error();
	}
	catch(std::exception const& e) {
		TraceEvent("Net2InitError").detail("Message", e.what());
		throw unknown_error();
	}

	return N2::g_net2;
}

struct TestGVR {
	Standalone<StringRef> key;
	int64_t version;
	Optional<std::pair<UID,UID>> debugID;
	Promise< Optional<Standalone<StringRef>> > reply;

	TestGVR(){}

	template <class Ar>
	void serialize( Ar& ar ) {
		serializer(ar, key, version, debugID, reply);
	}
};

template <class F>
void startThreadF( F && func ) {
	struct Thing {
		F f;
		Thing( F && f ) : f(std::move(f)) {}
		THREAD_FUNC start(void* p) { Thing* self = (Thing*)p; self->f(); delete self; THREAD_RETURN; }
	};
	Thing* t = new Thing(std::move(func));
	startThread(Thing::start, t);
}

void net2_test() {
	/*printf("ThreadSafeQueue test\n");
	printf("  Interface: ");
	ThreadSafeQueue<int> tq;
	ASSERT( tq.canSleep() == true );

	ASSERT( tq.push( 1 ) == true ) ;
	ASSERT( tq.push( 2 ) == false );
	ASSERT( tq.push( 3 ) == false );

	ASSERT( tq.pop().get() == 1 );
	ASSERT( tq.pop().get() == 2 );
	ASSERT( tq.push( 4 ) == false );
	ASSERT( tq.pop().get() == 3 );
	ASSERT( tq.pop().get() == 4 );
	ASSERT( !tq.pop().present() );
	printf("OK\n");

	printf("Threaded: ");
	Event finished, finished2;
	int thread1Iterations = 1000000, thread2Iterations = 100000;

	if (thread1Iterations)
		startThreadF([&](){
			printf("Thread1\n");
			for(int i=0; i<thread1Iterations; i++)
				tq.push(i);
			printf("T1Done\n");
			finished.set();
		});
	if (thread2Iterations)
		startThreadF([&](){
			printf("Thread2\n");
			for(int i=0; i<thread2Iterations; i++)
				tq.push(i + (1<<20));
			printf("T2Done\n");
			finished2.set();
		});
	int c = 0, mx[2]={0, 1<<20}, p = 0;
	while (c < thread1Iterations + thread2Iterations)
	{
		Optional<int> i = tq.pop();
		if (i.present()) {
			int v = i.get();
			++c;
			if (mx[v>>20] != v)
				printf("Wrong value dequeued!\n");
			ASSERT( mx[v>>20] == v );
			mx[v>>20] = v + 1;
		} else {
			++p;
			_mm_pause();
		}
		if ((c&3)==0) tq.canSleep();
	}
	printf("%d %d %x %x %s\n", c, p, mx[0], mx[1], mx[0]==thread1Iterations && mx[1]==(1<<20)+thread2Iterations ? "OK" : "FAIL");

	finished.block();
	finished2.block();


	g_network = newNet2();  // for promise serialization below

	Endpoint destination;

	printf("  Used: %lld\n", FastAllocator<4096>::getTotalMemory());

	char junk[100];

	double before = timer();

	vector<TestGVR> reqs;
	reqs.reserve( 10000 );

	int totalBytes = 0;
	for(int j=0; j<1000; j++) {
		UnsentPacketQueue unsent;
		ReliablePacketList reliable;

		reqs.resize(10000);
		for(int i=0; i<10000; i++) {
			TestGVR &req = reqs[i];
			req.key = LiteralStringRef("Foobar");

			SerializeSource<TestGVR> what(req);

			SendBuffer* pb = unsent.getWriteBuffer();
			ReliablePacket* rp = new ReliablePacket;  // 0

			PacketWriter wr(pb,rp,AssumeVersion(currentProtocolVersion));
			//BinaryWriter wr;
			SplitBuffer packetLen;
			uint32_t len = 0;
			wr.writeAhead(sizeof(len), &packetLen);
			wr << destination.token;
			//req.reply.getEndpoint();
			what.serializePacketWriter(wr);
			//wr.serializeBytes(junk, 43);

			unsent.setWriteBuffer(wr.finish());
			len = wr.size() - sizeof(len);
			packetLen.write(&len, sizeof(len));

			//totalBytes += wr.getLength();
			totalBytes += wr.size();

			if (rp) reliable.insert(rp);
		}
		reqs.clear();
		unsent.discardAll();
		reliable.discardAll();
	}

	printf("SimSend x 1Kx10K: %0.2f sec\n", timer()-before);
	printf("  Bytes: %d\n", totalBytes);
	printf("  Used: %lld\n", FastAllocator<4096>::getTotalMemory());
	*/
};<|MERGE_RESOLUTION|>--- conflicted
+++ resolved
@@ -136,22 +136,13 @@
 	virtual Reference<IListener> listen( NetworkAddress localAddr );
 
 	// INetwork interface
-<<<<<<< HEAD
 	virtual double now() const override { return currentTime; };
 	virtual double timer() override { return ::timer(); };
+	double timer_monotonic() override { return ::timer_monotonic(); };
 	virtual Future<Void> delay(double seconds, TaskPriority taskId) override;
 	virtual Future<class Void> yield(TaskPriority taskID) override;
 	virtual bool check_yield(TaskPriority taskId) override;
 	virtual TaskPriority getCurrentTask() const override { return currentTaskID; }
-=======
-	virtual double now() { return currentTime; };
-	virtual double timer() { return ::timer(); };
-	double timer_monotonic() override { return ::timer_monotonic(); };
-	virtual Future<Void> delay( double seconds, TaskPriority taskId );
-	virtual Future<class Void> yield( TaskPriority taskID );
-	virtual bool check_yield(TaskPriority taskId);
-	virtual TaskPriority getCurrentTask() { return currentTaskID; }
->>>>>>> d6e8de1a
 	virtual void setCurrentTask(TaskPriority taskID ) { currentTaskID = taskID; priorityMetric = (int64_t)taskID; }
 	virtual void onMainThread( Promise<Void>&& signal, TaskPriority taskID );
 	bool isOnMainThread() const override {
