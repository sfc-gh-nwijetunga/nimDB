--- conflicted
+++ resolved
@@ -44,16 +44,10 @@
 #include "fdbserver/ServerDBInfo.h"
 #include "fdbrpc/Smoother.h"
 #include "flow/Stats.h"
-<<<<<<< HEAD
-#include "LogSystem.h"
-#include "RecoveryState.h"
-#include "LogProtocolMessage.h"
-#include "fdbserver/LatencyBandConfig.h"
-=======
 #include "fdbserver/LogSystem.h"
 #include "fdbserver/RecoveryState.h"
 #include "fdbserver/LogProtocolMessage.h"
->>>>>>> 3b2700d2
+#include "fdbserver/LatencyBandConfig.h"
 #include "flow/TDMetric.actor.h"
 #include "flow/actorcompiler.h"  // This must be the last #include.
 
@@ -741,13 +735,9 @@
 		++data->readQueueSizeMetric;
 		data->maxQueryQueue = std::max<int>( data->maxQueryQueue, data->counters.allQueries.getValue() - data->counters.finishedQueries.getValue());
 
-<<<<<<< HEAD
 		// Active load balancing runs at a very high priority (to obtain accurate queue lengths)
 		// so we need to downgrade here
-		Void _ = wait( delay(0, TaskDefaultEndpoint) );
-=======
 		wait( delay(0, TaskDefaultEndpoint) );
->>>>>>> 3b2700d2
 
 		if( req.debugID.present() )
 			g_traceBatch.addEvent("GetValueDebug", req.debugID.get().first(), "getValueQ.DoRead"); //.detail("TaskID", g_network->getCurrentTask());
