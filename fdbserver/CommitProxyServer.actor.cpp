/*
 * CommitProxyServer.actor.cpp
 *
 * This source file is part of the FoundationDB open source project
 *
 * Copyright 2013-2022 Apple Inc. and the FoundationDB project authors
 *
 * Licensed under the Apache License, Version 2.0 (the "License");
 * you may not use this file except in compliance with the License.
 * You may obtain a copy of the License at
 *
 *     http://www.apache.org/licenses/LICENSE-2.0
 *
 * Unless required by applicable law or agreed to in writing, software
 * distributed under the License is distributed on an "AS IS" BASIS,
 * WITHOUT WARRANTIES OR CONDITIONS OF ANY KIND, either express or implied.
 * See the License for the specific language governing permissions and
 * limitations under the License.
 */

#include <algorithm>
#include <tuple>
#include <variant>

#include "fdbclient/Atomic.h"
#include "fdbclient/BackupAgent.actor.h"
#include "fdbclient/BlobCipher.h"
#include "fdbclient/BuildIdempotencyIdMutations.h"
#include "fdbclient/CommitTransaction.h"
#include "fdbclient/DatabaseContext.h"
#include "fdbclient/FDBTypes.h"
#include "fdbclient/IdempotencyId.actor.h"
#include "fdbclient/Knobs.h"
#include "fdbclient/CommitProxyInterface.h"
#include "fdbclient/NativeAPI.actor.h"
#include "fdbclient/SystemData.h"
#include "fdbclient/Tenant.h"
#include "fdbclient/TransactionLineage.h"
#include "fdbrpc/TenantInfo.h"
#include "fdbrpc/sim_validation.h"
#include "fdbserver/ApplyMetadataMutation.h"
#include "fdbserver/ConflictSet.h"
#include "fdbserver/DataDistributorInterface.h"
#include "fdbserver/EncryptionOpsUtils.h"
#include "fdbserver/FDBExecHelper.actor.h"
#include "fdbclient/GetEncryptCipherKeys.actor.h"
#include "fdbserver/IKeyValueStore.h"
#include "fdbserver/Knobs.h"
#include "fdbserver/LogSystem.h"
#include "fdbserver/LogSystemDiskQueueAdapter.h"
#include "fdbserver/MasterInterface.h"
#include "fdbserver/MutationTracking.h"
#include "fdbserver/ProxyCommitData.actor.h"
#include "fdbserver/RatekeeperInterface.h"
#include "fdbserver/RecoveryState.h"
#include "fdbserver/RestoreUtil.h"
#include "fdbserver/ServerDBInfo.actor.h"
#include "fdbserver/WaitFailure.h"
#include "fdbserver/WorkerInterface.actor.h"
#include "flow/ActorCollection.h"
#include "flow/CodeProbe.h"
#include "flow/EncryptUtils.h"
#include "flow/Error.h"
#include "flow/IRandom.h"
#include "flow/Knobs.h"
#include "flow/Trace.h"
#include "fdbclient/Tracing.h"

#include "flow/actorcompiler.h" // This must be the last #include.
#include "flow/network.h"

using WriteMutationRefVar = std::variant<MutationRef, VectorRef<MutationRef>>;

ACTOR Future<Void> broadcastTxnRequest(TxnStateRequest req, int sendAmount, bool sendReply) {
	state ReplyPromise<Void> reply = req.reply;
	resetReply(req);
	std::vector<Future<Void>> replies;
	int currentStream = 0;
	std::vector<Endpoint> broadcastEndpoints = req.broadcastInfo;
	for (int i = 0; i < sendAmount && currentStream < broadcastEndpoints.size(); i++) {
		std::vector<Endpoint> endpoints;
		RequestStream<TxnStateRequest> cur(broadcastEndpoints[currentStream++]);
		while (currentStream < broadcastEndpoints.size() * (i + 1) / sendAmount) {
			endpoints.push_back(broadcastEndpoints[currentStream++]);
		}
		req.broadcastInfo = endpoints;
		replies.push_back(brokenPromiseToNever(cur.getReply(req)));
		resetReply(req);
	}
	wait(waitForAll(replies));
	if (sendReply) {
		reply.send(Void());
	}
	return Void();
}

ACTOR void discardCommit(UID id, Future<LogSystemDiskQueueAdapter::CommitMessage> fcm, Future<Void> dummyCommitState) {
	ASSERT(!dummyCommitState.isReady());
	LogSystemDiskQueueAdapter::CommitMessage cm = wait(fcm);
	TraceEvent("Discarding", id).detail("Count", cm.messages.size());
	cm.acknowledge.send(Void());
	ASSERT(dummyCommitState.isReady());
}

struct ResolutionRequestBuilder {
	const ProxyCommitData* self;

	// One request per resolver.
	std::vector<ResolveTransactionBatchRequest> requests;

	// Txn i to resolvers that have i'th data sent
	std::vector<std::vector<int>> transactionResolverMap;
	std::vector<CommitTransactionRef*> outTr;

	// Used to report conflicting keys, the format is
	// [CommitTransactionRef_Index][Resolver_Index][Read_Conflict_Range_Index_on_Resolver]
	// -> read_conflict_range's original index in the commitTransactionRef
	std::vector<std::vector<std::vector<int>>> txReadConflictRangeIndexMap;

	ResolutionRequestBuilder(ProxyCommitData* self,
	                         Version version,
	                         Version prevVersion,
	                         Version lastReceivedVersion,
	                         Span& parentSpan)
	  : self(self), requests(self->resolvers.size()) {
		for (auto& req : requests) {
			req.spanContext = parentSpan.context;
			req.prevVersion = prevVersion;
			req.version = version;
			req.lastReceivedVersion = lastReceivedVersion;
		}
	}

	CommitTransactionRef& getOutTransaction(int resolver, Version read_snapshot) {
		CommitTransactionRef*& out = outTr[resolver];
		if (!out) {
			ResolveTransactionBatchRequest& request = requests[resolver];
			request.transactions.resize(request.arena, request.transactions.size() + 1);
			out = &request.transactions.back();
			out->read_snapshot = read_snapshot;
		}
		return *out;
	}

	// Returns a read conflict index map: [resolver_index][read_conflict_range_index_on_the_resolver]
	// -> read_conflict_range's original index
	std::vector<std::vector<int>> addReadConflictRanges(CommitTransactionRef& trIn) {
		std::vector<std::vector<int>> rCRIndexMap(requests.size());
		for (int idx = 0; idx < trIn.read_conflict_ranges.size(); ++idx) {
			const auto& r = trIn.read_conflict_ranges[idx];
			auto ranges = self->keyResolvers.intersectingRanges(r);
			std::set<int> resolvers;
			for (auto& ir : ranges) {
				auto& version_resolver = ir.value();
				for (int i = version_resolver.size() - 1; i >= 0; i--) {
					resolvers.insert(version_resolver[i].second);
					if (version_resolver[i].first < trIn.read_snapshot)
						break;
				}
			}
			if (SERVER_KNOBS->PROXY_USE_RESOLVER_PRIVATE_MUTATIONS && systemKeys.intersects(r)) {
				for (int k = 0; k < self->resolvers.size(); k++) {
					resolvers.insert(k);
				}
			}
			ASSERT(resolvers.size());
			for (int resolver : resolvers) {
				getOutTransaction(resolver, trIn.read_snapshot)
				    .read_conflict_ranges.push_back(requests[resolver].arena, r);
				rCRIndexMap[resolver].push_back(idx);
			}
		}
		return rCRIndexMap;
	}

	void addWriteConflictRanges(CommitTransactionRef& trIn) {
		for (auto& r : trIn.write_conflict_ranges) {
			auto ranges = self->keyResolvers.intersectingRanges(r);
			std::set<int> resolvers;
			for (auto& ir : ranges) {
				auto& version_resolver = ir.value();
				if (!version_resolver.empty()) {
					resolvers.insert(version_resolver.back().second);
				}
			}
			if (SERVER_KNOBS->PROXY_USE_RESOLVER_PRIVATE_MUTATIONS && systemKeys.intersects(r)) {
				for (int k = 0; k < self->resolvers.size(); k++) {
					resolvers.insert(k);
				}
			}
			ASSERT(resolvers.size());
			for (int resolver : resolvers)
				getOutTransaction(resolver, trIn.read_snapshot)
				    .write_conflict_ranges.push_back(requests[resolver].arena, r);
		}
	}

	void addTransaction(CommitTransactionRequest& trRequest, Version ver, int transactionNumberInBatch) {
		auto& trIn = trRequest.transaction;
		// SOMEDAY: There are a couple of unnecessary O( # resolvers ) steps here
		outTr.assign(requests.size(), nullptr);
		ASSERT(transactionNumberInBatch >= 0 && transactionNumberInBatch < 32768);

		bool isTXNStateTransaction = false;
		for (auto& m : trIn.mutations) {
			DEBUG_MUTATION("AddTr", ver, m, self->dbgid).detail("Idx", transactionNumberInBatch);
			if (m.type == MutationRef::SetVersionstampedKey) {
				transformVersionstampMutation(m, &MutationRef::param1, requests[0].version, transactionNumberInBatch);
				trIn.write_conflict_ranges.push_back(requests[0].arena, singleKeyRange(m.param1, requests[0].arena));
			} else if (m.type == MutationRef::SetVersionstampedValue) {
				transformVersionstampMutation(m, &MutationRef::param2, requests[0].version, transactionNumberInBatch);
			}
			if (isMetadataMutation(m)) {
				isTXNStateTransaction = true;
				auto& tr = getOutTransaction(0, trIn.read_snapshot);
				tr.mutations.push_back(requests[0].arena, m);
				tr.lock_aware = trRequest.isLockAware();
			}
		}
		if (isTXNStateTransaction && !trRequest.isLockAware()) {
			// This mitigates https://github.com/apple/foundationdb/issues/3647. Since this transaction is not lock
			// aware, if this transaction got a read version then \xff/dbLocked must not have been set at this
			// transaction's read snapshot. If that changes by commit time, then it won't commit on any proxy because of
			// a conflict. A client could set a read version manually so this isn't totally bulletproof.
			trIn.read_conflict_ranges.push_back(trRequest.arena, KeyRangeRef(databaseLockedKey, databaseLockedKeyEnd));
		}

		std::vector<std::vector<int>> rCRIndexMap = addReadConflictRanges(trIn);
		txReadConflictRangeIndexMap.push_back(std::move(rCRIndexMap));

		addWriteConflictRanges(trIn);

		if (isTXNStateTransaction) {
			for (int r = 0; r < requests.size(); r++) {
				int transactionNumberInRequest =
				    &getOutTransaction(r, trIn.read_snapshot) - requests[r].transactions.begin();
				requests[r].txnStateTransactions.push_back(requests[r].arena, transactionNumberInRequest);
			}
			// Note only Resolver 0 got the correct spanContext, which means
			// the reply from Resolver 0 has the right one back.
			getOutTransaction(0, trIn.read_snapshot).spanContext = trRequest.spanContext;
		}

		std::vector<int> resolversUsed;
		for (int r = 0; r < outTr.size(); r++)
			if (outTr[r]) {
				resolversUsed.push_back(r);
				outTr[r]->report_conflicting_keys = trIn.report_conflicting_keys;
			}
		transactionResolverMap.emplace_back(std::move(resolversUsed));
	}
};

ErrorOr<int64_t> lookupTenant(ProxyCommitData* commitData, TenantNameRef tenant, bool logOnFailure) {
	auto itr = commitData->tenantNameIndex.find(tenant);
	if (itr == commitData->tenantNameIndex.end()) {
		if (logOnFailure) {
			TraceEvent(SevWarn, "CommitProxyTenantNotFound", commitData->dbgid).detail("TenantName", tenant);
		}

		return tenant_not_found();
	}

	return itr->second;
}

bool checkTenant(ProxyCommitData* commitData, int64_t tenant, Optional<TenantNameRef> tenantName) {
	if (tenant != TenantInfo::INVALID_TENANT) {
		auto itr = commitData->tenantMap.find(tenant);
		if (itr == commitData->tenantMap.end()) {
			TraceEvent(SevWarn, "CommitProxyTenantNotFound", commitData->dbgid).detail("Tenant", tenant);
			return false;
		} else if (tenantName.present() && itr->second != tenantName.get()) {
			// This is temporary and will be removed when the client stops caching the tenant name -> ID mapping
			TraceEvent(SevWarn, "CommitProxyTenantNotFound", commitData->dbgid).detail("Tenant", tenant);
			return false;
		}

		return true;
	}

	return true;
}

bool verifyTenantPrefix(ProxyCommitData* const commitData, const CommitTransactionRequest& req) {
	if (req.tenantInfo.hasTenant()) {
		KeyRef tenantPrefix = req.tenantInfo.prefix.get();
		for (auto& m : req.transaction.mutations) {
			if (m.param1 != metadataVersionKey) {
				if (!m.param1.startsWith(tenantPrefix)) {
					TraceEvent(SevWarnAlways, "TenantPrefixMismatch")
					    .detail("Tenant", req.tenantInfo.tenantId)
					    .detail("Prefix", tenantPrefix)
					    .detail("Key", m.param1);
					return false;
				}

				if (m.type == MutationRef::ClearRange && !m.param2.startsWith(tenantPrefix)) {
					TraceEvent(SevWarnAlways, "TenantClearRangePrefixMismatch")
					    .suppressFor(60)
					    .detail("Tenant", req.tenantInfo.tenantId)
					    .detail("Prefix", tenantPrefix)
					    .detail("Key", m.param2);
					return false;
				} else if (m.type == MutationRef::SetVersionstampedKey) {
					ASSERT(m.param1.size() >= 4);
					uint8_t* key = const_cast<uint8_t*>(m.param1.begin());
					int* offset = reinterpret_cast<int*>(&key[m.param1.size() - 4]);
					if (*offset < tenantPrefix.size()) {
						TraceEvent(SevWarnAlways, "TenantVersionstampInvalidOffset")
						    .suppressFor(60)
						    .detail("Tenant", req.tenantInfo.tenantId)
						    .detail("Prefix", tenantPrefix)
						    .detail("Key", m.param1)
						    .detail("Offset", *offset);
						return false;
					}
				}
			}
		}

		for (auto& rc : req.transaction.read_conflict_ranges) {
			if (rc.begin != metadataVersionKey &&
			    (!rc.begin.startsWith(tenantPrefix) || !rc.end.startsWith(tenantPrefix))) {
				TraceEvent(SevWarnAlways, "TenantReadConflictPrefixMismatch")
				    .suppressFor(60)
				    .detail("Tenant", req.tenantInfo.tenantId)
				    .detail("Prefix", tenantPrefix)
				    .detail("BeginKey", rc.begin)
				    .detail("EndKey", rc.end);
				return false;
			}
		}

		for (auto& wc : req.transaction.write_conflict_ranges) {
			if (wc.begin != metadataVersionKey &&
			    (!wc.begin.startsWith(tenantPrefix) || !wc.end.startsWith(tenantPrefix))) {
				TraceEvent(SevWarnAlways, "TenantWriteConflictPrefixMismatch")
				    .suppressFor(60)
				    .detail("Tenant", req.tenantInfo.tenantId)
				    .detail("Prefix", tenantPrefix)
				    .detail("BeginKey", wc.begin)
				    .detail("EndKey", wc.end);
				return false;
			}
		}
	}

	return true;
}

ACTOR Future<Void> commitBatcher(ProxyCommitData* commitData,
                                 PromiseStream<std::pair<std::vector<CommitTransactionRequest>, int>> out,
                                 FutureStream<CommitTransactionRequest> in,
                                 int desiredBytes,
                                 int64_t memBytesLimit) {
	wait(delayJittered(commitData->commitBatchInterval, TaskPriority::ProxyCommitBatcher));

	state double lastBatch = 0;

	loop {
		state Future<Void> timeout;
		state std::vector<CommitTransactionRequest> batch;
		state int batchBytes = 0;
		// TODO: Enable this assertion (currently failing with gcc)
		// static_assert(std::is_nothrow_move_constructible_v<CommitTransactionRequest>);

		if (SERVER_KNOBS->MAX_COMMIT_BATCH_INTERVAL <= 0) {
			timeout = Never();
		} else {
			timeout = delayJittered(SERVER_KNOBS->MAX_COMMIT_BATCH_INTERVAL, TaskPriority::ProxyCommitBatcher);
		}

		while (!timeout.isReady() &&
		       !(batch.size() == SERVER_KNOBS->COMMIT_TRANSACTION_BATCH_COUNT_MAX || batchBytes >= desiredBytes)) {
			choose {
				when(CommitTransactionRequest req = waitNext(in)) {
					// WARNING: this code is run at a high priority, so it needs to do as little work as possible
					int bytes = getBytes(req);

					// Drop requests if memory is under severe pressure
					if (commitData->commitBatchesMemBytesCount + bytes > memBytesLimit) {
						++commitData->stats.txnCommitErrors;
						req.reply.sendError(commit_proxy_memory_limit_exceeded());
						TraceEvent(SevWarnAlways, "ProxyCommitBatchMemoryThresholdExceeded")
						    .suppressFor(60)
						    .detail("MemBytesCount", commitData->commitBatchesMemBytesCount)
						    .detail("MemLimit", memBytesLimit);
						continue;
					}

					if (bytes > FLOW_KNOBS->PACKET_WARNING) {
						TraceEvent(!g_network->isSimulated() ? SevWarnAlways : SevWarn, "LargeTransaction")
						    .suppressFor(1.0)
						    .detail("Size", bytes)
						    .detail("Client", req.reply.getEndpoint().getPrimaryAddress());
					}

					if (!verifyTenantPrefix(commitData, req)) {
						++commitData->stats.txnCommitErrors;
						req.reply.sendError(illegal_tenant_access());
						continue;
					}

					Optional<TenantNameRef> const& tenantName = req.tenantInfo.name;
					if (SERVER_KNOBS->STORAGE_QUOTA_ENABLED && !req.bypassStorageQuota() && tenantName.present() &&
					    commitData->tenantsOverStorageQuota.count(tenantName.get()) > 0) {
						req.reply.sendError(storage_quota_exceeded());
						continue;
					}

					++commitData->stats.txnCommitIn;

					if (req.debugID.present()) {
						g_traceBatch.addEvent("CommitDebug", req.debugID.get().first(), "CommitProxyServer.batcher");
					}

					if (!batch.size()) {
						if (now() - lastBatch > commitData->commitBatchInterval) {
							timeout = delayJittered(SERVER_KNOBS->COMMIT_TRANSACTION_BATCH_INTERVAL_FROM_IDLE,
							                        TaskPriority::ProxyCommitBatcher);
						} else {
							timeout = delayJittered(commitData->commitBatchInterval - (now() - lastBatch),
							                        TaskPriority::ProxyCommitBatcher);
						}
					}

					if ((batchBytes + bytes > CLIENT_KNOBS->TRANSACTION_SIZE_LIMIT || req.firstInBatch()) &&
					    batch.size()) {
						out.send({ std::move(batch), batchBytes });
						lastBatch = now();
						timeout = delayJittered(commitData->commitBatchInterval, TaskPriority::ProxyCommitBatcher);
						batch.clear();
						batchBytes = 0;
					}

					batch.push_back(req);
					batchBytes += bytes;
					commitData->commitBatchesMemBytesCount += bytes;
				}
				when(wait(timeout)) {}
			}
		}
		out.send({ std::move(batch), batchBytes });
		lastBatch = now();
	}
}

void createWhitelistBinPathVec(const std::string& binPath, std::vector<Standalone<StringRef>>& binPathVec) {
	TraceEvent(SevDebug, "BinPathConverter").detail("Input", binPath);
	StringRef input(binPath);
	while (input != StringRef()) {
		StringRef token = input.eat(","_sr);
		if (token != StringRef()) {
			const uint8_t* ptr = token.begin();
			while (ptr != token.end() && *ptr == ' ') {
				ptr++;
			}
			if (ptr != token.end()) {
				Standalone<StringRef> newElement(token.substr(ptr - token.begin()));
				TraceEvent(SevDebug, "BinPathItem").detail("Element", newElement);
				binPathVec.push_back(newElement);
			}
		}
	}
	return;
}

bool isWhitelisted(const std::vector<Standalone<StringRef>>& binPathVec, StringRef binPath) {
	TraceEvent("BinPath").detail("Value", binPath);
	for (const auto& item : binPathVec) {
		TraceEvent("Element").detail("Value", item);
	}
	return std::find(binPathVec.begin(), binPathVec.end(), binPath) != binPathVec.end();
}

ACTOR Future<Void> addBackupMutations(ProxyCommitData* self,
                                      const std::map<Key, MutationListRef>* logRangeMutations,
                                      LogPushData* toCommit,
                                      Version commitVersion,
                                      double* computeDuration,
                                      double* computeStart) {
	state std::map<Key, MutationListRef>::const_iterator logRangeMutation = logRangeMutations->cbegin();
	state int32_t version = commitVersion / CLIENT_KNOBS->LOG_RANGE_BLOCK_SIZE;
	state int yieldBytes = 0;
	state BinaryWriter valueWriter(Unversioned());

	toCommit->addTransactionInfo(SpanContext());

	// Serialize the log range mutations within the map
	for (; logRangeMutation != logRangeMutations->cend(); ++logRangeMutation) {
		// FIXME: this is re-implementing the serialize function of MutationListRef in order to have a yield
		valueWriter = BinaryWriter(IncludeVersion(ProtocolVersion::withBackupMutations()));
		valueWriter << logRangeMutation->second.totalSize();

		state MutationListRef::Blob* blobIter = logRangeMutation->second.blob_begin;
		while (blobIter) {
			if (yieldBytes > SERVER_KNOBS->DESIRED_TOTAL_BYTES) {
				yieldBytes = 0;
				if (g_network->check_yield(TaskPriority::ProxyCommitYield1)) {
					*computeDuration += g_network->timer() - *computeStart;
					wait(delay(0, TaskPriority::ProxyCommitYield1));
					*computeStart = g_network->timer();
				}
			}
			valueWriter.serializeBytes(blobIter->data);
			yieldBytes += blobIter->data.size();
			blobIter = blobIter->next;
		}

		Key val = valueWriter.toValue();

		BinaryWriter wr(Unversioned());

		// Serialize the log destination
		wr.serializeBytes(logRangeMutation->first);

		// Write the log keys and version information
		wr << (uint8_t)hashlittle(&version, sizeof(version), 0);
		wr << bigEndian64(commitVersion);

		MutationRef backupMutation;
		backupMutation.type = MutationRef::SetValue;
		uint32_t* partBuffer = nullptr;

		for (int part = 0; part * CLIENT_KNOBS->MUTATION_BLOCK_SIZE < val.size(); part++) {

			// Assign the second parameter as the part
			backupMutation.param2 = val.substr(
			    part * CLIENT_KNOBS->MUTATION_BLOCK_SIZE,
			    std::min(val.size() - part * CLIENT_KNOBS->MUTATION_BLOCK_SIZE, CLIENT_KNOBS->MUTATION_BLOCK_SIZE));

			// Write the last part of the mutation to the serialization, if the buffer is not defined
			if (!partBuffer) {
				// Serialize the part to the writer
				wr << bigEndian32(part);

				// Define the last buffer part
				partBuffer = (uint32_t*)((char*)wr.getData() + wr.getLength() - sizeof(uint32_t));
			} else {
				*partBuffer = bigEndian32(part);
			}

			// Define the mutation type and and location
			backupMutation.param1 = wr.toValue();
			ASSERT(backupMutation.param1.startsWith(
			    logRangeMutation->first)); // We are writing into the configured destination

			auto& tags = self->tagsForKey(backupMutation.param1);
			toCommit->addTags(tags);
			toCommit->writeTypedMessage(backupMutation);

			//			if (DEBUG_MUTATION("BackupProxyCommit", commitVersion, backupMutation)) {
			//				TraceEvent("BackupProxyCommitTo", self->dbgid).detail("To",
			// describe(tags)).detail("BackupMutation", backupMutation.toString())
			// .detail("BackupMutationSize", val.size()).detail("Version", commitVersion).detail("DestPath",
			// logRangeMutation.first) 					.detail("PartIndex", part).detail("PartIndexEndian",
			// bigEndian32(part)).detail("PartData", backupMutation.param1);
			//			}
		}
	}
	return Void();
}

ACTOR Future<Void> releaseResolvingAfter(ProxyCommitData* self, Future<Void> releaseDelay, int64_t localBatchNumber) {
	wait(releaseDelay);
	ASSERT(self->latestLocalCommitBatchResolving.get() == localBatchNumber - 1);
	self->latestLocalCommitBatchResolving.set(localBatchNumber);
	return Void();
}

ACTOR static Future<ResolveTransactionBatchReply> trackResolutionMetrics(Reference<Histogram> dist,
                                                                         Future<ResolveTransactionBatchReply> in) {
	state double startTime = now();
	ResolveTransactionBatchReply reply = wait(in);
	dist->sampleSeconds(now() - startTime);
	return reply;
}

namespace CommitBatch {

struct CommitBatchContext {
	using StoreCommit_t = std::vector<std::pair<Future<LogSystemDiskQueueAdapter::CommitMessage>, Future<Void>>>;

	ProxyCommitData* const pProxyCommitData;
	std::vector<CommitTransactionRequest> trs;
	int currentBatchMemBytesCount;

	double startTime;

	Optional<UID> debugID;

	bool forceRecovery = false;
	bool rejected = false; // If rejected due to long queue length

	int64_t localBatchNumber;
	LogPushData toCommit;

	int batchOperations = 0;

	Span span;

	int64_t batchBytes = 0;

	int latencyBucket = 0;

	Version commitVersion;
	Version prevVersion;

	int64_t maxTransactionBytes;
	std::vector<std::vector<int>> transactionResolverMap;
	std::vector<std::vector<std::vector<int>>> txReadConflictRangeIndexMap;

	Future<Void> releaseDelay;
	Future<Void> releaseFuture;

	std::vector<ResolveTransactionBatchReply> resolution;

	double computeStart;
	double computeDuration = 0;

	Arena arena;

	/// true if the batch is the 1st batch for this proxy, additional metadata
	/// processing is involved for this batch.
	bool isMyFirstBatch;
	bool firstStateMutations;

	Optional<Value> previousCoordinators;

	StoreCommit_t storeCommits;

	std::vector<uint8_t> committed;

	Optional<Key> lockedKey;
	bool locked;

	int commitCount = 0;

	std::vector<int> nextTr;

	bool lockedAfter;

	Optional<Value> metadataVersionAfter;

	int mutationCount = 0;
	int mutationBytes = 0;

	std::map<Key, MutationListRef> logRangeMutations;
	Arena logRangeMutationsArena;

	int transactionNum = 0;
	int yieldBytes = 0;

	LogSystemDiskQueueAdapter::CommitMessage msg;

	Future<Version> loggingComplete;

	double commitStartTime;

	std::unordered_map<uint16_t, Version> tpcvMap; // obtained from resolver
	std::set<Tag> writtenTags; // final set tags written to in the batch
	std::set<Tag> writtenTagsPreResolution; // tags written to in the batch not including any changes from the resolver.

	// Cipher keys to be used to encrypt mutations
	std::unordered_map<EncryptCipherDomainId, Reference<BlobCipherKey>> cipherKeys;

	IdempotencyIdKVBuilder idempotencyKVBuilder;

	CommitBatchContext(ProxyCommitData*, const std::vector<CommitTransactionRequest>*, const int);

	void setupTraceBatch();

	std::set<Tag> getWrittenTagsPreResolution();

private:
	void evaluateBatchSize();
};

std::set<Tag> CommitBatchContext::getWrittenTagsPreResolution() {
	std::set<Tag> transactionTags;
	std::vector<Tag> cacheVector = { cacheTag };
	for (int transactionNum = 0; transactionNum < trs.size(); transactionNum++) {
		int mutationNum = 0;
		VectorRef<MutationRef>* pMutations = &trs[transactionNum].transaction.mutations;
		for (; mutationNum < pMutations->size(); mutationNum++) {
			auto& m = (*pMutations)[mutationNum];
			if (isSingleKeyMutation((MutationRef::Type)m.type)) {
				auto& tags = pProxyCommitData->tagsForKey(m.param1);
				transactionTags.insert(tags.begin(), tags.end());
				if (pProxyCommitData->cacheInfo[m.param1]) {
					transactionTags.insert(cacheTag);
				}
			} else if (m.type == MutationRef::ClearRange) {
				KeyRangeRef clearRange(KeyRangeRef(m.param1, m.param2));
				auto ranges = pProxyCommitData->keyInfo.intersectingRanges(clearRange);
				auto firstRange = ranges.begin();
				++firstRange;
				if (firstRange == ranges.end()) {
					std::set<Tag> filteredTags;
					ranges.begin().value().populateTags();
					filteredTags.insert(ranges.begin().value().tags.begin(), ranges.begin().value().tags.end());
					transactionTags.insert(ranges.begin().value().tags.begin(), ranges.begin().value().tags.end());
				} else {
					std::set<Tag> allSources;
					for (auto r : ranges) {
						r.value().populateTags();
						allSources.insert(r.value().tags.begin(), r.value().tags.end());
						transactionTags.insert(r.value().tags.begin(), r.value().tags.end());
					}
				}
				if (pProxyCommitData->needsCacheTag(clearRange)) {
					transactionTags.insert(cacheTag);
				}
			} else {
				UNREACHABLE();
			}
		}
	}

	return transactionTags;
}

CommitBatchContext::CommitBatchContext(ProxyCommitData* const pProxyCommitData_,
                                       const std::vector<CommitTransactionRequest>* trs_,
                                       const int currentBatchMemBytesCount)
  : pProxyCommitData(pProxyCommitData_), trs(std::move(*const_cast<std::vector<CommitTransactionRequest>*>(trs_))),
    currentBatchMemBytesCount(currentBatchMemBytesCount), startTime(g_network->now()),
    localBatchNumber(++pProxyCommitData->localCommitBatchesStarted),
    toCommit(pProxyCommitData->logSystem, pProxyCommitData->localTLogCount), span("MP:commitBatch"_loc),
    committed(trs.size()) {

	evaluateBatchSize();

	if (batchOperations != 0) {
		latencyBucket =
		    std::min<int>(SERVER_KNOBS->PROXY_COMPUTE_BUCKETS - 1,
		                  SERVER_KNOBS->PROXY_COMPUTE_BUCKETS * batchBytes /
		                      (batchOperations * (CLIENT_KNOBS->VALUE_SIZE_LIMIT + CLIENT_KNOBS->KEY_SIZE_LIMIT)));
	}

	// since we are using just the former to limit the number of versions actually in flight!
	ASSERT(SERVER_KNOBS->MAX_READ_TRANSACTION_LIFE_VERSIONS <= SERVER_KNOBS->MAX_VERSIONS_IN_FLIGHT);
}

void CommitBatchContext::setupTraceBatch() {
	for (const auto& tr : trs) {
		if (tr.debugID.present()) {
			if (!debugID.present()) {
				debugID = nondeterministicRandom()->randomUniqueID();
			}

			g_traceBatch.addAttach("CommitAttachID", tr.debugID.get().first(), debugID.get().first());
		}
		span.addLink(tr.spanContext);
	}

	if (debugID.present()) {
		g_traceBatch.addEvent("CommitDebug", debugID.get().first(), "CommitProxyServer.commitBatch.Before");
	}
}

void CommitBatchContext::evaluateBatchSize() {
	for (const auto& tr : trs) {
		const auto& mutations = tr.transaction.mutations;
		batchOperations += mutations.size();
		batchBytes += mutations.expectedSize();
	}
}

// Try to identify recovery transaction and backup's apply mutations (blind writes).
// Both cannot be rejected and are approximated by looking at first mutation
// starting with 0xff.
bool canReject(const std::vector<CommitTransactionRequest>& trs) {
	for (const auto& tr : trs) {
		if (tr.transaction.mutations.empty())
			continue;
		if (!tr.tenantInfo.hasTenant() &&
		    (tr.transaction.mutations[0].param1.startsWith("\xff"_sr) || tr.transaction.read_conflict_ranges.empty())) {
			return false;
		}
	}
	return true;
}

double computeReleaseDelay(CommitBatchContext* self, double latencyBucket) {
	return std::min(SERVER_KNOBS->MAX_PROXY_COMPUTE,
	                self->batchOperations * self->pProxyCommitData->commitComputePerOperation[latencyBucket]);
}

ACTOR Future<Void> preresolutionProcessing(CommitBatchContext* self) {

	state ProxyCommitData* const pProxyCommitData = self->pProxyCommitData;
	state std::vector<CommitTransactionRequest>& trs = self->trs;
	state const int64_t localBatchNumber = self->localBatchNumber;
	state const int latencyBucket = self->latencyBucket;
	state const Optional<UID>& debugID = self->debugID;
	state Span span("MP:preresolutionProcessing"_loc, self->span.context);
	state double timeStart = now();

	if (self->localBatchNumber - self->pProxyCommitData->latestLocalCommitBatchResolving.get() >
	        SERVER_KNOBS->RESET_MASTER_BATCHES &&
	    now() - self->pProxyCommitData->lastMasterReset > SERVER_KNOBS->RESET_MASTER_DELAY) {
		TraceEvent(SevWarnAlways, "ResetMasterNetwork", self->pProxyCommitData->dbgid)
		    .detail("CurrentBatch", self->localBatchNumber)
		    .detail("InProcessBatch", self->pProxyCommitData->latestLocalCommitBatchResolving.get());
		FlowTransport::transport().resetConnection(self->pProxyCommitData->master.address());
		self->pProxyCommitData->lastMasterReset = now();
	}

	// Pre-resolution the commits
	CODE_PROBE(pProxyCommitData->latestLocalCommitBatchResolving.get() < localBatchNumber - 1, "Wait for local batch");
	wait(pProxyCommitData->latestLocalCommitBatchResolving.whenAtLeast(localBatchNumber - 1));
	pProxyCommitData->stats.computeLatency.addMeasurement(now() - timeStart);
	double queuingDelay = g_network->now() - timeStart;
	pProxyCommitData->stats.commitBatchQueuingDist->sampleSeconds(queuingDelay);
	if ((queuingDelay > (double)SERVER_KNOBS->MAX_READ_TRANSACTION_LIFE_VERSIONS / SERVER_KNOBS->VERSIONS_PER_SECOND ||
	     (g_network->isSimulated() && BUGGIFY_WITH_PROB(0.01))) &&
	    SERVER_KNOBS->PROXY_REJECT_BATCH_QUEUED_TOO_LONG && canReject(trs)) {
		// Disabled for the recovery transaction. otherwise, recovery can't finish and keeps doing more recoveries.
		CODE_PROBE(true, "Reject transactions in the batch");
		TraceEvent(g_network->isSimulated() ? SevInfo : SevWarnAlways, "ProxyReject", pProxyCommitData->dbgid)
		    .suppressFor(0.1)
		    .detail("QDelay", queuingDelay)
		    .detail("Transactions", trs.size())
		    .detail("BatchNumber", localBatchNumber);
		ASSERT(pProxyCommitData->latestLocalCommitBatchResolving.get() == localBatchNumber - 1);
		pProxyCommitData->latestLocalCommitBatchResolving.set(localBatchNumber);

		wait(pProxyCommitData->latestLocalCommitBatchLogging.whenAtLeast(localBatchNumber - 1));
		ASSERT(pProxyCommitData->latestLocalCommitBatchLogging.get() == localBatchNumber - 1);
		pProxyCommitData->latestLocalCommitBatchLogging.set(localBatchNumber);
		for (const auto& tr : trs) {
			tr.reply.sendError(transaction_too_old());
		}
		++pProxyCommitData->stats.commitBatchOut;
		pProxyCommitData->stats.txnCommitOut += trs.size();
		pProxyCommitData->stats.txnRejectedForQueuedTooLong += trs.size();
		self->rejected = true;
		return Void();
	}

	self->releaseDelay = delay(computeReleaseDelay(self, latencyBucket), TaskPriority::ProxyMasterVersionReply);

	if (debugID.present()) {
		g_traceBatch.addEvent(
		    "CommitDebug", debugID.get().first(), "CommitProxyServer.commitBatch.GettingCommitVersion");
	}

	if (SERVER_KNOBS->ENABLE_VERSION_VECTOR_TLOG_UNICAST) {
		self->writtenTagsPreResolution = self->getWrittenTagsPreResolution();
	}
	GetCommitVersionRequest req(span.context,
	                            pProxyCommitData->commitVersionRequestNumber++,
	                            pProxyCommitData->mostRecentProcessedRequestNumber,
	                            pProxyCommitData->dbgid);
	state double beforeGettingCommitVersion = now();
	GetCommitVersionReply versionReply = wait(brokenPromiseToNever(
	    pProxyCommitData->master.getCommitVersion.getReply(req, TaskPriority::ProxyMasterVersionReply)));

	pProxyCommitData->mostRecentProcessedRequestNumber = versionReply.requestNum;

	pProxyCommitData->stats.txnCommitVersionAssigned += trs.size();
	pProxyCommitData->stats.lastCommitVersionAssigned = versionReply.version;
	pProxyCommitData->stats.getCommitVersionDist->sampleSeconds(now() - beforeGettingCommitVersion);

	self->commitVersion = versionReply.version;
	self->prevVersion = versionReply.prevVersion;

	//TraceEvent("CPGetVersion", pProxyCommitData->dbgid).detail("Master", pProxyCommitData->master.id().toString()).detail("CommitVersion", self->commitVersion).detail("PrvVersion", self->prevVersion);

	for (auto it : versionReply.resolverChanges) {
		auto rs = pProxyCommitData->keyResolvers.modify(it.range);
		for (auto r = rs.begin(); r != rs.end(); ++r)
			r->value().emplace_back(versionReply.resolverChangesVersion, it.dest);
	}

	//TraceEvent("ProxyGotVer", pProxyContext->dbgid).detail("Commit", commitVersion).detail("Prev", prevVersion);

	if (debugID.present()) {
		g_traceBatch.addEvent("CommitDebug", debugID.get().first(), "CommitProxyServer.commitBatch.GotCommitVersion");
	}

	return Void();
}

namespace {
EncryptCipherDomainId getEncryptDetailsFromMutationRef(ProxyCommitData* commitData, MutationRef m) {
	EncryptCipherDomainId domainId = INVALID_ENCRYPT_DOMAIN_ID;

	// Possible scenarios:
	// 1. Encryption domain (Tenant details) weren't explicitly provided, extract Tenant details using
	// TenantPrefix (first 8 bytes of FDBKey)
	// 2. Encryption domain isn't available, leverage 'default encryption domain'

	if (isSystemKey(m.param1)) {
		// Encryption domain == FDB SystemKeyspace encryption domain
		domainId = SYSTEM_KEYSPACE_ENCRYPT_DOMAIN_ID;
	} else if (commitData->tenantMap.empty() || commitData->encryptMode.mode == EncryptionAtRestMode::CLUSTER_AWARE) {
		// Cluster serves no-tenants; use 'default encryption domain'
	} else if (isSingleKeyMutation((MutationRef::Type)m.type)) {
		ASSERT_NE((MutationRef::Type)m.type, MutationRef::Type::ClearRange);

		if (m.param1.size() >= TenantAPI::PREFIX_SIZE) {
			// Parse mutation key to determine mutation encryption domain
			StringRef prefix = m.param1.substr(0, TenantAPI::PREFIX_SIZE);
			int64_t tenantId = TenantAPI::prefixToId(prefix, EnforceValidTenantId::False);
			if (commitData->tenantMap.count(tenantId)) {
				domainId = tenantId;
			} else {
				// Leverage 'default encryption domain'
			}
		}
	} else {
		// ClearRange is the 'only' MultiKey transaction allowed
		ASSERT_EQ((MutationRef::Type)m.type, MutationRef::Type::ClearRange);

		// FIXME: Handle Clear-range transaction, actions needed:
		// 1. Transaction range can spawn multiple encryption domains (tenants)
		// 2. Transaction can be a multi-key transaction spawning multiple tenants
		// For now fallback to 'default encryption domain'

		CODE_PROBE(true, "ClearRange mutation encryption");
	}

	// Unknown tenant, fallback to fdb default encryption domain
	if (domainId == INVALID_ENCRYPT_DOMAIN_ID) {
		domainId = FDB_DEFAULT_ENCRYPT_DOMAIN_ID;

		CODE_PROBE(true, "Default domain mutation encryption");
	}

	return domainId;
}

} // namespace

ACTOR Future<Void> getResolution(CommitBatchContext* self) {
	state double resolutionStart = now();
	// Sending these requests is the fuzzy border between phase 1 and phase 2; it could conceivably overlap with
	// resolution processing but is still using CPU
	state ProxyCommitData* pProxyCommitData = self->pProxyCommitData;
	std::vector<CommitTransactionRequest>& trs = self->trs;
	state Span span("MP:getResolution"_loc, self->span.context);

	ResolutionRequestBuilder requests(
	    pProxyCommitData, self->commitVersion, self->prevVersion, pProxyCommitData->version.get(), span);
	int conflictRangeCount = 0;
	self->maxTransactionBytes = 0;
	for (int t = 0; t < trs.size(); t++) {
		requests.addTransaction(trs[t], self->commitVersion, t);
		conflictRangeCount +=
		    trs[t].transaction.read_conflict_ranges.size() + trs[t].transaction.write_conflict_ranges.size();
		//TraceEvent("MPTransactionDump", self->dbgid).detail("Snapshot", trs[t].transaction.read_snapshot);
		// for(auto& m : trs[t].transaction.mutations)
		self->maxTransactionBytes = std::max<int64_t>(self->maxTransactionBytes, trs[t].transaction.expectedSize());
		//	TraceEvent("MPTransactionsDump", self->dbgid).detail("Mutation", m.toString());
	}
	pProxyCommitData->stats.conflictRanges += conflictRangeCount;

	for (int r = 1; r < pProxyCommitData->resolvers.size(); r++)
		ASSERT(requests.requests[r].txnStateTransactions.size() == requests.requests[0].txnStateTransactions.size());

	pProxyCommitData->stats.txnCommitResolving += trs.size();
	std::vector<Future<ResolveTransactionBatchReply>> replies;
	for (int r = 0; r < pProxyCommitData->resolvers.size(); r++) {
		requests.requests[r].debugID = self->debugID;
		requests.requests[r].writtenTags = self->writtenTagsPreResolution;
		replies.push_back(trackResolutionMetrics(pProxyCommitData->stats.resolverDist[r],
		                                         brokenPromiseToNever(pProxyCommitData->resolvers[r].resolve.getReply(
		                                             requests.requests[r], TaskPriority::ProxyResolverReply))));
	}

	self->transactionResolverMap.swap(requests.transactionResolverMap);
	// Used to report conflicting keys
	self->txReadConflictRangeIndexMap.swap(requests.txReadConflictRangeIndexMap);

	// Fetch cipher keys if needed.
	state Future<std::unordered_map<EncryptCipherDomainId, Reference<BlobCipherKey>>> getCipherKeys;
	if (pProxyCommitData->encryptMode.isEncryptionEnabled()) {
		static const std::unordered_set<EncryptCipherDomainId> defaultDomainIds = { SYSTEM_KEYSPACE_ENCRYPT_DOMAIN_ID,
			                                                                        ENCRYPT_HEADER_DOMAIN_ID,
			                                                                        FDB_DEFAULT_ENCRYPT_DOMAIN_ID };
		std::unordered_set<EncryptCipherDomainId> encryptDomainIds = defaultDomainIds;
		// For cluster aware encryption only the default domain id is needed
		if (pProxyCommitData->encryptMode.mode == EncryptionAtRestMode::DOMAIN_AWARE) {
			for (int t = 0; t < trs.size(); t++) {
				TenantInfo const& tenantInfo = trs[t].tenantInfo;
				int64_t tenantId = tenantInfo.tenantId;
				Optional<TenantNameRef> const& tenantName = tenantInfo.name;
				if (tenantId != TenantInfo::INVALID_TENANT) {
					ASSERT(tenantName.present());
					encryptDomainIds.emplace(tenantId);
				} else {
					// Optimization: avoid enumerating mutations if cluster only serves default encryption domains
					if (pProxyCommitData->tenantMap.size() > 0) {
						for (auto m : trs[t].transaction.mutations) {
							EncryptCipherDomainId domainId = getEncryptDetailsFromMutationRef(pProxyCommitData, m);
							encryptDomainIds.emplace(domainId);
						}
					} else {
						// Ensure default encryption domain-ids are present.
						ASSERT_EQ(encryptDomainIds.count(SYSTEM_KEYSPACE_ENCRYPT_DOMAIN_ID), 1);
						ASSERT_EQ(encryptDomainIds.count(FDB_DEFAULT_ENCRYPT_DOMAIN_ID), 1);
					}
				}
			}
		}
		getCipherKeys = getLatestEncryptCipherKeys(pProxyCommitData->db, encryptDomainIds, BlobCipherMetrics::TLOG);
	}

	self->releaseFuture = releaseResolvingAfter(pProxyCommitData, self->releaseDelay, self->localBatchNumber);

	if (self->localBatchNumber - self->pProxyCommitData->latestLocalCommitBatchLogging.get() >
	        SERVER_KNOBS->RESET_RESOLVER_BATCHES &&
	    now() - self->pProxyCommitData->lastResolverReset > SERVER_KNOBS->RESET_RESOLVER_DELAY) {
		for (int r = 0; r < self->pProxyCommitData->resolvers.size(); r++) {
			TraceEvent(SevWarnAlways, "ResetResolverNetwork", self->pProxyCommitData->dbgid)
			    .detail("PeerAddr", self->pProxyCommitData->resolvers[r].address())
			    .detail("CurrentBatch", self->localBatchNumber)
			    .detail("InProcessBatch", self->pProxyCommitData->latestLocalCommitBatchLogging.get());
			FlowTransport::transport().resetConnection(self->pProxyCommitData->resolvers[r].address());
		}
		self->pProxyCommitData->lastResolverReset = now();
	}

	// Wait for the final resolution
	std::vector<ResolveTransactionBatchReply> resolutionResp = wait(getAll(replies));
	self->resolution.swap(*const_cast<std::vector<ResolveTransactionBatchReply>*>(&resolutionResp));

	self->pProxyCommitData->stats.resolutionDist->sampleSeconds(now() - resolutionStart);
	if (self->debugID.present()) {
		g_traceBatch.addEvent(
		    "CommitDebug", self->debugID.get().first(), "CommitProxyServer.commitBatch.AfterResolution");
	}
	if (pProxyCommitData->encryptMode.isEncryptionEnabled()) {
		std::unordered_map<EncryptCipherDomainId, Reference<BlobCipherKey>> cipherKeys = wait(getCipherKeys);
		self->cipherKeys = cipherKeys;
	}

	return Void();
}

void assertResolutionStateMutationsSizeConsistent(const std::vector<ResolveTransactionBatchReply>& resolution) {
	for (int r = 1; r < resolution.size(); r++) {
		ASSERT(resolution[r].stateMutations.size() == resolution[0].stateMutations.size());
		if (SERVER_KNOBS->ENABLE_VERSION_VECTOR_TLOG_UNICAST) {
			ASSERT_EQ(resolution[0].tpcvMap.size(), resolution[r].tpcvMap.size());
		}
		for (int s = 0; s < resolution[r].stateMutations.size(); s++) {
			ASSERT(resolution[r].stateMutations[s].size() == resolution[0].stateMutations[s].size());
		}
	}
}

// Compute and apply "metadata" effects of each other proxy's most recent batch
void applyMetadataEffect(CommitBatchContext* self) {
	bool initialState = self->isMyFirstBatch;
	self->firstStateMutations = self->isMyFirstBatch;
	for (int versionIndex = 0; versionIndex < self->resolution[0].stateMutations.size(); versionIndex++) {
		// pProxyCommitData->logAdapter->setNextVersion( ??? );  << Ideally we would be telling the log adapter that the
		// pushes in this commit will be in the version at which these state mutations were committed by another proxy,
		// but at present we don't have that information here.  So the disk queue may be unnecessarily conservative
		// about popping.

		for (int transactionIndex = 0;
		     transactionIndex < self->resolution[0].stateMutations[versionIndex].size() && !self->forceRecovery;
		     transactionIndex++) {
			bool committed = true;
			for (int resolver = 0; resolver < self->resolution.size(); resolver++)
				committed =
				    committed && self->resolution[resolver].stateMutations[versionIndex][transactionIndex].committed;
			if (committed) {
				// Note: since we are not to commit, we don't need to pass cipherKeys for encryption.
				applyMetadataMutations(SpanContext(),
				                       *self->pProxyCommitData,
				                       self->arena,
				                       self->pProxyCommitData->logSystem,
				                       self->resolution[0].stateMutations[versionIndex][transactionIndex].mutations,
				                       /* pToCommit= */ nullptr,
				                       /* pCipherKeys= */ nullptr,
				                       self->forceRecovery,
				                       /* version= */ self->commitVersion,
				                       /* popVersion= */ 0,
				                       /* initialCommit */ false);
			}
			if (self->resolution[0].stateMutations[versionIndex][transactionIndex].mutations.size() &&
			    self->firstStateMutations) {
				ASSERT(committed);
				self->firstStateMutations = false;
				self->forceRecovery = false;
			}
		}

		// These changes to txnStateStore will be committed by the other proxy, so we simply discard the commit message
		auto fcm = self->pProxyCommitData->logAdapter->getCommitMessage();
		self->storeCommits.emplace_back(fcm, self->pProxyCommitData->txnStateStore->commit());

		if (initialState) {
			initialState = false;
			self->forceRecovery = false;
			self->pProxyCommitData->txnStateStore->resyncLog();

			for (auto& p : self->storeCommits) {
				ASSERT(!p.second.isReady());
				p.first.get().acknowledge.send(Void());
				ASSERT(p.second.isReady());
			}
			self->storeCommits.clear();
		}
	}
}

/// Determine which transactions actually committed (conservatively) by combining results from the resolvers
void determineCommittedTransactions(CommitBatchContext* self) {
	auto pProxyCommitData = self->pProxyCommitData;
	const auto& trs = self->trs;

	ASSERT(self->transactionResolverMap.size() == self->committed.size());
	// For each commitTransactionRef, it is only sent to resolvers specified in transactionResolverMap
	// Thus, we use this nextTr to track the correct transaction index on each resolver.
	self->nextTr.resize(self->resolution.size());
	for (int t = 0; t < trs.size(); t++) {
		uint8_t commit = ConflictBatch::TransactionCommitted;
		for (int r : self->transactionResolverMap[t]) {
			commit = std::min(self->resolution[r].committed[self->nextTr[r]++], commit);
		}
		self->committed[t] = commit;
	}
	for (int r = 0; r < self->resolution.size(); r++)
		ASSERT(self->nextTr[r] == self->resolution[r].committed.size());

	pProxyCommitData->logAdapter->setNextVersion(self->commitVersion);

	self->lockedKey = pProxyCommitData->txnStateStore->readValue(databaseLockedKey).get();
	self->locked = self->lockedKey.present() && self->lockedKey.get().size();

	const Optional<Value> mustContainSystemKey =
	    pProxyCommitData->txnStateStore->readValue(mustContainSystemMutationsKey).get();
	if (mustContainSystemKey.present() && mustContainSystemKey.get().size()) {
		for (int t = 0; t < trs.size(); t++) {
			if (self->committed[t] == ConflictBatch::TransactionCommitted) {
				bool foundSystem = false;
				for (auto& m : trs[t].transaction.mutations) {
					if ((m.type == MutationRef::ClearRange ? m.param2 : m.param1) >= nonMetadataSystemKeys.end) {
						foundSystem = true;
						break;
					}
				}
				if (!foundSystem) {
					self->committed[t] = ConflictBatch::TransactionConflict;
				}
			}
		}
	}
}

// This first pass through committed transactions deals with "metadata" effects (modifications of txnStateStore, changes
// to storage servers' responsibilities)
ACTOR Future<Void> applyMetadataToCommittedTransactions(CommitBatchContext* self) {
	auto pProxyCommitData = self->pProxyCommitData;
	const auto& trs = self->trs;

	int t;
	for (t = 0; t < trs.size() && !self->forceRecovery; t++) {
		if (self->committed[t] == ConflictBatch::TransactionCommitted && (!self->locked || trs[t].isLockAware())) {
			bool isValid = checkTenant(pProxyCommitData, trs[t].tenantInfo.tenantId, trs[t].tenantInfo.name);

			if (!isValid) {
				self->committed[t] = ConflictBatch::TransactionTenantFailure;
				trs[t].reply.sendError(unknown_tenant());
			} else {
				self->commitCount++;
				applyMetadataMutations(trs[t].spanContext,
				                       *pProxyCommitData,
				                       self->arena,
				                       pProxyCommitData->logSystem,
				                       trs[t].transaction.mutations,
				                       SERVER_KNOBS->PROXY_USE_RESOLVER_PRIVATE_MUTATIONS ? nullptr : &self->toCommit,
				                       pProxyCommitData->encryptMode.isEncryptionEnabled() ? &self->cipherKeys
				                                                                           : nullptr,
				                       self->forceRecovery,
				                       self->commitVersion,
				                       self->commitVersion + 1,
				                       /* initialCommit= */ false);
			}
		}
		if (self->firstStateMutations) {
			ASSERT(self->committed[t] == ConflictBatch::TransactionCommitted);
			self->firstStateMutations = false;
			self->forceRecovery = false;
		}
	}
	if (self->forceRecovery) {
		for (; t < trs.size(); t++)
			self->committed[t] = ConflictBatch::TransactionConflict;
		TraceEvent(SevWarn, "RestartingTxnSubsystem", pProxyCommitData->dbgid).detail("Stage", "AwaitCommit");
	}
	if (SERVER_KNOBS->PROXY_USE_RESOLVER_PRIVATE_MUTATIONS) {
		// Resolver also calculates forceRecovery and only applies metadata mutations
		// in the same set of transactions as this proxy.
		ResolveTransactionBatchReply& reply = self->resolution[0];
		self->toCommit.setMutations(reply.privateMutationCount, reply.privateMutations);
		if (SERVER_KNOBS->ENABLE_VERSION_VECTOR_TLOG_UNICAST) {
			// TraceEvent("ResolverReturn").detail("ReturnTags",reply.writtenTags).detail("TPCVsize",reply.tpcvMap.size()).detail("ReqTags",self->writtenTagsPreResolution);
			self->tpcvMap = reply.tpcvMap;
		}
		self->toCommit.addWrittenTags(reply.writtenTags);
	}

	self->lockedKey = pProxyCommitData->txnStateStore->readValue(databaseLockedKey).get();
	self->lockedAfter = self->lockedKey.present() && self->lockedKey.get().size();

	self->metadataVersionAfter = pProxyCommitData->txnStateStore->readValue(metadataVersionKey).get();

	auto fcm = pProxyCommitData->logAdapter->getCommitMessage();
	self->storeCommits.emplace_back(fcm, pProxyCommitData->txnStateStore->commit());
	pProxyCommitData->version.set(self->commitVersion);
	if (!pProxyCommitData->validState.isSet())
		pProxyCommitData->validState.send(Void());
	ASSERT(self->commitVersion);

	if (!self->isMyFirstBatch &&
	    pProxyCommitData->txnStateStore->readValue(coordinatorsKey).get().get() != self->previousCoordinators.get()) {
		wait(brokenPromiseToNever(pProxyCommitData->db->get().clusterInterface.changeCoordinators.getReply(
		    ChangeCoordinatorsRequest(pProxyCommitData->txnStateStore->readValue(coordinatorsKey).get().get(),
		                              self->pProxyCommitData->master.id()))));
		ASSERT(false); // ChangeCoordinatorsRequest should always throw
	}

	return Void();
}

ACTOR Future<WriteMutationRefVar> writeMutationEncryptedMutation(CommitBatchContext* self,
                                                                 int64_t tenantId,
                                                                 const MutationRef* mutation,
                                                                 Optional<MutationRef>* encryptedMutationOpt,
                                                                 Arena* arena) {
	state MutationRef encryptedMutation = encryptedMutationOpt->get();
	state const BlobCipherEncryptHeader* header;

	static_assert(TenantInfo::INVALID_TENANT == INVALID_ENCRYPT_DOMAIN_ID);
	ASSERT(self->pProxyCommitData->encryptMode.isEncryptionEnabled());
	ASSERT(g_network && g_network->isSimulated());

	ASSERT(encryptedMutation.isEncrypted());
	Reference<AsyncVar<ServerDBInfo> const> dbInfo = self->pProxyCommitData->db;
	header = encryptedMutation.encryptionHeader();
	TextAndHeaderCipherKeys cipherKeys = wait(getEncryptCipherKeys(dbInfo, *header, BlobCipherMetrics::TLOG));
	MutationRef decryptedMutation = encryptedMutation.decrypt(cipherKeys, *arena, BlobCipherMetrics::TLOG);

	ASSERT(decryptedMutation.param1 == mutation->param1 && decryptedMutation.param2 == mutation->param2 &&
	       decryptedMutation.type == mutation->type);
	CODE_PROBE(true, "encrypting non-metadata mutations");
	self->toCommit.writeTypedMessage(encryptedMutation);
	return encryptedMutation;
}

ACTOR Future<WriteMutationRefVar> writeMutationFetchEncryptKey(CommitBatchContext* self,
                                                               int64_t tenantId,
                                                               const MutationRef* mutation,
                                                               Arena* arena) {

	state EncryptCipherDomainId domainId = tenantId;
	state MutationRef encryptedMutation;

	static_assert(TenantInfo::INVALID_TENANT == INVALID_ENCRYPT_DOMAIN_ID);
	ASSERT(self->pProxyCommitData->encryptMode.isEncryptionEnabled());
	ASSERT_NE((MutationRef::Type)mutation->type, MutationRef::Type::ClearRange);

	domainId = getEncryptDetailsFromMutationRef(self->pProxyCommitData, *mutation);
	Reference<BlobCipherKey> cipherKey =
	    wait(getLatestEncryptCipherKey(self->pProxyCommitData->db, domainId, BlobCipherMetrics::TLOG));
	self->cipherKeys[domainId] = cipherKey;

	CODE_PROBE(true, "Raw access mutation encryption", probe::decoration::rare);
	ASSERT_NE(domainId, INVALID_ENCRYPT_DOMAIN_ID);
	encryptedMutation = mutation->encrypt(self->cipherKeys, domainId, *arena, BlobCipherMetrics::TLOG);
	self->toCommit.writeTypedMessage(encryptedMutation);
	return encryptedMutation;
}

Future<WriteMutationRefVar> writeMutation(CommitBatchContext* self,
                                          int64_t domainId,
                                          const MutationRef* mutation,
                                          Optional<MutationRef>* encryptedMutationOpt,
                                          Arena* arena) {
	static_assert(TenantInfo::INVALID_TENANT == INVALID_ENCRYPT_DOMAIN_ID);

	// WriteMutation routine is responsible for appending mutations to be persisted in TLog, the operation
	// isn't a 'blocking' operation, except for few cases when Encryption is supported by the cluster such
	// as:
	// 1. Fetch encryption keys to encrypt the mutation.
	// 2. Split ClearRange mutation to respect Encryption domain boundaries.
	// 3. Ensure sanity of already encrypted mutation - simulation limited check.
	//
	// Approach optimizes "fast" path by avoiding alloc/dealloc overhead due to be ACTOR framework support,
	// the penalty happens iff any of above conditions are met. Otherwise, corresponding handle routine (ACTOR
	// compliant) gets invoked ("slow path").

	if (self->pProxyCommitData->encryptMode.isEncryptionEnabled()) {
		if (self->pProxyCommitData->encryptMode.mode == EncryptionAtRestMode::CLUSTER_AWARE) {
			ASSERT(domainId == FDB_DEFAULT_ENCRYPT_DOMAIN_ID || domainId == SYSTEM_KEYSPACE_ENCRYPT_DOMAIN_ID);
		}
		MutationRef encryptedMutation;
		CODE_PROBE(self->pProxyCommitData->db->get().client.tenantMode == TenantMode::DISABLED,
		           "using disabled tenant mode");
		CODE_PROBE(self->pProxyCommitData->db->get().client.tenantMode == TenantMode::OPTIONAL_TENANT,
		           "using optional tenant mode");
		CODE_PROBE(self->pProxyCommitData->db->get().client.tenantMode == TenantMode::REQUIRED,
		           "using required tenant mode");

		if (encryptedMutationOpt && encryptedMutationOpt->present()) {
			CODE_PROBE(true, "using already encrypted mutation");
			encryptedMutation = encryptedMutationOpt->get();
			ASSERT(encryptedMutation.isEncrypted());
			// During simulation check whether the encrypted mutation matches the decrpyted mutation
			if (g_network && g_network->isSimulated()) {
				return writeMutationEncryptedMutation(self, domainId, mutation, encryptedMutationOpt, arena);
			}
		} else {
			if (domainId == INVALID_ENCRYPT_DOMAIN_ID) {
				domainId = getEncryptDetailsFromMutationRef(self->pProxyCommitData, *mutation);
				if (self->cipherKeys.find(domainId) == self->cipherKeys.end()) {
					return writeMutationFetchEncryptKey(self, domainId, mutation, arena);
				}

				CODE_PROBE(true, "Raw access mutation encryption");
			}

			ASSERT_NE(domainId, INVALID_ENCRYPT_DOMAIN_ID);
			encryptedMutation = mutation->encrypt(self->cipherKeys, domainId, *arena, BlobCipherMetrics::TLOG);
		}
		ASSERT(encryptedMutation.isEncrypted());
		CODE_PROBE(true, "encrypting non-metadata mutations");
		self->toCommit.writeTypedMessage(encryptedMutation);
		return std::variant<MutationRef, VectorRef<MutationRef>>{ encryptedMutation };
	} else {
		self->toCommit.writeTypedMessage(*mutation);
		return std::variant<MutationRef, VectorRef<MutationRef>>{ *mutation };
	}
}

/// This second pass through committed transactions assigns the actual mutations to the appropriate storage servers'
/// tags
ACTOR Future<Void> assignMutationsToStorageServers(CommitBatchContext* self) {
	state ProxyCommitData* const pProxyCommitData = self->pProxyCommitData;
	state std::vector<CommitTransactionRequest>& trs = self->trs;

	for (; self->transactionNum < trs.size(); self->transactionNum++) {
		if (!(self->committed[self->transactionNum] == ConflictBatch::TransactionCommitted &&
		      (!self->locked || trs[self->transactionNum].isLockAware()))) {
			continue;
		}

		state bool checkSample = trs[self->transactionNum].commitCostEstimation.present();
		state Optional<ClientTrCommitCostEstimation>* trCost = &trs[self->transactionNum].commitCostEstimation;
		state int mutationNum = 0;
		state VectorRef<MutationRef>* pMutations = &trs[self->transactionNum].transaction.mutations;
		state VectorRef<Optional<MutationRef>>* encryptedMutations =
		    &trs[self->transactionNum].transaction.encryptedMutations;
		ASSERT(encryptedMutations->size() == 0 || encryptedMutations->size() == pMutations->size());
		state int64_t encryptDomain = trs[self->transactionNum].tenantInfo.tenantId;
		if (self->pProxyCommitData->encryptMode.mode == EncryptionAtRestMode::CLUSTER_AWARE &&
		    encryptDomain != SYSTEM_KEYSPACE_ENCRYPT_DOMAIN_ID) {
			encryptDomain = FDB_DEFAULT_ENCRYPT_DOMAIN_ID;
		}

		self->toCommit.addTransactionInfo(trs[self->transactionNum].spanContext);

		for (; mutationNum < pMutations->size(); mutationNum++) {
			if (self->yieldBytes > SERVER_KNOBS->DESIRED_TOTAL_BYTES) {
				self->yieldBytes = 0;
				if (g_network->check_yield(TaskPriority::ProxyCommitYield1)) {
					self->computeDuration += g_network->timer() - self->computeStart;
					wait(delay(0, TaskPriority::ProxyCommitYield1));
					self->computeStart = g_network->timer();
				}
			}

			state MutationRef m = (*pMutations)[mutationNum];
			state Optional<MutationRef> encryptedMutation =
			    encryptedMutations->size() > 0 ? (*encryptedMutations)[mutationNum] : Optional<MutationRef>();
			state Arena arena;
			state MutationRef writtenMutation;
			self->mutationCount++;
			self->mutationBytes += m.expectedSize();
			self->yieldBytes += m.expectedSize();
			ASSERT(!m.isEncrypted());
			// Determine the set of tags (responsible storage servers) for the mutation, splitting it
			// if necessary.  Serialize (splits of) the mutation into the message buffer and add the tags.
			if (isSingleKeyMutation((MutationRef::Type)m.type)) {
				auto& tags = pProxyCommitData->tagsForKey(m.param1);

				// sample single key mutation based on cost
				// the expectation of sampling is every COMMIT_SAMPLE_COST sample once
				if (checkSample) {
					double totalCosts = trCost->get().writeCosts;
					double cost = getWriteOperationCost(m.expectedSize());
					double mul = std::max(1.0, totalCosts / std::max(1.0, (double)CLIENT_KNOBS->COMMIT_SAMPLE_COST));
					ASSERT(totalCosts > 0);
					double prob = mul * cost / totalCosts;

					if (deterministicRandom()->random01() < prob) {
						const auto& storageServers = pProxyCommitData->keyInfo[m.param1].src_info;
						for (const auto& ssInfo : storageServers) {
							auto id = ssInfo->interf.id();
							// scale cost
							cost = cost < CLIENT_KNOBS->COMMIT_SAMPLE_COST ? CLIENT_KNOBS->COMMIT_SAMPLE_COST : cost;
							pProxyCommitData->updateSSTagCost(
							    id, trs[self->transactionNum].tagSet.get(), m, cost / storageServers.size());
						}
					}
				}

				if (pProxyCommitData->singleKeyMutationEvent->enabled) {
					KeyRangeRef shard = pProxyCommitData->keyInfo.rangeContaining(m.param1).range();
					pProxyCommitData->singleKeyMutationEvent->tag1 = (int64_t)tags[0].id;
					pProxyCommitData->singleKeyMutationEvent->tag2 = (int64_t)tags[1].id;
					pProxyCommitData->singleKeyMutationEvent->tag3 = (int64_t)tags[2].id;
					pProxyCommitData->singleKeyMutationEvent->shardBegin = shard.begin;
					pProxyCommitData->singleKeyMutationEvent->shardEnd = shard.end;
					pProxyCommitData->singleKeyMutationEvent->log();
				}

				DEBUG_MUTATION("ProxyCommit", self->commitVersion, m, pProxyCommitData->dbgid).detail("To", tags);
				self->toCommit.addTags(tags);
				if (pProxyCommitData->cacheInfo[m.param1]) {
					self->toCommit.addTag(cacheTag);
				}
				if (encryptedMutation.present()) {
					ASSERT(encryptedMutation.get().isEncrypted());
				}
				WriteMutationRefVar var = wait(writeMutation(self, encryptDomain, &m, &encryptedMutation, &arena));
				// FIXME: Remove assert once ClearRange RAW_ACCESS usecase handling is done
				ASSERT(std::holds_alternative<MutationRef>(var));
				writtenMutation = std::get<MutationRef>(var);
			} else if (m.type == MutationRef::ClearRange) {
				KeyRangeRef clearRange(KeyRangeRef(m.param1, m.param2));
				auto ranges = pProxyCommitData->keyInfo.intersectingRanges(clearRange);
				auto firstRange = ranges.begin();
				++firstRange;
				if (firstRange == ranges.end()) {
					// Fast path
					DEBUG_MUTATION("ProxyCommit", self->commitVersion, m, pProxyCommitData->dbgid)
					    .detail("To", ranges.begin().value().tags);
					ranges.begin().value().populateTags();
					self->toCommit.addTags(ranges.begin().value().tags);

					// check whether clear is sampled
					if (checkSample && !trCost->get().clearIdxCosts.empty() &&
					    trCost->get().clearIdxCosts[0].first == mutationNum) {
						for (const auto& ssInfo : ranges.begin().value().src_info) {
							auto id = ssInfo->interf.id();
							pProxyCommitData->updateSSTagCost(
							    id, trs[self->transactionNum].tagSet.get(), m, trCost->get().clearIdxCosts[0].second);
						}
						trCost->get().clearIdxCosts.pop_front();
					}
				} else {
					CODE_PROBE(true, "A clear range extends past a shard boundary");
					std::set<Tag> allSources;
					for (auto r : ranges) {
						r.value().populateTags();
						allSources.insert(r.value().tags.begin(), r.value().tags.end());

						// check whether clear is sampled
						if (checkSample && !trCost->get().clearIdxCosts.empty() &&
						    trCost->get().clearIdxCosts[0].first == mutationNum) {
							for (const auto& ssInfo : r.value().src_info) {
								auto id = ssInfo->interf.id();
								pProxyCommitData->updateSSTagCost(id,
								                                  trs[self->transactionNum].tagSet.get(),
								                                  m,
								                                  trCost->get().clearIdxCosts[0].second);
							}
							trCost->get().clearIdxCosts.pop_front();
						}
					}

					DEBUG_MUTATION("ProxyCommit", self->commitVersion, m)
					    .detail("Dbgid", pProxyCommitData->dbgid)
					    .detail("To", allSources);
					self->toCommit.addTags(allSources);
				}

				if (pProxyCommitData->needsCacheTag(clearRange)) {
					self->toCommit.addTag(cacheTag);
				}
				WriteMutationRefVar var = wait(writeMutation(self, encryptDomain, &m, &encryptedMutation, &arena));
				// FIXME: Remove assert once ClearRange RAW_ACCESS usecase handling is done
				ASSERT(std::holds_alternative<MutationRef>(var));
				writtenMutation = std::get<MutationRef>(var);
			} else {
				UNREACHABLE();
			}

			if (pProxyCommitData->vecBackupKeys.size() <= 1) {
				continue;
			}

			// Check whether the mutation intersects any legal backup ranges
			// If so, it will be clamped to the intersecting range(s) later
			bool hasCandidateBackupKeys = false;
			if (normalKeys.contains(m.param1) || m.param1 == metadataVersionKey) {
				hasCandidateBackupKeys = true;
			} else if (m.type != MutationRef::Type::ClearRange) {
				hasCandidateBackupKeys = systemBackupMutationMask().rangeContaining(m.param1).value();
			} else {
				for (auto& r : systemBackupMutationMask().intersectingRanges(KeyRangeRef(m.param1, m.param2))) {
					if (r->value()) {
						hasCandidateBackupKeys = true;
						break;
					}
				}
			}
			if (!hasCandidateBackupKeys) {
				continue;
			}
			if (m.type != MutationRef::Type::ClearRange) {
				// Add the mutation to the relevant backup tag
				for (auto backupName : pProxyCommitData->vecBackupKeys[m.param1]) {
					// If encryption is enabled make sure the mutation we are writing is also encrypted
					ASSERT(!self->pProxyCommitData->encryptMode.isEncryptionEnabled() || writtenMutation.isEncrypted());
					CODE_PROBE(writtenMutation.isEncrypted(), "using encrypted backup mutation");
					self->logRangeMutations[backupName].push_back_deep(self->logRangeMutationsArena, writtenMutation);
				}
			} else {
				KeyRangeRef mutationRange(m.param1, m.param2);
				KeyRangeRef intersectionRange;

				// Identify and add the intersecting ranges of the mutation to the array of mutations to serialize
				for (auto backupRange : pProxyCommitData->vecBackupKeys.intersectingRanges(mutationRange)) {
					// Get the backup sub range
					const auto& backupSubrange = backupRange.range();

					// Determine the intersecting range
					intersectionRange = mutationRange & backupSubrange;

					// Create the custom mutation for the specific backup tag
					MutationRef backupMutation(
					    MutationRef::Type::ClearRange, intersectionRange.begin, intersectionRange.end);

					// TODO (Nim): Currently clear ranges are encrypted using the default encryption key, this must
					// be changed to account for clear ranges which span tenant boundaries
					if (self->pProxyCommitData->encryptMode.isEncryptionEnabled()) {
						CODE_PROBE(true, "encrypting clear range backup mutation");
						if (backupMutation.param1 == m.param1 && backupMutation.param2 == m.param2 &&
						    encryptedMutation.present()) {
							backupMutation = encryptedMutation.get();
						} else {
							EncryptCipherDomainId domainId =
							    getEncryptDetailsFromMutationRef(self->pProxyCommitData, backupMutation);
							backupMutation =
							    backupMutation.encrypt(self->cipherKeys, domainId, arena, BlobCipherMetrics::BACKUP);
						}
						ASSERT(backupMutation.isEncrypted());
					}

					// Add the mutation to the relevant backup tag
					for (auto backupName : backupRange.value()) {
						self->logRangeMutations[backupName].push_back_deep(self->logRangeMutationsArena,
						                                                   backupMutation);
					}
				}
			}
		}

		if (checkSample) {
			self->pProxyCommitData->stats.txnExpensiveClearCostEstCount +=
			    trs[self->transactionNum].commitCostEstimation.get().expensiveCostEstCount;
		}
	}

	return Void();
}

ACTOR Future<Void> postResolution(CommitBatchContext* self) {
	state double postResolutionStart = now();
	state ProxyCommitData* const pProxyCommitData = self->pProxyCommitData;
	state std::vector<CommitTransactionRequest>& trs = self->trs;
	state const int64_t localBatchNumber = self->localBatchNumber;
	state const Optional<UID>& debugID = self->debugID;
	state Span span("MP:postResolution"_loc, self->span.context);

	bool queuedCommits = pProxyCommitData->latestLocalCommitBatchLogging.get() < localBatchNumber - 1;
	CODE_PROBE(queuedCommits, "Queuing post-resolution commit processing");
	wait(pProxyCommitData->latestLocalCommitBatchLogging.whenAtLeast(localBatchNumber - 1));
	state double postResolutionQueuing = now();
	pProxyCommitData->stats.postResolutionDist->sampleSeconds(postResolutionQueuing - postResolutionStart);
	wait(yield(TaskPriority::ProxyCommitYield1));

	self->computeStart = g_network->timer();

	pProxyCommitData->stats.txnCommitResolved += trs.size();

	if (debugID.present()) {
		g_traceBatch.addEvent(
		    "CommitDebug", debugID.get().first(), "CommitProxyServer.commitBatch.ProcessingMutations");
	}

	self->isMyFirstBatch = !pProxyCommitData->version.get();
	self->previousCoordinators = pProxyCommitData->txnStateStore->readValue(coordinatorsKey).get();

	assertResolutionStateMutationsSizeConsistent(self->resolution);

	applyMetadataEffect(self);

	if (debugID.present()) {
		g_traceBatch.addEvent("CommitDebug", debugID.get().first(), "CommitProxyServer.commitBatch.ApplyMetadaEffect");
	}

	determineCommittedTransactions(self);

	if (debugID.present()) {
		g_traceBatch.addEvent("CommitDebug", debugID.get().first(), "CommitProxyServer.commitBatch.ApplyMetadaEffect");
	}

	if (self->forceRecovery) {
		wait(Future<Void>(Never()));
	}

	// First pass
	wait(applyMetadataToCommittedTransactions(self));

	if (debugID.present()) {
		g_traceBatch.addEvent(
		    "CommitDebug", debugID.get().first(), "CommitProxyServer.commitBatch.ApplyMetadaToCommittedTxn");
	}

	// Second pass
	wait(assignMutationsToStorageServers(self));

	if (debugID.present()) {
		g_traceBatch.addEvent("CommitDebug", debugID.get().first(), "CommitProxyServer.commitBatch.AssignMutationToSS");
	}

	// Serialize and backup the mutations as a single mutation
	if ((pProxyCommitData->vecBackupKeys.size() > 1) && self->logRangeMutations.size()) {
		wait(addBackupMutations(pProxyCommitData,
		                        &self->logRangeMutations,
		                        &self->toCommit,
		                        self->commitVersion,
		                        &self->computeDuration,
		                        &self->computeStart));
	}

	buildIdempotencyIdMutations(self->trs,
	                            self->idempotencyKVBuilder,
	                            self->commitVersion,
	                            self->committed,
	                            ConflictBatch::TransactionCommitted,
	                            self->locked,
	                            [&](const KeyValue& kv) {
		                            MutationRef idempotencyIdSet;
		                            idempotencyIdSet.type = MutationRef::Type::SetValue;
		                            idempotencyIdSet.param1 = kv.key;
		                            idempotencyIdSet.param2 = kv.value;
		                            auto& tags = pProxyCommitData->tagsForKey(kv.key);
		                            self->toCommit.addTags(tags);
		                            if (self->pProxyCommitData->encryptMode.isEncryptionEnabled()) {
			                            CODE_PROBE(true, "encrypting idempotency mutation");
			                            EncryptCipherDomainId domainId =
			                                getEncryptDetailsFromMutationRef(self->pProxyCommitData, idempotencyIdSet);
			                            MutationRef encryptedMutation = idempotencyIdSet.encrypt(
			                                self->cipherKeys, domainId, self->arena, BlobCipherMetrics::TLOG);
			                            self->toCommit.writeTypedMessage(encryptedMutation);
		                            } else {
			                            self->toCommit.writeTypedMessage(idempotencyIdSet);
		                            }
	                            });
	state int i = 0;
	for (i = 0; i < pProxyCommitData->idempotencyClears.size(); i++) {
		auto& tags = pProxyCommitData->tagsForKey(pProxyCommitData->idempotencyClears[i].param1);
		self->toCommit.addTags(tags);
		// We already have an arena with an appropriate lifetime handy
		Arena& arena = pProxyCommitData->idempotencyClears.arena();
		WriteMutationRefVar var = wait(writeMutation(
		    self, SYSTEM_KEYSPACE_ENCRYPT_DOMAIN_ID, &pProxyCommitData->idempotencyClears[i], nullptr, &arena));
		ASSERT(std::holds_alternative<MutationRef>(var));
	}
	pProxyCommitData->idempotencyClears = Standalone<VectorRef<MutationRef>>();

	self->toCommit.saveTags(self->writtenTags);

	pProxyCommitData->stats.mutations += self->mutationCount;
	pProxyCommitData->stats.mutationBytes += self->mutationBytes;

	// Storage servers mustn't make durable versions which are not fully committed (because then they are impossible
	// to roll back) We prevent this by limiting the number of versions which are semi-committed but not fully
	// committed to be less than the MVCC window
	if (pProxyCommitData->committedVersion.get() <
	    self->commitVersion - SERVER_KNOBS->MAX_READ_TRANSACTION_LIFE_VERSIONS) {
		self->computeDuration += g_network->timer() - self->computeStart;
		state Span waitVersionSpan;
		while (pProxyCommitData->committedVersion.get() <
		       self->commitVersion - SERVER_KNOBS->MAX_READ_TRANSACTION_LIFE_VERSIONS) {
			// This should be *extremely* rare in the real world, but knob buggification should make it happen in
			// simulation
			CODE_PROBE(true, "Semi-committed pipeline limited by MVCC window");
			//TraceEvent("ProxyWaitingForCommitted", pProxyCommitData->dbgid).detail("CommittedVersion", pProxyCommitData->committedVersion.get()).detail("NeedToCommit", commitVersion);
			waitVersionSpan = Span("MP:overMaxReadTransactionLifeVersions"_loc, span.context);
			choose {
				when(wait(pProxyCommitData->committedVersion.whenAtLeast(
				    self->commitVersion - SERVER_KNOBS->MAX_READ_TRANSACTION_LIFE_VERSIONS))) {
					wait(yield());
					break;
				}
				when(wait(pProxyCommitData->cx->onProxiesChanged())) {}
				// @todo probably there is no need to get the (entire) version vector from the sequencer
				// in this case, and if so, consider adding a flag to the request to tell the sequencer
				// to not send the version vector information.
				when(GetRawCommittedVersionReply v = wait(pProxyCommitData->master.getLiveCommittedVersion.getReply(
				         GetRawCommittedVersionRequest(waitVersionSpan.context, debugID, invalidVersion),
				         TaskPriority::GetLiveCommittedVersionReply))) {
					if (v.version > pProxyCommitData->committedVersion.get()) {
						pProxyCommitData->locked = v.locked;
						pProxyCommitData->metadataVersion = v.metadataVersion;
						pProxyCommitData->committedVersion.set(v.version);
					}

					if (pProxyCommitData->committedVersion.get() <
					    self->commitVersion - SERVER_KNOBS->MAX_READ_TRANSACTION_LIFE_VERSIONS)
						wait(delay(SERVER_KNOBS->PROXY_SPIN_DELAY));
				}
			}
		}
		waitVersionSpan = Span{};
		self->computeStart = g_network->timer();
	}

	self->msg = self->storeCommits.back().first.get();

	if (self->debugID.present())
		g_traceBatch.addEvent(
		    "CommitDebug", self->debugID.get().first(), "CommitProxyServer.commitBatch.AfterStoreCommits");

	// txnState (transaction subsystem state) tag: message extracted from log adapter
	bool firstMessage = true;
	for (auto m : self->msg.messages) {
		if (firstMessage) {
			self->toCommit.addTxsTag();
		}
		self->toCommit.writeMessage(StringRef(m.begin(), m.size()), !firstMessage);
		firstMessage = false;
	}

	if (self->prevVersion && self->commitVersion - self->prevVersion < SERVER_KNOBS->MAX_VERSIONS_IN_FLIGHT / 2)
		debug_advanceMaxCommittedVersion(UID(), self->commitVersion); //< Is this valid?

	// TraceEvent("ProxyPush", pProxyCommitData->dbgid)
	//     .detail("PrevVersion", self->prevVersion)
	//     .detail("Version", self->commitVersion)
	//     .detail("TransactionsSubmitted", trs.size())
	//     .detail("TransactionsCommitted", self->commitCount)
	//     .detail("TxsPopTo", self->msg.popTo);

	if (self->prevVersion && self->commitVersion - self->prevVersion < SERVER_KNOBS->MAX_VERSIONS_IN_FLIGHT / 2)
		debug_advanceMaxCommittedVersion(UID(), self->commitVersion);

	self->commitStartTime = now();
	pProxyCommitData->lastStartCommit = self->commitStartTime;
	Optional<std::unordered_map<uint16_t, Version>> tpcvMap = Optional<std::unordered_map<uint16_t, Version>>();
	if (SERVER_KNOBS->ENABLE_VERSION_VECTOR) {
		tpcvMap = self->tpcvMap;
	}
	self->loggingComplete = pProxyCommitData->logSystem->push(self->prevVersion,
	                                                          self->commitVersion,
	                                                          pProxyCommitData->committedVersion.get(),
	                                                          pProxyCommitData->minKnownCommittedVersion,
	                                                          self->toCommit,
	                                                          span.context,
	                                                          self->debugID,
	                                                          tpcvMap);

	float ratio = self->toCommit.getEmptyMessageRatio();
	pProxyCommitData->stats.commitBatchingEmptyMessageRatio.addMeasurement(ratio);

	if (!self->forceRecovery) {
		ASSERT(pProxyCommitData->latestLocalCommitBatchLogging.get() == self->localBatchNumber - 1);
		pProxyCommitData->latestLocalCommitBatchLogging.set(self->localBatchNumber);
	}

	self->computeDuration += g_network->timer() - self->computeStart;
	if (self->batchOperations > 0) {
		double estimatedDelay = computeReleaseDelay(self, self->latencyBucket);
		double computePerOperation =
		    std::min(SERVER_KNOBS->MAX_COMPUTE_PER_OPERATION, self->computeDuration / self->batchOperations);

		if (computePerOperation <= pProxyCommitData->commitComputePerOperation[self->latencyBucket]) {
			pProxyCommitData->commitComputePerOperation[self->latencyBucket] = computePerOperation;
		} else {
			pProxyCommitData->commitComputePerOperation[self->latencyBucket] =
			    SERVER_KNOBS->PROXY_COMPUTE_GROWTH_RATE * computePerOperation +
			    ((1.0 - SERVER_KNOBS->PROXY_COMPUTE_GROWTH_RATE) *
			     pProxyCommitData->commitComputePerOperation[self->latencyBucket]);
		}
		pProxyCommitData->stats.maxComputeNS =
		    std::max<int64_t>(pProxyCommitData->stats.maxComputeNS,
		                      1e9 * pProxyCommitData->commitComputePerOperation[self->latencyBucket]);
		pProxyCommitData->stats.minComputeNS =
		    std::min<int64_t>(pProxyCommitData->stats.minComputeNS,
		                      1e9 * pProxyCommitData->commitComputePerOperation[self->latencyBucket]);

		if (estimatedDelay >= SERVER_KNOBS->MAX_COMPUTE_DURATION_LOG_CUTOFF ||
		    self->computeDuration >= SERVER_KNOBS->MAX_COMPUTE_DURATION_LOG_CUTOFF) {
			TraceEvent(SevInfo, "LongComputeDuration", pProxyCommitData->dbgid)
			    .suppressFor(10.0)
			    .detail("EstimatedComputeDuration", estimatedDelay)
			    .detail("ComputeDuration", self->computeDuration)
			    .detail("ComputePerOperation", computePerOperation)
			    .detail("LatencyBucket", self->latencyBucket)
			    .detail("UpdatedComputePerOperationEstimate",
			            pProxyCommitData->commitComputePerOperation[self->latencyBucket])
			    .detail("BatchBytes", self->batchBytes)
			    .detail("BatchOperations", self->batchOperations);
		}
	}

	pProxyCommitData->stats.processingMutationDist->sampleSeconds(now() - postResolutionQueuing);
	return Void();
}

ACTOR Future<Void> transactionLogging(CommitBatchContext* self) {
	state double tLoggingStart = now();
	state ProxyCommitData* const pProxyCommitData = self->pProxyCommitData;
	state Span span("MP:transactionLogging"_loc, self->span.context);

	try {
		choose {
			when(Version ver = wait(self->loggingComplete)) {
				pProxyCommitData->minKnownCommittedVersion = std::max(pProxyCommitData->minKnownCommittedVersion, ver);
			}
			when(wait(pProxyCommitData->committedVersion.whenAtLeast(self->commitVersion + 1))) {}
		}
	} catch (Error& e) {
		if (e.code() == error_code_broken_promise) {
			throw tlog_failed();
		}
		throw;
	}

	pProxyCommitData->lastCommitLatency = now() - self->commitStartTime;
	pProxyCommitData->lastCommitTime = std::max(pProxyCommitData->lastCommitTime.get(), self->commitStartTime);

	wait(yield(TaskPriority::ProxyCommitYield2));

	if (pProxyCommitData->popRemoteTxs &&
	    self->msg.popTo > (pProxyCommitData->txsPopVersions.size() ? pProxyCommitData->txsPopVersions.back().second
	                                                               : pProxyCommitData->lastTxsPop)) {
		if (pProxyCommitData->txsPopVersions.size() >= SERVER_KNOBS->MAX_TXS_POP_VERSION_HISTORY) {
			TraceEvent(SevWarnAlways, "DiscardingTxsPopHistory").suppressFor(1.0);
			pProxyCommitData->txsPopVersions.pop_front();
		}

		pProxyCommitData->txsPopVersions.emplace_back(self->commitVersion, self->msg.popTo);
	}
	pProxyCommitData->logSystem->popTxs(self->msg.popTo);
	pProxyCommitData->stats.tlogLoggingDist->sampleSeconds(now() - tLoggingStart);
	return Void();
}

ACTOR Future<Void> reply(CommitBatchContext* self) {
	state double replyStart = now();
	state ProxyCommitData* const pProxyCommitData = self->pProxyCommitData;
	state Span span("MP:reply"_loc, self->span.context);

	state const Optional<UID>& debugID = self->debugID;

	if (self->prevVersion && self->commitVersion - self->prevVersion < SERVER_KNOBS->MAX_VERSIONS_IN_FLIGHT / 2) {
		//TraceEvent("CPAdvanceMinVersion", self->pProxyCommitData->dbgid).detail("PrvVersion", self->prevVersion).detail("CommitVersion", self->commitVersion).detail("Master", self->pProxyCommitData->master.id().toString()).detail("TxSize", self->trs.size());
		debug_advanceMinCommittedVersion(UID(), self->commitVersion);
	}

	// TraceEvent("ProxyPushed", pProxyCommitData->dbgid)
	//     .detail("PrevVersion", self->prevVersion)
	//     .detail("Version", self->commitVersion);
	if (debugID.present())
		g_traceBatch.addEvent("CommitDebug", debugID.get().first(), "CommitProxyServer.commitBatch.AfterLogPush");

	for (auto& p : self->storeCommits) {
		ASSERT(!p.second.isReady());
		p.first.get().acknowledge.send(Void());
		ASSERT(p.second.isReady());
	}

	// After logging finishes, we report the commit version to master so that every other proxy can get the most
	// up-to-date live committed version. We also maintain the invariant that master's committed version >=
	// self->committedVersion by reporting commit version first before updating self->committedVersion. Otherwise, a
	// client may get a commit version that the master is not aware of, and next GRV request may get a version less
	// than self->committedVersion.

	CODE_PROBE(pProxyCommitData->committedVersion.get() > self->commitVersion,
	           "later version was reported committed first");

	if (self->commitVersion >= pProxyCommitData->committedVersion.get()) {
		state Optional<std::set<Tag>> writtenTags;
		if (SERVER_KNOBS->ENABLE_VERSION_VECTOR) {
			writtenTags = self->writtenTags;
		}
		wait(pProxyCommitData->master.reportLiveCommittedVersion.getReply(
		    ReportRawCommittedVersionRequest(self->commitVersion,
		                                     self->lockedAfter,
		                                     self->metadataVersionAfter,
		                                     pProxyCommitData->minKnownCommittedVersion,
		                                     self->prevVersion,
		                                     writtenTags),
		    TaskPriority::ProxyMasterVersionReply));
	}

	if (debugID.present()) {
		g_traceBatch.addEvent(
		    "CommitDebug", debugID.get().first(), "CommitProxyServer.commitBatch.AfterReportRawCommittedVersion");
	}

	if (self->commitVersion > pProxyCommitData->committedVersion.get()) {
		pProxyCommitData->locked = self->lockedAfter;
		pProxyCommitData->metadataVersion = self->metadataVersionAfter;
		pProxyCommitData->committedVersion.set(self->commitVersion);
	}

	if (self->forceRecovery) {
		TraceEvent(SevWarn, "RestartingTxnSubsystem", pProxyCommitData->dbgid).detail("Stage", "ProxyShutdown");
		throw worker_removed();
	}

	// Send replies to clients
	double endTime = g_network->timer();
	// Reset all to zero, used to track the correct index of each commitTransacitonRef on each resolver

	std::fill(self->nextTr.begin(), self->nextTr.end(), 0);
	std::unordered_map<uint8_t, int16_t> idCountsForKey;
	for (int t = 0; t < self->trs.size(); t++) {
		auto& tr = self->trs[t];
		if (self->committed[t] == ConflictBatch::TransactionCommitted && (!self->locked || tr.isLockAware())) {
			ASSERT_WE_THINK(self->commitVersion != invalidVersion);
			if (self->trs[t].idempotencyId.valid()) {
				idCountsForKey[uint8_t(t >> 8)] += 1;
			}
			tr.reply.send(CommitID(self->commitVersion, t, self->metadataVersionAfter));
		} else if (self->committed[t] == ConflictBatch::TransactionTooOld) {
			tr.reply.sendError(transaction_too_old());
		} else if (self->committed[t] == ConflictBatch::TransactionTenantFailure) {
			// We already sent the error
			ASSERT(tr.reply.isSet());
		} else {
			// If enable the option to report conflicting keys from resolvers, we send back all keyranges' indices
			// through CommitID
			if (tr.transaction.report_conflicting_keys) {
				Standalone<VectorRef<int>> conflictingKRIndices;
				for (int resolverInd : self->transactionResolverMap[t]) {
					auto const& cKRs =
					    self->resolution[resolverInd]
					        .conflictingKeyRangeMap[self->nextTr[resolverInd]]; // nextTr[resolverInd] -> index of
					                                                            // this trs[t] on the resolver
					for (auto const& rCRIndex : cKRs)
						// read_conflict_range can change when sent to resolvers, mapping the index from
						// resolver-side to original index in commitTransactionRef
						conflictingKRIndices.push_back(conflictingKRIndices.arena(),
						                               self->txReadConflictRangeIndexMap[t][resolverInd][rCRIndex]);
				}
				// At least one keyRange index should be returned
				ASSERT(conflictingKRIndices.size());
				tr.reply.send(CommitID(
				    invalidVersion, t, Optional<Value>(), Optional<Standalone<VectorRef<int>>>(conflictingKRIndices)));
			} else {
				tr.reply.sendError(not_committed());
			}
		}

		// Update corresponding transaction indices on each resolver
		for (int resolverInd : self->transactionResolverMap[t])
			self->nextTr[resolverInd]++;

		// TODO: filter if pipelined with large commit
		const double duration = endTime - tr.requestTime();
		pProxyCommitData->stats.commitLatencySample.addMeasurement(duration);
		if (pProxyCommitData->latencyBandConfig.present()) {
			bool filter = self->maxTransactionBytes >
			              pProxyCommitData->latencyBandConfig.get().commitConfig.maxCommitBytes.orDefault(
			                  std::numeric_limits<int>::max());
			pProxyCommitData->stats.commitLatencyBands.addMeasurement(duration, 1, Filtered(filter));
		}
	}

	for (auto [highOrderBatchIndex, count] : idCountsForKey) {
		pProxyCommitData->expectedIdempotencyIdCountForKey.send(
		    ExpectedIdempotencyIdCountForKey{ self->commitVersion, count, highOrderBatchIndex });
	}

	++pProxyCommitData->stats.commitBatchOut;
	pProxyCommitData->stats.txnCommitOut += self->trs.size();
	pProxyCommitData->stats.txnConflicts += self->trs.size() - self->commitCount;
	pProxyCommitData->stats.txnCommitOutSuccess += self->commitCount;

	if (now() - pProxyCommitData->lastCoalesceTime > SERVER_KNOBS->RESOLVER_COALESCE_TIME) {
		pProxyCommitData->lastCoalesceTime = now();
		int lastSize = pProxyCommitData->keyResolvers.size();
		auto rs = pProxyCommitData->keyResolvers.ranges();
		Version oldestVersion = self->prevVersion - SERVER_KNOBS->MAX_WRITE_TRANSACTION_LIFE_VERSIONS;
		for (auto r = rs.begin(); r != rs.end(); ++r) {
			while (r->value().size() > 1 && r->value()[1].first < oldestVersion)
				r->value().pop_front();
			if (r->value().size() && r->value().front().first < oldestVersion)
				r->value().front().first = 0;
		}
		if (SERVER_KNOBS->PROXY_USE_RESOLVER_PRIVATE_MUTATIONS) {
			// Only normal key space, because \xff key space is processed by all resolvers.
			pProxyCommitData->keyResolvers.coalesce(normalKeys);
			auto& versions = pProxyCommitData->systemKeyVersions;
			while (versions.size() > 1 && versions[1] < oldestVersion) {
				versions.pop_front();
			}
			if (!versions.empty() && versions[0] < oldestVersion) {
				versions[0] = 0;
			}
		} else {
			pProxyCommitData->keyResolvers.coalesce(allKeys);
		}
		if (pProxyCommitData->keyResolvers.size() != lastSize)
			TraceEvent("KeyResolverSize", pProxyCommitData->dbgid)
			    .detail("Size", pProxyCommitData->keyResolvers.size());
	}

	// Dynamic batching for commits
	double target_latency =
	    (now() - self->startTime) * SERVER_KNOBS->COMMIT_TRANSACTION_BATCH_INTERVAL_LATENCY_FRACTION;
	pProxyCommitData->commitBatchInterval =
	    std::max(SERVER_KNOBS->COMMIT_TRANSACTION_BATCH_INTERVAL_MIN,
	             std::min(SERVER_KNOBS->COMMIT_TRANSACTION_BATCH_INTERVAL_MAX,
	                      target_latency * SERVER_KNOBS->COMMIT_TRANSACTION_BATCH_INTERVAL_SMOOTHER_ALPHA +
	                          pProxyCommitData->commitBatchInterval *
	                              (1 - SERVER_KNOBS->COMMIT_TRANSACTION_BATCH_INTERVAL_SMOOTHER_ALPHA)));

	pProxyCommitData->stats.commitBatchingWindowSize.addMeasurement(pProxyCommitData->commitBatchInterval);
	pProxyCommitData->commitBatchesMemBytesCount -= self->currentBatchMemBytesCount;
	ASSERT_ABORT(pProxyCommitData->commitBatchesMemBytesCount >= 0);
	wait(self->releaseFuture);
	pProxyCommitData->stats.replyCommitDist->sampleSeconds(now() - replyStart);
	return Void();
}

} // namespace CommitBatch

// Commit one batch of transactions trs
ACTOR Future<Void> commitBatch(ProxyCommitData* self,
                               std::vector<CommitTransactionRequest>* trs,
                               int currentBatchMemBytesCount) {
	// WARNING: this code is run at a high priority (until the first delay(0)), so it needs to do as little work as
	// possible
	state CommitBatch::CommitBatchContext context(self, trs, currentBatchMemBytesCount);
	getCurrentLineage()->modify(&TransactionLineage::operation) = TransactionLineage::Operation::Commit;

	// Active load balancing runs at a very high priority (to obtain accurate estimate of memory used by commit batches)
	// so we need to downgrade here
	wait(delay(0, TaskPriority::ProxyCommit));

	context.pProxyCommitData->lastVersionTime = context.startTime;
	++context.pProxyCommitData->stats.commitBatchIn;
	context.setupTraceBatch();

	/////// Phase 1: Pre-resolution processing (CPU bound except waiting for a version # which is separately pipelined
	/// and *should* be available by now (unless empty commit); ordered; currently atomic but could yield)
	wait(CommitBatch::preresolutionProcessing(&context));
	if (context.rejected) {
		self->commitBatchesMemBytesCount -= currentBatchMemBytesCount;
		return Void();
	}

	/////// Phase 2: Resolution (waiting on the network; pipelined)
	wait(CommitBatch::getResolution(&context));

	////// Phase 3: Post-resolution processing (CPU bound except for very rare situations; ordered; currently atomic but
	/// doesn't need to be)
	wait(CommitBatch::postResolution(&context));

	/////// Phase 4: Logging (network bound; pipelined up to MAX_READ_TRANSACTION_LIFE_VERSIONS (limited by loop above))
	wait(CommitBatch::transactionLogging(&context));

	/////// Phase 5: Replies (CPU bound; no particular order required, though ordered execution would be best for
	/// latency)
	wait(CommitBatch::reply(&context));

	return Void();
}

// Add tss mapping data to the reply, if any of the included storage servers have a TSS pair
void maybeAddTssMapping(GetKeyServerLocationsReply& reply,
                        ProxyCommitData* commitData,
                        std::unordered_set<UID>& included,
                        UID ssId) {
	if (!included.count(ssId)) {
		auto mappingItr = commitData->tssMapping.find(ssId);
		if (mappingItr != commitData->tssMapping.end()) {
			reply.resultsTssMapping.push_back(*mappingItr);
		}
		included.insert(ssId);
	}
}

void addTagMapping(GetKeyServerLocationsReply& reply, ProxyCommitData* commitData) {
	for (const auto& [_, shard] : reply.results) {
		for (auto& ssi : shard) {
			auto iter = commitData->storageCache.find(ssi.id());
			ASSERT_WE_THINK(iter != commitData->storageCache.end());
			reply.resultsTagMapping.emplace_back(ssi.id(), iter->second->tag);
		}
	}
}

ACTOR static Future<Void> doKeyServerLocationRequest(GetKeyServerLocationsRequest req, ProxyCommitData* commitData) {
	// We can't respond to these requests until we have valid txnStateStore
	getCurrentLineage()->modify(&TransactionLineage::operation) = TransactionLineage::Operation::GetKeyServersLocations;
	getCurrentLineage()->modify(&TransactionLineage::txID) = req.spanContext.traceID;
	wait(commitData->validState.getFuture());
	wait(delay(0, TaskPriority::DefaultEndpoint));

	state ErrorOr<int64_t> tenantId;
	state Version minTenantVersion =
	    req.minTenantVersion == latestVersion ? commitData->stats.lastCommitVersionAssigned + 1 : req.minTenantVersion;

	// If a large minTenantVersion is specified, we limit how long we wait for it to be available
	state Future<Void> futureVersionDelay = minTenantVersion > commitData->stats.lastCommitVersionAssigned + 1
	                                            ? delay(SERVER_KNOBS->FUTURE_VERSION_DELAY)
	                                            : Never();

	while (req.tenant.name.present() && tenantId.isError()) {
		bool finalQuery = commitData->version.get() >= minTenantVersion;
		tenantId = lookupTenant(commitData, req.tenant.name.get(), finalQuery);

		if (tenantId.isError()) {
			if (finalQuery) {
				req.reply.sendError(tenantId.getError());
				return Void();
			} else {
				choose {
					// Wait until we are sure that we've received metadata updates through minTenantVersion
					// If latestVersion is specified, this will wait until we have definitely received
					// updates through the version at the time we received the request
					when(wait(commitData->version.whenAtLeast(minTenantVersion))) {}
					when(wait(futureVersionDelay)) {
						req.reply.sendError(future_version());
						return Void();
					}
				}
			}
		}
	}

	std::unordered_set<UID> tssMappingsIncluded;
	GetKeyServerLocationsReply rep;

	if (req.tenant.name.present()) {
		rep.tenantEntry = TenantMapEntry(tenantId.get(), req.tenant.name.get(), TenantState::READY);
		req.begin = req.begin.withPrefix(rep.tenantEntry.prefix, req.arena);
		if (req.end.present()) {
			req.end = req.end.get().withPrefix(rep.tenantEntry.prefix, req.arena);
		}
	}

	if (!req.end.present()) {
		auto r = req.reverse ? commitData->keyInfo.rangeContainingKeyBefore(req.begin)
		                     : commitData->keyInfo.rangeContaining(req.begin);
		std::vector<StorageServerInterface> ssis;
		ssis.reserve(r.value().src_info.size());
		for (auto& it : r.value().src_info) {
			ssis.push_back(it->interf);
			maybeAddTssMapping(rep, commitData, tssMappingsIncluded, it->interf.id());
		}
		rep.results.emplace_back(r.range(), ssis);
	} else if (!req.reverse) {
		int count = 0;
		for (auto r = commitData->keyInfo.rangeContaining(req.begin);
		     r != commitData->keyInfo.ranges().end() && count < req.limit && r.begin() < req.end.get();
		     ++r) {
			std::vector<StorageServerInterface> ssis;
			ssis.reserve(r.value().src_info.size());
			for (auto& it : r.value().src_info) {
				ssis.push_back(it->interf);
				maybeAddTssMapping(rep, commitData, tssMappingsIncluded, it->interf.id());
			}
			rep.results.emplace_back(r.range(), ssis);
			count++;
		}
	} else {
		int count = 0;
		auto r = commitData->keyInfo.rangeContainingKeyBefore(req.end.get());
		while (count < req.limit && req.begin < r.end()) {
			std::vector<StorageServerInterface> ssis;
			ssis.reserve(r.value().src_info.size());
			for (auto& it : r.value().src_info) {
				ssis.push_back(it->interf);
				maybeAddTssMapping(rep, commitData, tssMappingsIncluded, it->interf.id());
			}
			rep.results.emplace_back(r.range(), ssis);
			if (r == commitData->keyInfo.ranges().begin()) {
				break;
			}
			count++;
			--r;
		}
	}
	addTagMapping(rep, commitData);
	req.reply.send(rep);
	++commitData->stats.keyServerLocationOut;
	return Void();
}

ACTOR static Future<Void> readRequestServer(CommitProxyInterface proxy,
                                            PromiseStream<Future<Void>> addActor,
                                            ProxyCommitData* commitData) {
	loop {
		GetKeyServerLocationsRequest req = waitNext(proxy.getKeyServersLocations.getFuture());
		// WARNING: this code is run at a high priority, so it needs to do as little work as possible
		if (req.limit != CLIENT_KNOBS->STORAGE_METRICS_SHARD_LIMIT && // Always do data distribution requests
		    commitData->stats.keyServerLocationIn.getValue() - commitData->stats.keyServerLocationOut.getValue() >
		        SERVER_KNOBS->KEY_LOCATION_MAX_QUEUE_SIZE) {
			++commitData->stats.keyServerLocationErrors;
			req.reply.sendError(commit_proxy_memory_limit_exceeded());
			TraceEvent(SevWarnAlways, "ProxyLocationRequestThresholdExceeded").suppressFor(60);
		} else {
			++commitData->stats.keyServerLocationIn;
			addActor.send(doKeyServerLocationRequest(req, commitData));
		}
	}
}

ACTOR static Future<Void> rejoinServer(CommitProxyInterface proxy, ProxyCommitData* commitData) {
	// We can't respond to these requests until we have valid txnStateStore
	wait(commitData->validState.getFuture());

	TraceEvent("ProxyReadyForReads", proxy.id()).log();

	loop {
		GetStorageServerRejoinInfoRequest req = waitNext(proxy.getStorageServerRejoinInfo.getFuture());
		if (commitData->txnStateStore->readValue(serverListKeyFor(req.id)).get().present()) {
			GetStorageServerRejoinInfoReply rep;
			rep.version = commitData->version.get();
			rep.tag = decodeServerTagValue(commitData->txnStateStore->readValue(serverTagKeyFor(req.id)).get().get());
			RangeResult history = commitData->txnStateStore->readRange(serverTagHistoryRangeFor(req.id)).get();
			for (int i = history.size() - 1; i >= 0; i--) {
				rep.history.push_back(
				    std::make_pair(decodeServerTagHistoryKey(history[i].key), decodeServerTagValue(history[i].value)));
			}
			auto localityKey = commitData->txnStateStore->readValue(tagLocalityListKeyFor(req.dcId)).get();
			rep.newLocality = false;
			if (localityKey.present()) {
				int8_t locality = decodeTagLocalityListValue(localityKey.get());
				if (rep.tag.locality != tagLocalityUpgraded && locality != rep.tag.locality) {
					TraceEvent(SevWarnAlways, "SSRejoinedWithChangedLocality")
					    .detail("Tag", rep.tag.toString())
					    .detail("DcId", req.dcId)
					    .detail("NewLocality", locality);
				} else if (locality != rep.tag.locality) {
					uint16_t tagId = 0;
					std::vector<uint16_t> usedTags;
					auto tagKeys = commitData->txnStateStore->readRange(serverTagKeys).get();
					for (auto& kv : tagKeys) {
						Tag t = decodeServerTagValue(kv.value);
						if (t.locality == locality) {
							usedTags.push_back(t.id);
						}
					}
					auto historyKeys = commitData->txnStateStore->readRange(serverTagHistoryKeys).get();
					for (auto& kv : historyKeys) {
						Tag t = decodeServerTagValue(kv.value);
						if (t.locality == locality) {
							usedTags.push_back(t.id);
						}
					}
					std::sort(usedTags.begin(), usedTags.end());

					int usedIdx = 0;
					for (; usedTags.size() > 0 && tagId <= usedTags.end()[-1]; tagId++) {
						if (tagId < usedTags[usedIdx]) {
							break;
						} else {
							usedIdx++;
						}
					}
					rep.newTag = Tag(locality, tagId);
				}
			} else if (rep.tag.locality != tagLocalityUpgraded) {
				TraceEvent(SevWarnAlways, "SSRejoinedWithUnknownLocality")
				    .detail("Tag", rep.tag.toString())
				    .detail("DcId", req.dcId);
			} else {
				rep.newLocality = true;
				int8_t maxTagLocality = -1;
				auto localityKeys = commitData->txnStateStore->readRange(tagLocalityListKeys).get();
				for (auto& kv : localityKeys) {
					maxTagLocality = std::max(maxTagLocality, decodeTagLocalityListValue(kv.value));
				}
				rep.newTag = Tag(maxTagLocality + 1, 0);
			}
			req.reply.send(rep);
		} else {
			req.reply.sendError(worker_removed());
		}
	}
}

ACTOR Future<Void> ddMetricsRequestServer(CommitProxyInterface proxy, Reference<AsyncVar<ServerDBInfo> const> db) {
	loop {
		choose {
			when(state GetDDMetricsRequest req = waitNext(proxy.getDDMetrics.getFuture())) {
				if (!db->get().distributor.present()) {
					req.reply.sendError(dd_not_found());
					continue;
				}
				ErrorOr<GetDataDistributorMetricsReply> reply =
				    wait(errorOr(db->get().distributor.get().dataDistributorMetrics.getReply(
				        GetDataDistributorMetricsRequest(req.keys, req.shardLimit))));
				if (reply.isError()) {
					req.reply.sendError(reply.getError());
				} else {
					GetDDMetricsReply newReply;
					newReply.storageMetricsList = reply.get().storageMetricsList;
					req.reply.send(newReply);
				}
			}
		}
	}
}

ACTOR Future<Void> monitorRemoteCommitted(ProxyCommitData* self) {
	loop {
		wait(delay(0)); // allow this actor to be cancelled if we are removed after db changes.
		state Optional<std::vector<OptionalInterface<TLogInterface>>> remoteLogs;
		if (self->db->get().recoveryState >= RecoveryState::ALL_LOGS_RECRUITED) {
			for (auto& logSet : self->db->get().logSystemConfig.tLogs) {
				if (!logSet.isLocal) {
					remoteLogs = logSet.tLogs;
					for (auto& tLog : logSet.tLogs) {
						if (!tLog.present()) {
							remoteLogs = Optional<std::vector<OptionalInterface<TLogInterface>>>();
							break;
						}
					}
					break;
				}
			}
		}

		if (!remoteLogs.present()) {
			wait(self->db->onChange());
			continue;
		}
		self->popRemoteTxs = true;

		state Future<Void> onChange = self->db->onChange();
		loop {
			state std::vector<Future<TLogQueuingMetricsReply>> replies;
			for (auto& it : remoteLogs.get()) {
				replies.push_back(
				    brokenPromiseToNever(it.interf().getQueuingMetrics.getReply(TLogQueuingMetricsRequest())));
			}
			wait(waitForAll(replies) || onChange);

			if (onChange.isReady()) {
				break;
			}

			// FIXME: use the configuration to calculate a more precise minimum recovery version.
			Version minVersion = std::numeric_limits<Version>::max();
			for (auto& it : replies) {
				minVersion = std::min(minVersion, it.get().v);
			}

			while (self->txsPopVersions.size() && self->txsPopVersions.front().first <= minVersion) {
				self->lastTxsPop = self->txsPopVersions.front().second;
				self->logSystem->popTxs(self->txsPopVersions.front().second, tagLocalityRemoteLog);
				self->txsPopVersions.pop_front();
			}

			wait(delay(SERVER_KNOBS->UPDATE_REMOTE_LOG_VERSION_INTERVAL) || onChange);
			if (onChange.isReady()) {
				break;
			}
		}
	}
}

ACTOR Future<Void> proxySnapCreate(ProxySnapRequest snapReq, ProxyCommitData* commitData) {
	TraceEvent("SnapCommitProxy_SnapReqEnter")
	    .detail("SnapPayload", snapReq.snapPayload)
	    .detail("SnapUID", snapReq.snapUID);
	try {
		// whitelist check
		ExecCmdValueString execArg(snapReq.snapPayload);
		StringRef binPath = execArg.getBinaryPath();
		if (!isWhitelisted(commitData->whitelistedBinPathVec, binPath)) {
			TraceEvent("SnapCommitProxy_WhiteListCheckFailed")
			    .detail("SnapPayload", snapReq.snapPayload)
			    .detail("SnapUID", snapReq.snapUID);
			throw snap_path_not_whitelisted();
		}
		// db fully recovered check
		if (commitData->db->get().recoveryState != RecoveryState::FULLY_RECOVERED) {
			// Cluster is not fully recovered and needs TLogs
			// from previous generation for full recovery.
			// Currently, snapshot of old tlog generation is not
			// supported and hence failing the snapshot request until
			// cluster is fully_recovered.
			TraceEvent("SnapCommitProxy_ClusterNotFullyRecovered")
			    .detail("SnapPayload", snapReq.snapPayload)
			    .detail("SnapUID", snapReq.snapUID);
			throw snap_not_fully_recovered_unsupported();
		}

		auto result = commitData->txnStateStore->readValue("log_anti_quorum"_sr.withPrefix(configKeysPrefix)).get();
		int logAntiQuorum = 0;
		if (result.present()) {
			logAntiQuorum = atoi(result.get().toString().c_str());
		}
		// FIXME: logAntiQuorum not supported, remove it later,
		// In version2, we probably don't need this limtiation, but this needs to be tested.
		if (logAntiQuorum > 0) {
			TraceEvent("SnapCommitProxy_LogAntiQuorumNotSupported")
			    .detail("SnapPayload", snapReq.snapPayload)
			    .detail("SnapUID", snapReq.snapUID);
			throw snap_log_anti_quorum_unsupported();
		}

		state int snapReqRetry = 0;
		state double snapRetryBackoff = FLOW_KNOBS->PREVENT_FAST_SPIN_DELAY;
		loop {
			// send a snap request to DD
			if (!commitData->db->get().distributor.present()) {
				TraceEvent(SevWarnAlways, "DataDistributorNotPresent").detail("Operation", "SnapRequest");
				throw dd_not_found();
			}
			try {
				Future<ErrorOr<Void>> ddSnapReq =
				    commitData->db->get().distributor.get().distributorSnapReq.tryGetReply(
				        DistributorSnapRequest(snapReq.snapPayload, snapReq.snapUID));
				wait(throwErrorOr(ddSnapReq));
				break;
			} catch (Error& e) {
				TraceEvent("SnapCommitProxy_DDSnapResponseError")
				    .errorUnsuppressed(e)
				    .detail("SnapPayload", snapReq.snapPayload)
				    .detail("SnapUID", snapReq.snapUID)
				    .detail("Retry", snapReqRetry);
				// Retry if we have network issues
				if (e.code() != error_code_request_maybe_delivered ||
				    ++snapReqRetry > SERVER_KNOBS->SNAP_NETWORK_FAILURE_RETRY_LIMIT)
					throw e;
				wait(delay(snapRetryBackoff));
				snapRetryBackoff = snapRetryBackoff * 2; // exponential backoff
			}
		}
		snapReq.reply.send(Void());
	} catch (Error& e) {
		TraceEvent("SnapCommitProxy_SnapReqError")
		    .errorUnsuppressed(e)
		    .detail("SnapPayload", snapReq.snapPayload)
		    .detail("SnapUID", snapReq.snapUID);
		if (e.code() != error_code_operation_cancelled) {
			snapReq.reply.sendError(e);
		} else {
			throw e;
		}
	}
	TraceEvent("SnapCommitProxy_SnapReqExit")
	    .detail("SnapPayload", snapReq.snapPayload)
	    .detail("SnapUID", snapReq.snapUID);
	return Void();
}

ACTOR Future<Void> proxyCheckSafeExclusion(Reference<AsyncVar<ServerDBInfo> const> db,
                                           ExclusionSafetyCheckRequest req) {
	TraceEvent("SafetyCheckCommitProxyBegin").log();
	state ExclusionSafetyCheckReply reply(false);
	if (!db->get().distributor.present()) {
		TraceEvent(SevWarnAlways, "DataDistributorNotPresent").detail("Operation", "ExclusionSafetyCheck");
		req.reply.send(reply);
		return Void();
	}
	try {
		state Future<ErrorOr<DistributorExclusionSafetyCheckReply>> ddSafeFuture =
		    db->get().distributor.get().distributorExclCheckReq.tryGetReply(
		        DistributorExclusionSafetyCheckRequest(req.exclusions));
		DistributorExclusionSafetyCheckReply _reply = wait(throwErrorOr(ddSafeFuture));
		reply.safe = _reply.safe;
		if (db->get().blobManager.present()) {
			TraceEvent("SafetyCheckCommitProxyBM").detail("BMID", db->get().blobManager.get().id());
			state Future<ErrorOr<BlobManagerExclusionSafetyCheckReply>> bmSafeFuture =
			    db->get().blobManager.get().blobManagerExclCheckReq.tryGetReply(
			        BlobManagerExclusionSafetyCheckRequest(req.exclusions));
			BlobManagerExclusionSafetyCheckReply _reply = wait(throwErrorOr(bmSafeFuture));
			reply.safe &= _reply.safe;
		} else {
			TraceEvent("SafetyCheckCommitProxyNoBM");
		}
	} catch (Error& e) {
		TraceEvent("SafetyCheckCommitProxyResponseError").error(e);
		if (e.code() != error_code_operation_cancelled) {
			req.reply.sendError(e);
			return Void();
		} else {
			throw e;
		}
	}
	TraceEvent("SafetyCheckCommitProxyFinish").log();
	req.reply.send(reply);
	return Void();
}

ACTOR Future<Void> reportTxnTagCommitCost(UID myID,
                                          Reference<AsyncVar<ServerDBInfo> const> db,
                                          UIDTransactionTagMap<TransactionCommitCostEstimation>* ssTrTagCommitCost) {
	state Future<Void> nextRequestTimer = Never();
	state Future<Void> nextReply = Never();
	if (db->get().ratekeeper.present())
		nextRequestTimer = Void();
	loop choose {
		when(wait(db->onChange())) {
			if (db->get().ratekeeper.present()) {
				TraceEvent("ProxyRatekeeperChanged", myID).detail("RKID", db->get().ratekeeper.get().id());
				nextRequestTimer = Void();
			} else {
				TraceEvent("ProxyRatekeeperDied", myID).log();
				nextRequestTimer = Never();
			}
		}
		when(wait(nextRequestTimer)) {
			nextRequestTimer = Never();
			if (db->get().ratekeeper.present()) {
				nextReply = brokenPromiseToNever(db->get().ratekeeper.get().reportCommitCostEstimation.getReply(
				    ReportCommitCostEstimationRequest(std::move(*ssTrTagCommitCost))));
				ssTrTagCommitCost->clear();
			} else {
				nextReply = Never();
			}
		}
		when(wait(nextReply)) {
			nextReply = Never();
			nextRequestTimer = delay(SERVER_KNOBS->REPORT_TRANSACTION_COST_ESTIMATION_DELAY);
		}
	}
}

// Get the list of tenants that are over the storage quota from the data distributor for quota enforcement.
ACTOR Future<Void> monitorTenantsOverStorageQuota(UID myID,
                                                  Reference<AsyncVar<ServerDBInfo> const> db,
                                                  ProxyCommitData* commitData) {
	state Future<Void> nextRequestTimer = Never();
	state Future<TenantsOverStorageQuotaReply> nextReply = Never();
	if (db->get().distributor.present())
		nextRequestTimer = Void();
	loop choose {
		when(wait(db->onChange())) {
			if (db->get().distributor.present()) {
				CODE_PROBE(true, "ServerDBInfo changed during monitorTenantsOverStorageQuota");
				TraceEvent("ServerDBInfoChanged", myID).detail("DDID", db->get().distributor.get().id());
				nextRequestTimer = Void();
			} else {
				TraceEvent("DataDistributorDied", myID).log();
				nextRequestTimer = Never();
			}
		}
		when(wait(nextRequestTimer)) {
			nextRequestTimer = Never();
			if (db->get().distributor.present()) {
				nextReply = brokenPromiseToNever(
				    db->get().distributor.get().tenantsOverStorageQuota.getReply(TenantsOverStorageQuotaRequest()));
			} else {
				nextReply = Never();
			}
		}
		when(TenantsOverStorageQuotaReply reply = wait(nextReply)) {
			nextReply = Never();
			commitData->tenantsOverStorageQuota = reply.tenants;
			TraceEvent(SevDebug, "MonitorTenantsOverStorageQuota")
			    .detail("NumTenants", commitData->tenantsOverStorageQuota.size());
			nextRequestTimer = delay(SERVER_KNOBS->CP_FETCH_TENANTS_OVER_STORAGE_QUOTA_INTERVAL);
		}
	}
}

namespace {
struct ExpireServerEntry {
	int64_t timeReceived;
	int expectedCount = 0;
	int receivedCount = 0;
	bool initialized = false;
};

struct IdempotencyKey {
	Version version;
	uint8_t highOrderBatchIndex;
	bool operator==(const IdempotencyKey& other) const {
		return version == other.version && highOrderBatchIndex == other.highOrderBatchIndex;
	}
};

} // namespace

namespace std {
template <>
struct hash<IdempotencyKey> {
	std::size_t operator()(const IdempotencyKey& key) const {
		std::size_t seed = 0;
		boost::hash_combine(seed, std::hash<Version>{}(key.version));
		boost::hash_combine(seed, std::hash<uint8_t>{}(key.highOrderBatchIndex));
		return seed;
	}
};

} // namespace std

ACTOR static Future<Void> idempotencyIdsExpireServer(
    Database db,
    PublicRequestStream<ExpireIdempotencyIdRequest> expireIdempotencyId,
    PromiseStream<ExpectedIdempotencyIdCountForKey> expectedIdempotencyIdCountForKey,
    Standalone<VectorRef<MutationRef>>* idempotencyClears) {
	state std::unordered_map<IdempotencyKey, ExpireServerEntry> idStatus;
	state std::unordered_map<IdempotencyKey, ExpireServerEntry>::iterator iter;
	state int64_t purgeBefore;
	state IdempotencyKey key;
	state ExpireServerEntry* status = nullptr;
	state Future<Void> purgeOld = Void();
	loop {
		choose {
			when(ExpireIdempotencyIdRequest req = waitNext(expireIdempotencyId.getFuture())) {
				key = IdempotencyKey{ req.commitVersion, req.batchIndexHighByte };
				status = &idStatus[key];
				status->receivedCount += 1;
				CODE_PROBE(status->expectedCount == 0, "ExpireIdempotencyIdRequest received before count is known");
				if (status->expectedCount > 0) {
					ASSERT_LE(status->receivedCount, status->expectedCount);
				}
			}
			when(ExpectedIdempotencyIdCountForKey req = waitNext(expectedIdempotencyIdCountForKey.getFuture())) {
				key = IdempotencyKey{ req.commitVersion, req.batchIndexHighByte };
				status = &idStatus[key];
				ASSERT_EQ(status->expectedCount, 0);
				status->expectedCount = req.idempotencyIdCount;
			}
			when(wait(purgeOld)) {
				purgeOld = delay(SERVER_KNOBS->IDEMPOTENCY_ID_IN_MEMORY_LIFETIME);
				purgeBefore = now() - SERVER_KNOBS->IDEMPOTENCY_ID_IN_MEMORY_LIFETIME;
				for (iter = idStatus.begin(); iter != idStatus.end();) {
					// We have exclusive access to idStatus in this when block, so iter will still be valid after the
					// wait
					wait(yield());
					if (iter->second.timeReceived < purgeBefore) {
						iter = idStatus.erase(iter);
					} else {
						++iter;
					}
				}
				continue;
			}
		}
		if (status->initialized) {
			if (status->receivedCount == status->expectedCount) {
				auto keyRange =
				    makeIdempotencySingleKeyRange(idempotencyClears->arena(), key.version, key.highOrderBatchIndex);
				idempotencyClears->push_back(idempotencyClears->arena(),
				                             MutationRef(MutationRef::ClearRange, keyRange.begin, keyRange.end));
				idStatus.erase(key);
			}
		} else {
			status->timeReceived = now();
			status->initialized = true;
		}
	}
}

namespace {

struct TransactionStateResolveContext {
	// Maximum sequence for txnStateRequest, this is defined when the request last flag is set.
	Sequence maxSequence = std::numeric_limits<Sequence>::max();

	// Flags marks received transaction state requests, we only process the transaction request when *all* requests are
	// received.
	std::unordered_set<Sequence> receivedSequences;

	ProxyCommitData* pCommitData = nullptr;

	// Pointer to transaction state store, shortcut for commitData.txnStateStore
	IKeyValueStore* pTxnStateStore = nullptr;

	Future<Void> txnRecovery;

	// Actor streams
	PromiseStream<Future<Void>>* pActors = nullptr;

	// Flag reports if the transaction state request is complete. This request should only happen during recover, i.e.
	// once per commit proxy.
	bool processed = false;

	TransactionStateResolveContext() = default;

	TransactionStateResolveContext(ProxyCommitData* pCommitData_, PromiseStream<Future<Void>>* pActors_)
	  : pCommitData(pCommitData_), pTxnStateStore(pCommitData_->txnStateStore), pActors(pActors_) {
		ASSERT(pTxnStateStore != nullptr);
	}
};

ACTOR Future<Void> processCompleteTransactionStateRequest(TransactionStateResolveContext* pContext) {
	state KeyRange txnKeys = allKeys;
	state std::map<Tag, UID> tag_uid;

	RangeResult UIDtoTagMap = pContext->pTxnStateStore->readRange(serverTagKeys).get();
	for (const KeyValueRef& kv : UIDtoTagMap) {
		tag_uid[decodeServerTagValue(kv.value)] = decodeServerTagKey(kv.key);
	}

	state std::unordered_map<EncryptCipherDomainId, Reference<BlobCipherKey>> cipherKeys;
	if (pContext->pCommitData->encryptMode.isEncryptionEnabled()) {
		static const std::unordered_set<EncryptCipherDomainId> metadataDomainIds = { SYSTEM_KEYSPACE_ENCRYPT_DOMAIN_ID,
			                                                                         ENCRYPT_HEADER_DOMAIN_ID };
		std::unordered_map<EncryptCipherDomainId, Reference<BlobCipherKey>> cks =
		    wait(getLatestEncryptCipherKeys(pContext->pCommitData->db, metadataDomainIds, BlobCipherMetrics::TLOG));
		cipherKeys = cks;
	}

	loop {
		wait(yield());

		RangeResult data =
		    pContext->pTxnStateStore
		        ->readRange(txnKeys, SERVER_KNOBS->BUGGIFIED_ROW_LIMIT, SERVER_KNOBS->APPLY_MUTATION_BYTES)
		        .get();
		if (!data.size())
			break;

		((KeyRangeRef&)txnKeys) = KeyRangeRef(keyAfter(data.back().key, txnKeys.arena()), txnKeys.end);

		MutationsVec mutations;
		std::vector<std::pair<MapPair<Key, ServerCacheInfo>, int>> keyInfoData;
		std::vector<UID> src, dest;
		ServerCacheInfo info;
		// NOTE: An ACTOR will be compiled into several classes, the this pointer is from one of them.
		auto updateTagInfo = [pContext = pContext](const std::vector<UID>& uids,
		                                           std::vector<Tag>& tags,
		                                           std::vector<Reference<StorageInfo>>& storageInfoItems) {
			for (const auto& id : uids) {
				auto storageInfo = getStorageInfo(id, &pContext->pCommitData->storageCache, pContext->pTxnStateStore);
				ASSERT(storageInfo->tag != invalidTag);
				tags.push_back(storageInfo->tag);
				storageInfoItems.push_back(storageInfo);
			}
		};
		for (auto& kv : data) {
			if (!kv.key.startsWith(keyServersPrefix)) {
				mutations.emplace_back(mutations.arena(), MutationRef::SetValue, kv.key, kv.value);
				continue;
			}

			KeyRef k = kv.key.removePrefix(keyServersPrefix);
			if (k == allKeys.end) {
				continue;
			}
			decodeKeyServersValue(tag_uid, kv.value, src, dest);

			info.tags.clear();

			info.src_info.clear();
			updateTagInfo(src, info.tags, info.src_info);

			info.dest_info.clear();
			updateTagInfo(dest, info.tags, info.dest_info);

			uniquify(info.tags);
			keyInfoData.emplace_back(MapPair<Key, ServerCacheInfo>(k, info), 1);
		}

		// insert keyTag data separately from metadata mutations so that we can do one bulk insert which
		// avoids a lot of map lookups.
		pContext->pCommitData->keyInfo.rawInsert(keyInfoData);

		Arena arena;
		bool confChanges;
		CODE_PROBE(
		    pContext->pCommitData->encryptMode.isEncryptionEnabled(),
		    "Commit proxy apply metadata mutations from txnStateStore on recovery, with encryption-at-rest enabled");
		applyMetadataMutations(SpanContext(),
		                       *pContext->pCommitData,
		                       arena,
		                       Reference<ILogSystem>(),
		                       mutations,
		                       /* pToCommit= */ nullptr,
		                       pContext->pCommitData->encryptMode.isEncryptionEnabled() ? &cipherKeys : nullptr,
		                       confChanges,
		                       /* version= */ 0,
		                       /* popVersion= */ 0,
		                       /* initialCommit= */ true);
	} // loop

	auto lockedKey = pContext->pTxnStateStore->readValue(databaseLockedKey).get();
	pContext->pCommitData->locked = lockedKey.present() && lockedKey.get().size();
	pContext->pCommitData->metadataVersion = pContext->pTxnStateStore->readValue(metadataVersionKey).get();

	pContext->pTxnStateStore->enableSnapshot();

	return Void();
}

ACTOR Future<Void> processTransactionStateRequestPart(TransactionStateResolveContext* pContext,
                                                      TxnStateRequest request) {
	ASSERT(pContext->pCommitData != nullptr);
	ASSERT(pContext->pActors != nullptr);

	if (pContext->receivedSequences.count(request.sequence)) {
		if (pContext->receivedSequences.size() == pContext->maxSequence) {
			wait(pContext->txnRecovery);
		}
		// This part is already received. Still we will re-broadcast it to other CommitProxies
		pContext->pActors->send(broadcastTxnRequest(request, SERVER_KNOBS->TXN_STATE_SEND_AMOUNT, true));
		wait(yield());
		return Void();
	}

	if (request.last) {
		// This is the last piece of subsequence, yet other pieces might still on the way.
		pContext->maxSequence = request.sequence + 1;
	}
	pContext->receivedSequences.insert(request.sequence);

	// Although we may receive the CommitTransactionRequest for the recovery transaction before all of the
	// TxnStateRequest, we will not get a resolution result from any resolver until the master has submitted its initial
	// (sequence 0) resolution request, which it doesn't do until we have acknowledged all TxnStateRequests
	ASSERT(!pContext->pCommitData->validState.isSet());

	for (auto& kv : request.data) {
		pContext->pTxnStateStore->set(kv, &request.arena);
	}
	pContext->pTxnStateStore->commit(true);

	if (pContext->receivedSequences.size() == pContext->maxSequence) {
		// Received all components of the txnStateRequest
		ASSERT(!pContext->processed);
		pContext->txnRecovery = processCompleteTransactionStateRequest(pContext);
		wait(pContext->txnRecovery);
		pContext->processed = true;
	}

	pContext->pActors->send(broadcastTxnRequest(request, SERVER_KNOBS->TXN_STATE_SEND_AMOUNT, true));
	wait(yield());
	return Void();
}

} // anonymous namespace

ACTOR Future<Void> commitProxyServerCore(CommitProxyInterface proxy,
                                         MasterInterface master,
                                         LifetimeToken masterLifetime,
                                         Reference<AsyncVar<ServerDBInfo> const> db,
                                         LogEpoch epoch,
                                         Version recoveryTransactionVersion,
                                         bool firstProxy,
                                         std::string whitelistBinPaths,
                                         EncryptionAtRestMode encryptMode) {
	state ProxyCommitData commitData(proxy.id(),
	                                 master,
	                                 proxy.getConsistentReadVersion,
	                                 recoveryTransactionVersion,
	                                 proxy.commit,
	                                 db,
	                                 firstProxy,
	                                 encryptMode);

	state Future<Sequence> sequenceFuture = (Sequence)0;
	state PromiseStream<std::pair<std::vector<CommitTransactionRequest>, int>> batchedCommits;
	state Future<Void> commitBatcherActor;
	state Future<Void> lastCommitComplete = Void();

	state PromiseStream<Future<Void>> addActor;
	state Future<Void> onError = transformError(actorCollection(addActor.getFuture()), broken_promise(), tlog_failed());

	state GetHealthMetricsReply healthMetricsReply;
	state GetHealthMetricsReply detailedHealthMetricsReply;

	TraceEvent("CPEncryptionAtRestMode").detail("Mode", commitData.encryptMode.toString());

	addActor.send(waitFailureServer(proxy.waitFailure.getFuture()));
	addActor.send(traceRole(Role::COMMIT_PROXY, proxy.id()));

	//TraceEvent("CommitProxyInit1", proxy.id());

	// Wait until we can load the "real" logsystem, since we don't support switching them currently
	while (!(masterLifetime.isEqual(commitData.db->get().masterLifetime) &&
	         commitData.db->get().recoveryState >= RecoveryState::RECOVERY_TRANSACTION &&
	         (!commitData.encryptMode.isEncryptionEnabled() || commitData.db->get().encryptKeyProxy.present()))) {
		//TraceEvent("ProxyInit2", proxy.id()).detail("LSEpoch", db->get().logSystemConfig.epoch).detail("Need", epoch);
		wait(commitData.db->onChange());
	}
	state Future<Void> dbInfoChange = commitData.db->onChange();
	//TraceEvent("ProxyInit3", proxy.id());

	commitData.resolvers = commitData.db->get().resolvers;
	commitData.localTLogCount = commitData.db->get().logSystemConfig.numLogs();
	ASSERT(commitData.resolvers.size() != 0);
	for (int i = 0; i < commitData.resolvers.size(); ++i) {
		commitData.stats.resolverDist.push_back(Histogram::getHistogram(
		    "CommitProxy"_sr, "ToResolver_" + commitData.resolvers[i].id().toString(), Histogram::Unit::milliseconds));
	}

	// Initialize keyResolvers map
	auto rs = commitData.keyResolvers.modify(SERVER_KNOBS->PROXY_USE_RESOLVER_PRIVATE_MUTATIONS ? normalKeys : allKeys);
	for (auto r = rs.begin(); r != rs.end(); ++r)
		r->value().emplace_back(0, 0);
	commitData.systemKeyVersions.push_back(0);

	commitData.logSystem = ILogSystem::fromServerDBInfo(proxy.id(), commitData.db->get(), false, addActor);
	commitData.logAdapter =
	    new LogSystemDiskQueueAdapter(commitData.logSystem, Reference<AsyncVar<PeekTxsInfo>>(), 1, false);
	// TODO: Pass the encrypt mode once supported in IKeyValueStore
<<<<<<< HEAD
	commitData.txnStateStore =
	    keyValueStoreLogSystem(commitData.logAdapter, commitData.db, proxy.id(), 2e9, true, true, true, encryptMode);
=======
	commitData.txnStateStore = keyValueStoreLogSystem(commitData.logAdapter,
	                                                  commitData.db,
	                                                  proxy.id(),
	                                                  2e9,
	                                                  true,
	                                                  true,
	                                                  true,
	                                                  isEncryptionOpSupported(EncryptOperationType::TLOG_ENCRYPTION));
>>>>>>> c9fd51d2
	createWhitelistBinPathVec(whitelistBinPaths, commitData.whitelistedBinPathVec);

	commitData.updateLatencyBandConfig(commitData.db->get().latencyBandConfig);

	// ((SERVER_MEM_LIMIT * COMMIT_BATCHES_MEM_FRACTION_OF_TOTAL) / COMMIT_BATCHES_MEM_TO_TOTAL_MEM_SCALE_FACTOR) is
	// only a approximate formula for limiting the memory used. COMMIT_BATCHES_MEM_TO_TOTAL_MEM_SCALE_FACTOR is an
	// estimate based on experiments and not an accurate one.
	state int64_t commitBatchesMemoryLimit = SERVER_KNOBS->COMMIT_BATCHES_MEM_BYTES_HARD_LIMIT;
	if (SERVER_KNOBS->SERVER_MEM_LIMIT > 0) {
		commitBatchesMemoryLimit = std::min(
		    commitBatchesMemoryLimit,
		    static_cast<int64_t>((SERVER_KNOBS->SERVER_MEM_LIMIT * SERVER_KNOBS->COMMIT_BATCHES_MEM_FRACTION_OF_TOTAL) /
		                         SERVER_KNOBS->COMMIT_BATCHES_MEM_TO_TOTAL_MEM_SCALE_FACTOR));
	}
	TraceEvent(SevInfo, "CommitBatchesMemoryLimit").detail("BytesLimit", commitBatchesMemoryLimit);

	addActor.send(monitorRemoteCommitted(&commitData));
	addActor.send(readRequestServer(proxy, addActor, &commitData));
	addActor.send(rejoinServer(proxy, &commitData));
	addActor.send(ddMetricsRequestServer(proxy, db));
	addActor.send(reportTxnTagCommitCost(proxy.id(), db, &commitData.ssTrTagCommitCost));

	auto openDb = openDBOnServer(db);

	if (firstProxy) {
		addActor.send(recurringAsync(
		    [openDb = openDb]() { return cleanIdempotencyIds(openDb, SERVER_KNOBS->IDEMPOTENCY_IDS_MIN_AGE_SECONDS); },
		    SERVER_KNOBS->IDEMPOTENCY_IDS_CLEANER_POLLING_INTERVAL,
		    true,
		    SERVER_KNOBS->IDEMPOTENCY_IDS_CLEANER_POLLING_INTERVAL));
	}
	addActor.send(idempotencyIdsExpireServer(
	    openDb, proxy.expireIdempotencyId, commitData.expectedIdempotencyIdCountForKey, &commitData.idempotencyClears));

	if (SERVER_KNOBS->STORAGE_QUOTA_ENABLED) {
		addActor.send(monitorTenantsOverStorageQuota(proxy.id(), db, &commitData));
	}

	// wait for txnStateStore recovery
	wait(success(commitData.txnStateStore->readValue(StringRef())));

	int commitBatchByteLimit =
	    (int)std::min<double>(SERVER_KNOBS->COMMIT_TRANSACTION_BATCH_BYTES_MAX,
	                          std::max<double>(SERVER_KNOBS->COMMIT_TRANSACTION_BATCH_BYTES_MIN,
	                                           SERVER_KNOBS->COMMIT_TRANSACTION_BATCH_BYTES_SCALE_BASE *
	                                               pow(commitData.db->get().client.commitProxies.size(),
	                                                   SERVER_KNOBS->COMMIT_TRANSACTION_BATCH_BYTES_SCALE_POWER)));

	commitBatcherActor = commitBatcher(
	    &commitData, batchedCommits, proxy.commit.getFuture(), commitBatchByteLimit, commitBatchesMemoryLimit);

	// This has to be declared after the commitData.txnStateStore get initialized
	state TransactionStateResolveContext transactionStateResolveContext(&commitData, &addActor);

	loop choose {
		when(wait(dbInfoChange)) {
			dbInfoChange = commitData.db->onChange();
			if (masterLifetime.isEqual(commitData.db->get().masterLifetime) &&
			    commitData.db->get().recoveryState >= RecoveryState::RECOVERY_TRANSACTION) {
				commitData.logSystem = ILogSystem::fromServerDBInfo(proxy.id(), commitData.db->get(), false, addActor);
				for (auto it : commitData.tag_popped) {
					commitData.logSystem->pop(it.second, it.first);
				}
				commitData.logSystem->popTxs(commitData.lastTxsPop, tagLocalityRemoteLog);
			}

			commitData.updateLatencyBandConfig(commitData.db->get().latencyBandConfig);
		}
		when(wait(onError)) {}
		when(std::pair<std::vector<CommitTransactionRequest>, int> batchedRequests =
		         waitNext(batchedCommits.getFuture())) {
			// WARNING: this code is run at a high priority, so it needs to do as little work as possible
			const std::vector<CommitTransactionRequest>& trs = batchedRequests.first;
			int batchBytes = batchedRequests.second;
			//TraceEvent("CommitProxyCTR", proxy.id()).detail("CommitTransactions", trs.size()).detail("TransactionRate", transactionRate).detail("TransactionQueue", transactionQueue.size()).detail("ReleasedTransactionCount", transactionCount);
			//TraceEvent("CommitProxyCore", commitData.dbgid).detail("TxSize", trs.size()).detail("MasterLifetime", masterLifetime.toString()).detail("DbMasterLifetime", commitData.db->get().masterLifetime.toString()).detail("RecoveryState", commitData.db->get().recoveryState).detail("CCInf", commitData.db->get().clusterInterface.id().toString());
			if (trs.size() || (commitData.db->get().recoveryState >= RecoveryState::ACCEPTING_COMMITS &&
			                   masterLifetime.isEqual(commitData.db->get().masterLifetime))) {

				if (trs.size() || lastCommitComplete.isReady()) {
					lastCommitComplete = transformError(
					    timeoutError(
					        commitBatch(&commitData,
					                    const_cast<std::vector<CommitTransactionRequest>*>(&batchedRequests.first),
					                    batchBytes),
					        SERVER_KNOBS->COMMIT_PROXY_LIVENESS_TIMEOUT),
					    timed_out(),
					    failed_to_progress());
					addActor.send(lastCommitComplete);
				}
			}
		}
		when(ProxySnapRequest snapReq = waitNext(proxy.proxySnapReq.getFuture())) {
			TraceEvent(SevDebug, "SnapMasterEnqueue").log();
			addActor.send(proxySnapCreate(snapReq, &commitData));
		}
		when(ExclusionSafetyCheckRequest exclCheckReq = waitNext(proxy.exclusionSafetyCheckReq.getFuture())) {
			addActor.send(proxyCheckSafeExclusion(db, exclCheckReq));
		}
		when(TxnStateRequest request = waitNext(proxy.txnState.getFuture())) {
			addActor.send(processTransactionStateRequestPart(&transactionStateResolveContext, request));
		}
	}
}

ACTOR Future<Void> checkRemoved(Reference<AsyncVar<ServerDBInfo> const> db,
                                uint64_t recoveryCount,
                                CommitProxyInterface myInterface) {
	loop {
		if (db->get().recoveryCount >= recoveryCount &&
		    !std::count(db->get().client.commitProxies.begin(), db->get().client.commitProxies.end(), myInterface)) {
			throw worker_removed();
		}
		wait(db->onChange());
	}
}

ACTOR Future<Void> commitProxyServer(CommitProxyInterface proxy,
                                     InitializeCommitProxyRequest req,
                                     Reference<AsyncVar<ServerDBInfo> const> db,
                                     std::string whitelistBinPaths) {
	try {
		state Future<Void> core = commitProxyServerCore(proxy,
		                                                req.master,
		                                                req.masterLifetime,
		                                                db,
		                                                req.recoveryCount,
		                                                req.recoveryTransactionVersion,
		                                                req.firstProxy,
		                                                whitelistBinPaths,
		                                                req.encryptMode);
		wait(core || checkRemoved(db, req.recoveryCount, proxy));
	} catch (Error& e) {
		TraceEvent("CommitProxyTerminated", proxy.id()).errorUnsuppressed(e);

		if (e.code() != error_code_worker_removed && e.code() != error_code_tlog_stopped &&
		    e.code() != error_code_tlog_failed && e.code() != error_code_coordinators_changed &&
		    e.code() != error_code_coordinated_state_conflict && e.code() != error_code_new_coordinators_timed_out &&
		    e.code() != error_code_failed_to_progress) {
			throw;
		}
		CODE_PROBE(e.code() == error_code_failed_to_progress, "Commit proxy failed to progress");
	}
	return Void();
}<|MERGE_RESOLUTION|>--- conflicted
+++ resolved
@@ -2911,19 +2911,8 @@
 	commitData.logAdapter =
 	    new LogSystemDiskQueueAdapter(commitData.logSystem, Reference<AsyncVar<PeekTxsInfo>>(), 1, false);
 	// TODO: Pass the encrypt mode once supported in IKeyValueStore
-<<<<<<< HEAD
 	commitData.txnStateStore =
 	    keyValueStoreLogSystem(commitData.logAdapter, commitData.db, proxy.id(), 2e9, true, true, true, encryptMode);
-=======
-	commitData.txnStateStore = keyValueStoreLogSystem(commitData.logAdapter,
-	                                                  commitData.db,
-	                                                  proxy.id(),
-	                                                  2e9,
-	                                                  true,
-	                                                  true,
-	                                                  true,
-	                                                  isEncryptionOpSupported(EncryptOperationType::TLOG_ENCRYPTION));
->>>>>>> c9fd51d2
 	createWhitelistBinPathVec(whitelistBinPaths, commitData.whitelistedBinPathVec);
 
 	commitData.updateLatencyBandConfig(commitData.db->get().latencyBandConfig);
