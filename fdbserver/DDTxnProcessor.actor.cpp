/*
 * DDTxnProcessor.actor.cpp
 *
 * This source file is part of the FoundationDB open source project
 *
 * Copyright 2013-2022 Apple Inc. and the FoundationDB project authors
 *
 * Licensed under the Apache License, Version 2.0 (the "License");
 * you may not use this file except in compliance with the License.
 * You may obtain a copy of the License at
 *
 *     http://www.apache.org/licenses/LICENSE-2.0
 *
 * Unless required by applicable law or agreed to in writing, software
 * distributed under the License is distributed on an "AS IS" BASIS,
 * WITHOUT WARRANTIES OR CONDITIONS OF ANY KIND, either express or implied.
 * See the License for the specific language governing permissions and
 * limitations under the License.
 */

#include "fdbserver/DDTxnProcessor.h"
#include "fdbclient/NativeAPI.actor.h"
#include "fdbclient/ManagementAPI.actor.h"
#include "fdbserver/DataDistribution.actor.h"
#include "fdbclient/DatabaseContext.h"
#include "flow/actorcompiler.h" // This must be the last #include.

class DDTxnProcessorImpl {
	friend class DDTxnProcessor;

	// return {sourceServers, completeSources}
	ACTOR static Future<IDDTxnProcessor::SourceServers> getSourceServersForRange(Database cx, KeyRangeRef keys) {
		state std::set<UID> servers;
		state std::vector<UID> completeSources;
		state Transaction tr(cx);

		loop {
			servers.clear();
			completeSources.clear();

			tr.setOption(FDBTransactionOptions::PRIORITY_SYSTEM_IMMEDIATE);
			tr.setOption(FDBTransactionOptions::READ_SYSTEM_KEYS);
			try {
				state RangeResult UIDtoTagMap = wait(tr.getRange(serverTagKeys, CLIENT_KNOBS->TOO_MANY));
				ASSERT(!UIDtoTagMap.more && UIDtoTagMap.size() < CLIENT_KNOBS->TOO_MANY);
				RangeResult keyServersEntries = wait(tr.getRange(lastLessOrEqual(keyServersKey(keys.begin)),
				                                                 firstGreaterOrEqual(keyServersKey(keys.end)),
				                                                 SERVER_KNOBS->DD_QUEUE_MAX_KEY_SERVERS));

				if (keyServersEntries.size() < SERVER_KNOBS->DD_QUEUE_MAX_KEY_SERVERS) {
					for (int shard = 0; shard < keyServersEntries.size(); shard++) {
						std::vector<UID> src, dest;
						decodeKeyServersValue(UIDtoTagMap, keyServersEntries[shard].value, src, dest);
						ASSERT(src.size());
						for (int i = 0; i < src.size(); i++) {
							servers.insert(src[i]);
						}
						if (shard == 0) {
							completeSources = src;
						} else {
							for (int i = 0; i < completeSources.size(); i++) {
								if (std::find(src.begin(), src.end(), completeSources[i]) == src.end()) {
									swapAndPop(&completeSources, i--);
								}
							}
						}
					}

					ASSERT(servers.size() > 0);
				}

				// If the size of keyServerEntries is large, then just assume we are using all storage servers
				// Why the size can be large?
				// When a shard is inflight and DD crashes, some destination servers may have already got the data.
				// The new DD will treat the destination servers as source servers. So the size can be large.
				else {
					RangeResult serverList = wait(tr.getRange(serverListKeys, CLIENT_KNOBS->TOO_MANY));
					ASSERT(!serverList.more && serverList.size() < CLIENT_KNOBS->TOO_MANY);

					for (auto s = serverList.begin(); s != serverList.end(); ++s)
						servers.insert(decodeServerListValue(s->value).id());

					ASSERT(servers.size() > 0);
				}

				break;
			} catch (Error& e) {
				wait(tr.onError(e));
			}
		}

		return IDDTxnProcessor::SourceServers{ std::vector<UID>(servers.begin(), servers.end()), completeSources };
	}

	// set the system key space
	ACTOR static Future<Void> updateReplicaKeys(Database cx,
	                                            std::vector<Optional<Key>> primaryDcId,
	                                            std::vector<Optional<Key>> remoteDcIds,
	                                            DatabaseConfiguration configuration) {
		state Transaction tr(cx);
		loop {
			try {
				tr.setOption(FDBTransactionOptions::ACCESS_SYSTEM_KEYS);
				tr.setOption(FDBTransactionOptions::PRIORITY_SYSTEM_IMMEDIATE);

				RangeResult replicaKeys = wait(tr.getRange(datacenterReplicasKeys, CLIENT_KNOBS->TOO_MANY));

				for (auto& kv : replicaKeys) {
					auto dcId = decodeDatacenterReplicasKey(kv.key);
					auto replicas = decodeDatacenterReplicasValue(kv.value);
					if ((primaryDcId.size() && primaryDcId.at(0) == dcId) ||
					    (remoteDcIds.size() && remoteDcIds.at(0) == dcId && configuration.usableRegions > 1)) {
						if (replicas > configuration.storageTeamSize) {
							tr.set(kv.key, datacenterReplicasValue(configuration.storageTeamSize));
						}
					} else {
						tr.clear(kv.key);
					}
				}

				wait(tr.commit());
				break;
			} catch (Error& e) {
				wait(tr.onError(e));
			}
		}
		return Void();
	}

	// Read keyservers, return unique set of teams
	ACTOR static Future<Reference<InitialDataDistribution>> getInitialDataDistribution(
	    Database cx,
	    UID distributorId,
	    MoveKeysLock moveKeysLock,
	    std::vector<Optional<Key>> remoteDcIds,
	    const DDEnabledState* ddEnabledState) {
		state Reference<InitialDataDistribution> result = makeReference<InitialDataDistribution>();
		state Key beginKey = allKeys.begin;

		state bool succeeded;

		state Transaction tr(cx);

		state std::map<UID, Optional<Key>> server_dc;
		state std::map<std::vector<UID>, std::pair<std::vector<UID>, std::vector<UID>>> team_cache;
		state std::vector<std::pair<StorageServerInterface, ProcessClass>> tss_servers;
		state int numDataMoves = 0;

		// Get the server list in its own try/catch block since it modifies result.  We don't want a subsequent failure
		// causing entries to be duplicated
		loop {
			numDataMoves = 0;
			server_dc.clear();
			result->allServers.clear();
			tss_servers.clear();
			team_cache.clear();
			succeeded = false;
			try {
				// Read healthyZone value which is later used to determine on/off of failure triggered DD
				tr.setOption(FDBTransactionOptions::READ_SYSTEM_KEYS);
				tr.setOption(FDBTransactionOptions::READ_LOCK_AWARE);
				Optional<Value> val = wait(tr.get(healthyZoneKey));
				if (val.present()) {
					auto p = decodeHealthyZoneValue(val.get());
					if (p.second > tr.getReadVersion().get() || p.first == ignoreSSFailuresZoneString) {
						result->initHealthyZoneValue = Optional<Key>(p.first);
					} else {
						result->initHealthyZoneValue = Optional<Key>();
					}
				} else {
					result->initHealthyZoneValue = Optional<Key>();
				}

				result->mode = 1;
				tr.setOption(FDBTransactionOptions::PRIORITY_SYSTEM_IMMEDIATE);
				Optional<Value> mode = wait(tr.get(dataDistributionModeKey));
				if (mode.present()) {
					BinaryReader rd(mode.get(), Unversioned());
					rd >> result->mode;
				}
				if (!result->mode || !ddEnabledState->isDDEnabled()) {
					// DD can be disabled persistently (result->mode = 0) or transiently (isDDEnabled() = 0)
					TraceEvent(SevDebug, "GetInitialDataDistribution_DisabledDD").log();
					return result;
				}

				state Future<std::vector<ProcessData>> workers = getWorkers(&tr);
				state Future<RangeResult> serverList = tr.getRange(serverListKeys, CLIENT_KNOBS->TOO_MANY);
				wait(success(workers) && success(serverList));
				ASSERT(!serverList.get().more && serverList.get().size() < CLIENT_KNOBS->TOO_MANY);

				std::map<Optional<Standalone<StringRef>>, ProcessData> id_data;
				for (int i = 0; i < workers.get().size(); i++)
					id_data[workers.get()[i].locality.processId()] = workers.get()[i];

				for (int i = 0; i < serverList.get().size(); i++) {
					auto ssi = decodeServerListValue(serverList.get()[i].value);
					if (!ssi.isTss()) {
						result->allServers.emplace_back(ssi, id_data[ssi.locality.processId()].processClass);
						server_dc[ssi.id()] = ssi.locality.dcId();
					} else {
						tss_servers.emplace_back(ssi, id_data[ssi.locality.processId()].processClass);
					}
				}

				RangeResult dms = wait(tr.getRange(dataMoveKeys, CLIENT_KNOBS->TOO_MANY));
				ASSERT(!dms.more && dms.size() < CLIENT_KNOBS->TOO_MANY);
				for (int i = 0; i < dms.size(); ++i) {
					auto dataMove = std::make_shared<DataMove>(decodeDataMoveValue(dms[i].value), true);
					const DataMoveMetaData& meta = dataMove->meta;
					for (const UID& id : meta.src) {
						auto& dc = server_dc[id];
						if (std::find(remoteDcIds.begin(), remoteDcIds.end(), dc) != remoteDcIds.end()) {
							dataMove->remoteSrc.push_back(id);
						} else {
							dataMove->primarySrc.push_back(id);
						}
					}
					for (const UID& id : meta.dest) {
						auto& dc = server_dc[id];
						if (std::find(remoteDcIds.begin(), remoteDcIds.end(), dc) != remoteDcIds.end()) {
							dataMove->remoteDest.push_back(id);
						} else {
							dataMove->primaryDest.push_back(id);
						}
					}
					std::sort(dataMove->primarySrc.begin(), dataMove->primarySrc.end());
					std::sort(dataMove->remoteSrc.begin(), dataMove->remoteSrc.end());
					std::sort(dataMove->primaryDest.begin(), dataMove->primaryDest.end());
					std::sort(dataMove->remoteDest.begin(), dataMove->remoteDest.end());

					auto ranges = result->dataMoveMap.intersectingRanges(meta.range);
					for (auto& r : ranges) {
						ASSERT(!r.value()->valid);
					}
					result->dataMoveMap.insert(meta.range, std::move(dataMove));
					++numDataMoves;
				}

				succeeded = true;

				break;
			} catch (Error& e) {
				wait(tr.onError(e));

				ASSERT(!succeeded); // We shouldn't be retrying if we have already started modifying result in this loop
				TraceEvent("GetInitialTeamsRetry", distributorId).log();
			}
		}

		// If keyServers is too large to read in a single transaction, then we will have to break this process up into
		// multiple transactions. In that case, each iteration should begin where the previous left off
		while (beginKey < allKeys.end) {
			CODE_PROBE(beginKey > allKeys.begin, "Multi-transactional getInitialDataDistribution");
			loop {
				succeeded = false;
				try {
					tr.setOption(FDBTransactionOptions::PRIORITY_SYSTEM_IMMEDIATE);
					wait(checkMoveKeysLockReadOnly(&tr, moveKeysLock, ddEnabledState));
					state RangeResult UIDtoTagMap = wait(tr.getRange(serverTagKeys, CLIENT_KNOBS->TOO_MANY));
					ASSERT(!UIDtoTagMap.more && UIDtoTagMap.size() < CLIENT_KNOBS->TOO_MANY);
					RangeResult keyServers = wait(krmGetRanges(&tr,
					                                           keyServersPrefix,
					                                           KeyRangeRef(beginKey, allKeys.end),
					                                           SERVER_KNOBS->MOVE_KEYS_KRM_LIMIT,
					                                           SERVER_KNOBS->MOVE_KEYS_KRM_LIMIT_BYTES));
					succeeded = true;

					std::vector<UID> src, dest, last;
					UID srcId, destId;

					// for each range
					for (int i = 0; i < keyServers.size() - 1; i++) {
						decodeKeyServersValue(UIDtoTagMap, keyServers[i].value, src, dest, srcId, destId);
						DDShardInfo info(keyServers[i].key, srcId, destId);
						if (remoteDcIds.size()) {
							auto srcIter = team_cache.find(src);
							if (srcIter == team_cache.end()) {
								for (auto& id : src) {
									auto& dc = server_dc[id];
									if (std::find(remoteDcIds.begin(), remoteDcIds.end(), dc) != remoteDcIds.end()) {
										info.remoteSrc.push_back(id);
									} else {
										info.primarySrc.push_back(id);
									}
								}
								result->primaryTeams.insert(info.primarySrc);
								result->remoteTeams.insert(info.remoteSrc);
								team_cache[src] = std::make_pair(info.primarySrc, info.remoteSrc);
							} else {
								info.primarySrc = srcIter->second.first;
								info.remoteSrc = srcIter->second.second;
							}
							if (dest.size()) {
								info.hasDest = true;
								auto destIter = team_cache.find(dest);
								if (destIter == team_cache.end()) {
									for (auto& id : dest) {
										auto& dc = server_dc[id];
										if (std::find(remoteDcIds.begin(), remoteDcIds.end(), dc) !=
										    remoteDcIds.end()) {
											info.remoteDest.push_back(id);
										} else {
											info.primaryDest.push_back(id);
										}
									}
									result->primaryTeams.insert(info.primaryDest);
									result->remoteTeams.insert(info.remoteDest);
									team_cache[dest] = std::make_pair(info.primaryDest, info.remoteDest);
								} else {
									info.primaryDest = destIter->second.first;
									info.remoteDest = destIter->second.second;
								}
							}
						} else {
							info.primarySrc = src;
							auto srcIter = team_cache.find(src);
							if (srcIter == team_cache.end()) {
								result->primaryTeams.insert(src);
								team_cache[src] = std::pair<std::vector<UID>, std::vector<UID>>();
							}
							if (dest.size()) {
								info.hasDest = true;
								info.primaryDest = dest;
								auto destIter = team_cache.find(dest);
								if (destIter == team_cache.end()) {
									result->primaryTeams.insert(dest);
									team_cache[dest] = std::pair<std::vector<UID>, std::vector<UID>>();
								}
							}
						}
						result->shards.push_back(info);
					}

					ASSERT_GT(keyServers.size(), 0);
					beginKey = keyServers.end()[-1].key;
					break;
				} catch (Error& e) {
					TraceEvent("GetInitialTeamsKeyServersRetry", distributorId).error(e);

					wait(tr.onError(e));
					ASSERT(!succeeded); // We shouldn't be retrying if we have already started modifying result in this
					                    // loop
				}
			}

			tr.reset();
		}

		// a dummy shard at the end with no keys or servers makes life easier for trackInitialShards()
		result->shards.push_back(DDShardInfo(allKeys.end));

		if (SERVER_KNOBS->SHARD_ENCODE_LOCATION_METADATA && numDataMoves > 0) {
			for (int shard = 0; shard < result->shards.size() - 1; ++shard) {
				const DDShardInfo& iShard = result->shards[shard];
				KeyRangeRef keys = KeyRangeRef(iShard.key, result->shards[shard + 1].key);
				result->dataMoveMap[keys.begin]->validateShard(iShard, keys);
			}
		}

		// add tss to server list AFTER teams are built
		for (auto& it : tss_servers) {
			result->allServers.push_back(it);
		}

		return result;
	}

	ACTOR static Future<Void> waitForDataDistributionEnabled(Database cx, const DDEnabledState* ddEnabledState) {
		state Transaction tr(cx);
		loop {
			wait(delay(SERVER_KNOBS->DD_ENABLED_CHECK_DELAY, TaskPriority::DataDistribution));

			try {
				Optional<Value> mode = wait(tr.get(dataDistributionModeKey));
				if (!mode.present() && ddEnabledState->isDDEnabled()) {
					TraceEvent("WaitForDDEnabledSucceeded").log();
					return Void();
				}
				if (mode.present()) {
					BinaryReader rd(mode.get(), Unversioned());
					int m;
					rd >> m;
					TraceEvent(SevDebug, "WaitForDDEnabled")
					    .detail("Mode", m)
					    .detail("IsDDEnabled", ddEnabledState->isDDEnabled());
					if (m && ddEnabledState->isDDEnabled()) {
						TraceEvent("WaitForDDEnabledSucceeded").log();
						return Void();
					}
				}

				tr.reset();
			} catch (Error& e) {
				wait(tr.onError(e));
			}
		}
	}

	ACTOR static Future<bool> isDataDistributionEnabled(Database cx, const DDEnabledState* ddEnabledState) {
		state Transaction tr(cx);
		loop {
			try {
				Optional<Value> mode = wait(tr.get(dataDistributionModeKey));
				if (!mode.present() && ddEnabledState->isDDEnabled())
					return true;
				if (mode.present()) {
					BinaryReader rd(mode.get(), Unversioned());
					int m;
					rd >> m;
					if (m && ddEnabledState->isDDEnabled()) {
						TraceEvent(SevDebug, "IsDDEnabledSucceeded")
						    .detail("Mode", m)
						    .detail("IsDDEnabled", ddEnabledState->isDDEnabled());
						return true;
					}
				}
				// SOMEDAY: Write a wrapper in MoveKeys.actor.h
				Optional<Value> readVal = wait(tr.get(moveKeysLockOwnerKey));
				UID currentOwner =
				    readVal.present() ? BinaryReader::fromStringRef<UID>(readVal.get(), Unversioned()) : UID();
				if (ddEnabledState->isDDEnabled() && (currentOwner != dataDistributionModeLock)) {
					TraceEvent(SevDebug, "IsDDEnabledSucceeded")
					    .detail("CurrentOwner", currentOwner)
					    .detail("DDModeLock", dataDistributionModeLock)
					    .detail("IsDDEnabled", ddEnabledState->isDDEnabled());
					return true;
				}
				TraceEvent(SevDebug, "IsDDEnabledFailed")
				    .detail("CurrentOwner", currentOwner)
				    .detail("DDModeLock", dataDistributionModeLock)
				    .detail("IsDDEnabled", ddEnabledState->isDDEnabled());
				return false;
			} catch (Error& e) {
				wait(tr.onError(e));
			}
		}
	}

	ACTOR static Future<Void> pollMoveKeysLock(Database cx, MoveKeysLock lock, const DDEnabledState* ddEnabledState) {
		loop {
			wait(delay(SERVER_KNOBS->MOVEKEYS_LOCK_POLLING_DELAY));
			state Transaction tr(cx);
			loop {
				try {
					wait(checkMoveKeysLockReadOnly(&tr, lock, ddEnabledState));
					break;
				} catch (Error& e) {
					wait(tr.onError(e));
				}
			}
		}
	}

	ACTOR static Future<Optional<Value>> readRebalanceDDIgnoreKey(Database cx) {
		state Transaction tr(cx);
		loop {
			try {
				tr.setOption(FDBTransactionOptions::LOCK_AWARE);
				tr.setOption(FDBTransactionOptions::READ_SYSTEM_KEYS);
				Optional<Value> res = wait(tr.get(rebalanceDDIgnoreKey));
				return res;
			} catch (Error& e) {
				wait(tr.onError(e));
			}
		}
	}
};

Future<IDDTxnProcessor::SourceServers> DDTxnProcessor::getSourceServersForRange(const KeyRangeRef range) {
	return DDTxnProcessorImpl::getSourceServersForRange(cx, range);
}

Future<std::vector<std::pair<StorageServerInterface, ProcessClass>>> DDTxnProcessor::getServerListAndProcessClasses() {
	Transaction tr(cx);
	return NativeAPI::getServerListAndProcessClasses(&tr);
}

Future<MoveKeysLock> DDTxnProcessor::takeMoveKeysLock(const UID& ddId) const {
	return ::takeMoveKeysLock(cx, ddId);
}

Future<DatabaseConfiguration> DDTxnProcessor::getDatabaseConfiguration() const {
	return ::getDatabaseConfiguration(cx);
}

Future<Void> DDTxnProcessor::updateReplicaKeys(const std::vector<Optional<Key>>& primaryIds,
                                               const std::vector<Optional<Key>>& remoteIds,
                                               const DatabaseConfiguration& configuration) const {
	return DDTxnProcessorImpl::updateReplicaKeys(cx, primaryIds, remoteIds, configuration);
}

Future<Reference<InitialDataDistribution>> DDTxnProcessor::getInitialDataDistribution(
    const UID& distributorId,
    const MoveKeysLock& moveKeysLock,
    const std::vector<Optional<Key>>& remoteDcIds,
    const DDEnabledState* ddEnabledState) {
	return DDTxnProcessorImpl::getInitialDataDistribution(cx, distributorId, moveKeysLock, remoteDcIds, ddEnabledState);
}

Future<Void> DDTxnProcessor::waitForDataDistributionEnabled(const DDEnabledState* ddEnabledState) const {
	return DDTxnProcessorImpl::waitForDataDistributionEnabled(cx, ddEnabledState);
}

Future<bool> DDTxnProcessor::isDataDistributionEnabled(const DDEnabledState* ddEnabledState) const {
	return DDTxnProcessorImpl::isDataDistributionEnabled(cx, ddEnabledState);
}

Future<Void> DDTxnProcessor::pollMoveKeysLock(const MoveKeysLock& lock, const DDEnabledState* ddEnabledState) const {
	return DDTxnProcessorImpl::pollMoveKeysLock(cx, lock, ddEnabledState);
}

<<<<<<< HEAD
Future<std::vector<std::pair<StorageServerInterface, ProcessClass>>>
DDMockTxnProcessor::getServerListAndProcessClasses() {
	std::vector<std::pair<StorageServerInterface, ProcessClass>> res;
	for (auto& [_, mss] : mgs->allServers) {
		res.emplace_back(mss.ssi, ProcessClass(ProcessClass::StorageClass, ProcessClass::DBSource));
	}
	return res;
}

std::pair<std::set<std::vector<UID>>, std::set<std::vector<UID>>> getAllTeamsInRegion(
    const std::vector<DDShardInfo>& shards) {
	std::set<std::vector<UID>> primary, remote;
	for (auto& info : shards) {
		if (!info.primarySrc.empty())
			primary.emplace(info.primarySrc);
		if (!info.primaryDest.empty())
			primary.emplace(info.primaryDest);
		if (!info.remoteSrc.empty())
			remote.emplace(info.remoteSrc);
		if (!info.remoteDest.empty())
			remote.emplace(info.remoteDest);
	}
	return { primary, remote };
}

inline void transformTeamsToServerIds(std::vector<ShardsAffectedByTeamFailure::Team>& teams,
                                      std::vector<UID>& primaryIds,
                                      std::vector<UID>& remoteIds) {
	std::set<UID> primary, remote;
	for (auto& team : teams) {
		team.primary ? primary.insert(team.servers.begin(), team.servers.end())
		             : remote.insert(team.servers.begin(), team.servers.end());
	}
	primaryIds = std::vector<UID>(primary.begin(), primary.end());
	remoteIds = std::vector<UID>(remote.begin(), remote.end());
}

// reconstruct DDShardInfos from shardMapping
std::vector<DDShardInfo> DDMockTxnProcessor::getDDShardInfos() const {
	std::vector<DDShardInfo> res;
	res.reserve(mgs->shardMapping->getNumberOfShards());
	auto allRange = mgs->shardMapping->getAllRanges();
	ASSERT(allRange.end().begin() == allKeys.end);
	for (auto it = allRange.begin(); it != allRange.end(); ++it) {
		// FIXME: now just use anonymousShardId
		KeyRangeRef curRange = it->range();
		DDShardInfo info(curRange.begin);

		auto teams = mgs->shardMapping->getTeamsFor(curRange);
		if (!teams.first.empty() && !teams.second.empty()) {
			CODE_PROBE(true, "Mock InitialDataDistribution In-Flight shard");
			info.hasDest = true;
			info.destId = anonymousShardId;
			info.srcId = anonymousShardId;
			transformTeamsToServerIds(teams.second, info.primarySrc, info.remoteSrc);
			transformTeamsToServerIds(teams.first, info.primaryDest, info.remoteDest);
		} else if (!teams.first.empty()) {
			CODE_PROBE(true, "Mock InitialDataDistribution Static shard");
			info.srcId = anonymousShardId;
			transformTeamsToServerIds(teams.first, info.primarySrc, info.remoteSrc);
		} else {
			ASSERT(false);
		}

		res.push_back(std::move(info));
	}
	res.emplace_back(allKeys.end);

	return res;
}

Future<Reference<InitialDataDistribution>> DDMockTxnProcessor::getInitialDataDistribution(
    const UID& distributorId,
    const MoveKeysLock& moveKeysLock,
    const std::vector<Optional<Key>>& remoteDcIds,
    const DDEnabledState* ddEnabledState) {

	// FIXME: now we just ignore ddEnabledState and moveKeysLock, will fix it in the future
	Reference<InitialDataDistribution> res = makeReference<InitialDataDistribution>();
	res->mode = 1;
	res->allServers = getServerListAndProcessClasses().get();
	res->shards = getDDShardInfos();
	std::tie(res->primaryTeams, res->remoteTeams) = getAllTeamsInRegion(res->shards);
	return res;
}

Future<Void> DDMockTxnProcessor::removeKeysFromFailedServer(const UID& serverID,
                                                            const std::vector<UID>& teamForDroppedRange,
                                                            const MoveKeysLock& lock,
                                                            const DDEnabledState* ddEnabledState) const {

	// This function only takes effect when user exclude failed IP:PORT in the fdbcli. In the first version , the mock
	// class won’t support this.
	UNREACHABLE();
}

Future<Void> DDMockTxnProcessor::removeStorageServer(const UID& serverID,
                                                     const Optional<UID>& tssPairID,
                                                     const MoveKeysLock& lock,
                                                     const DDEnabledState* ddEnabledState) const {
	ASSERT(mgs->allShardRemovedFromServer(serverID));
	mgs->allServers.erase(serverID);
	return Void();
}

void DDMockTxnProcessor::setupMockGlobalState(Reference<InitialDataDistribution> initData) {
	for (auto& [ssi, pInfo] : initData->allServers) {
		mgs->addStorageServer(ssi);
	}
	mgs->shardMapping->setCheckMode(ShardsAffectedByTeamFailure::CheckMode::ForceNoCheck);

	for (int i = 0; i < initData->shards.size() - 1; ++i) {
		// insert to keyServers
		auto& shardInfo = initData->shards[i];
		ASSERT(shardInfo.remoteSrc.empty() && shardInfo.remoteDest.empty());

		uint64_t shardBytes =
		    deterministicRandom()->randomInt(SERVER_KNOBS->MIN_SHARD_BYTES, SERVER_KNOBS->MAX_SHARD_BYTES);
		KeyRangeRef keys(shardInfo.key, initData->shards[i + 1].key);
		mgs->shardMapping->assignRangeToTeams(keys, { { shardInfo.primarySrc, true } });
		if (shardInfo.hasDest) {
			mgs->shardMapping->moveShard(keys, { { shardInfo.primaryDest, true } });
		}
		// insert to serverKeys
		for (auto& id : shardInfo.primarySrc) {
			mgs->allServers[id].serverKeys.insert(keys, { MockShardStatus::COMPLETED, shardBytes });
		}
		for (auto& id : shardInfo.primaryDest) {
			mgs->allServers[id].serverKeys.insert(keys, { MockShardStatus::INFLIGHT, shardBytes });
		}
	}

	mgs->shardMapping->setCheckMode(ShardsAffectedByTeamFailure::CheckMode::Normal);
}

// FIXME: finish moveKeys implementation
Future<Void> DDMockTxnProcessor::moveKeys(const MoveKeysParams& params) {
	UNREACHABLE();
=======
Future<std::pair<Optional<StorageMetrics>, int>> DDTxnProcessor::waitStorageMetrics(
    const KeyRange& keys,
    const StorageMetrics& min,
    const StorageMetrics& max,
    const StorageMetrics& permittedError,
    int shardLimit,
    int expectedShardCount) const {
	return cx->waitStorageMetrics(keys, min, max, permittedError, shardLimit, expectedShardCount);
}

Future<Standalone<VectorRef<KeyRef>>> DDTxnProcessor::splitStorageMetrics(const KeyRange& keys,
                                                                          const StorageMetrics& limit,
                                                                          const StorageMetrics& estimated,
                                                                          const Optional<int>& minSplitBytes) const {
	return cx->splitStorageMetrics(keys, limit, estimated, minSplitBytes);
}

Future<Standalone<VectorRef<ReadHotRangeWithMetrics>>> DDTxnProcessor::getReadHotRanges(const KeyRange& keys) const {
	return cx->getReadHotRanges(keys);
>>>>>>> c8bb15e8
}

Future<HealthMetrics> DDTxnProcessor::getHealthMetrics(bool detailed) const {
	return cx->getHealthMetrics(detailed);
}

Future<Optional<Value>> DDTxnProcessor::readRebalanceDDIgnoreKey() const {
	return DDTxnProcessorImpl::readRebalanceDDIgnoreKey(cx);
}<|MERGE_RESOLUTION|>--- conflicted
+++ resolved
@@ -510,7 +510,36 @@
 	return DDTxnProcessorImpl::pollMoveKeysLock(cx, lock, ddEnabledState);
 }
 
-<<<<<<< HEAD
+
+Future<std::pair<Optional<StorageMetrics>, int>> DDTxnProcessor::waitStorageMetrics(
+    const KeyRange& keys,
+    const StorageMetrics& min,
+    const StorageMetrics& max,
+    const StorageMetrics& permittedError,
+    int shardLimit,
+    int expectedShardCount) const {
+	return cx->waitStorageMetrics(keys, min, max, permittedError, shardLimit, expectedShardCount);
+}
+
+Future<Standalone<VectorRef<KeyRef>>> DDTxnProcessor::splitStorageMetrics(const KeyRange& keys,
+                                                                          const StorageMetrics& limit,
+                                                                          const StorageMetrics& estimated,
+                                                                          const Optional<int>& minSplitBytes) const {
+	return cx->splitStorageMetrics(keys, limit, estimated, minSplitBytes);
+}
+
+Future<Standalone<VectorRef<ReadHotRangeWithMetrics>>> DDTxnProcessor::getReadHotRanges(const KeyRange& keys) const {
+	return cx->getReadHotRanges(keys);
+}
+
+Future<HealthMetrics> DDTxnProcessor::getHealthMetrics(bool detailed) const {
+	return cx->getHealthMetrics(detailed);
+}
+
+Future<Optional<Value>> DDTxnProcessor::readRebalanceDDIgnoreKey() const {
+	return DDTxnProcessorImpl::readRebalanceDDIgnoreKey(cx);
+}
+
 Future<std::vector<std::pair<StorageServerInterface, ProcessClass>>>
 DDMockTxnProcessor::getServerListAndProcessClasses() {
 	std::vector<std::pair<StorageServerInterface, ProcessClass>> res;
@@ -649,33 +678,4 @@
 // FIXME: finish moveKeys implementation
 Future<Void> DDMockTxnProcessor::moveKeys(const MoveKeysParams& params) {
 	UNREACHABLE();
-=======
-Future<std::pair<Optional<StorageMetrics>, int>> DDTxnProcessor::waitStorageMetrics(
-    const KeyRange& keys,
-    const StorageMetrics& min,
-    const StorageMetrics& max,
-    const StorageMetrics& permittedError,
-    int shardLimit,
-    int expectedShardCount) const {
-	return cx->waitStorageMetrics(keys, min, max, permittedError, shardLimit, expectedShardCount);
-}
-
-Future<Standalone<VectorRef<KeyRef>>> DDTxnProcessor::splitStorageMetrics(const KeyRange& keys,
-                                                                          const StorageMetrics& limit,
-                                                                          const StorageMetrics& estimated,
-                                                                          const Optional<int>& minSplitBytes) const {
-	return cx->splitStorageMetrics(keys, limit, estimated, minSplitBytes);
-}
-
-Future<Standalone<VectorRef<ReadHotRangeWithMetrics>>> DDTxnProcessor::getReadHotRanges(const KeyRange& keys) const {
-	return cx->getReadHotRanges(keys);
->>>>>>> c8bb15e8
-}
-
-Future<HealthMetrics> DDTxnProcessor::getHealthMetrics(bool detailed) const {
-	return cx->getHealthMetrics(detailed);
-}
-
-Future<Optional<Value>> DDTxnProcessor::readRebalanceDDIgnoreKey() const {
-	return DDTxnProcessorImpl::readRebalanceDDIgnoreKey(cx);
 }