--- conflicted
+++ resolved
@@ -5591,14 +5591,10 @@
 
 		// The following actors (e.g. storageRecruiter) do not need to be assigned to a variable because
 		// they are always running.
-<<<<<<< HEAD
 		// TODO(jingyu): reenable storageRecruiter for PTXN
 		if (!SERVER_KNOBS->PTXN_DISABLE_DD) {
-			self->addActor.send(storageRecruiter(self, db, ddEnabledState));
-		}
-=======
-		self->addActor.send(storageRecruiter(self, recruitStorage, ddEnabledState));
->>>>>>> 05853b97
+			self->addActor.send(storageRecruiter(self, recruitStorage, ddEnabledState));
+		}
 		self->addActor.send(monitorStorageServerRecruitment(self));
 		self->addActor.send(waitServerListChange(self, serverRemoved.getFuture(), ddEnabledState));
 		self->addActor.send(trackExcludedServers(self));
