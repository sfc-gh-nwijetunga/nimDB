/*
 * DataDistribution.actor.cpp
 *
 * This source file is part of the FoundationDB open source project
 *
 * Copyright 2013-2018 Apple Inc. and the FoundationDB project authors
 *
 * Licensed under the Apache License, Version 2.0 (the "License");
 * you may not use this file except in compliance with the License.
 * You may obtain a copy of the License at
 *
 *     http://www.apache.org/licenses/LICENSE-2.0
 *
 * Unless required by applicable law or agreed to in writing, software
 * distributed under the License is distributed on an "AS IS" BASIS,
 * WITHOUT WARRANTIES OR CONDITIONS OF ANY KIND, either express or implied.
 * See the License for the specific language governing permissions and
 * limitations under the License.
 */

#include "flow/ActorCollection.h"
#include "fdbserver/DataDistribution.actor.h"
#include "fdbclient/SystemData.h"
#include "fdbclient/DatabaseContext.h"
#include "fdbserver/MoveKeys.actor.h"
#include "fdbserver/Knobs.h"
#include <set>
#include <sstream>
#include "fdbserver/WaitFailure.h"
#include "fdbserver/ServerDBInfo.h"
#include "fdbserver/IKeyValueStore.h"
#include "fdbclient/ManagementAPI.actor.h"
#include "fdbrpc/Replication.h"
#include "flow/UnitTest.h"
#include "flow/Trace.h"
#include "flow/actorcompiler.h"  // This must be the last #include.

class TCTeamInfo;
struct TCMachineInfo;
class TCMachineTeamInfo;

struct TCServerInfo : public ReferenceCounted<TCServerInfo> {
	UID id;
	StorageServerInterface lastKnownInterface;
	ProcessClass lastKnownClass;
	vector<Reference<TCTeamInfo>> teams;
	Reference<TCMachineInfo> machine;
	Future<Void> tracker;
	int64_t dataInFlightToServer;
	ErrorOr<GetPhysicalMetricsReply> serverMetrics;
	Promise<std::pair<StorageServerInterface, ProcessClass>> interfaceChanged;
	Future<std::pair<StorageServerInterface, ProcessClass>> onInterfaceChanged;
	Promise<Void> removed;
	Future<Void> onRemoved;
	Promise<Void> wakeUpTracker;
	bool inDesiredDC;
	LocalityEntry localityEntry;
	Promise<Void> updated;

	TCServerInfo(StorageServerInterface ssi, ProcessClass processClass, bool inDesiredDC, Reference<LocalitySet> storageServerSet) : id(ssi.id()), lastKnownInterface(ssi), lastKnownClass(processClass), dataInFlightToServer(0), onInterfaceChanged(interfaceChanged.getFuture()), onRemoved(removed.getFuture()), inDesiredDC(inDesiredDC) {
		localityEntry = ((LocalityMap<UID>*) storageServerSet.getPtr())->add(ssi.locality, &id);
	}
};

struct TCMachineInfo : public ReferenceCounted<TCMachineInfo> {
	std::vector<Reference<TCServerInfo>> serversOnMachine; // SOMEDAY: change from vector to set
	Standalone<StringRef> machineID;
	std::vector<Reference<TCMachineTeamInfo>> machineTeams; // SOMEDAY: split good and bad machine teams.
	LocalityEntry localityEntry;

	explicit TCMachineInfo(Reference<TCServerInfo> server, const LocalityEntry& entry) : localityEntry(entry) {
		ASSERT(serversOnMachine.empty());
		serversOnMachine.push_back(server);
		machineID = server->lastKnownInterface.locality.zoneId().get();
	}

	std::string getServersIDStr() {
		std::stringstream ss;
		if (serversOnMachine.empty()) return "[unset]";

		for (auto& server : serversOnMachine) {
			ss << server->id.toString() << " ";
		}

		return ss.str();
	}
};

ACTOR Future<Void> updateServerMetrics( TCServerInfo *server ) {
	state StorageServerInterface ssi = server->lastKnownInterface;
	state Future<ErrorOr<GetPhysicalMetricsReply>> metricsRequest = ssi.getPhysicalMetrics.tryGetReply( GetPhysicalMetricsRequest(), TaskPriority::DataDistributionLaunch );
	state Future<Void> resetRequest = Never();
	state Future<std::pair<StorageServerInterface, ProcessClass>> interfaceChanged( server->onInterfaceChanged );
	state Future<Void> serverRemoved( server->onRemoved );

	loop {
		choose {
			when( ErrorOr<GetPhysicalMetricsReply> rep = wait( metricsRequest ) ) {
				if( rep.present() ) {
					server->serverMetrics = rep;
					if(server->updated.canBeSet()) {
						server->updated.send(Void());
					}
					return Void();
				}
				metricsRequest = Never();
				resetRequest = delay( SERVER_KNOBS->METRIC_DELAY, TaskPriority::DataDistributionLaunch );
			}
			when( std::pair<StorageServerInterface,ProcessClass> _ssi = wait( interfaceChanged ) ) {
				ssi = _ssi.first;
				interfaceChanged = server->onInterfaceChanged;
				resetRequest = Void();
			}
			when( wait( serverRemoved ) ) {
				return Void();
			}
			when( wait( resetRequest ) ) { //To prevent a tight spin loop
				if(IFailureMonitor::failureMonitor().getState(ssi.getPhysicalMetrics.getEndpoint()).isFailed()) {
					resetRequest = IFailureMonitor::failureMonitor().onStateEqual(ssi.getPhysicalMetrics.getEndpoint(), FailureStatus(false));
				}
				else {
					resetRequest = Never();
					metricsRequest = ssi.getPhysicalMetrics.tryGetReply( GetPhysicalMetricsRequest(), TaskPriority::DataDistributionLaunch );
				}
			}
		}
	}
}

ACTOR Future<Void> updateServerMetrics( Reference<TCServerInfo> server ) {
	wait( updateServerMetrics( server.getPtr() ) );
	return Void();
}

// Machine team information
class TCMachineTeamInfo : public ReferenceCounted<TCMachineTeamInfo> {
public:
	vector<Reference<TCMachineInfo>> machines;
	vector<Standalone<StringRef>> machineIDs;
	vector<Reference<TCTeamInfo>> serverTeams;

	explicit TCMachineTeamInfo(vector<Reference<TCMachineInfo>> const& machines) : machines(machines) {
		machineIDs.reserve(machines.size());
		for (int i = 0; i < machines.size(); i++) {
			machineIDs.push_back(machines[i]->machineID);
		}
		sort(machineIDs.begin(), machineIDs.end());
	}

	int size() {
		ASSERT(machines.size() == machineIDs.size());
		return machineIDs.size();
	}

	std::string getMachineIDsStr() {
		std::stringstream ss;

		if (machineIDs.empty()) return "[unset]";

		for (auto& id : machineIDs) {
			ss << id.contents().toString() << " ";
		}

		return ss.str();
	}

	bool operator==(TCMachineTeamInfo& rhs) const { return this->machineIDs == rhs.machineIDs; }
};

class TCTeamInfo : public ReferenceCounted<TCTeamInfo>, public IDataDistributionTeam {
private:
	vector< Reference<TCServerInfo> > servers;
	vector<UID> serverIDs;

public:
	Reference<TCMachineTeamInfo> machineTeam;
	Future<Void> tracker;
	bool healthy;
	bool wrongConfiguration; //True if any of the servers in the team have the wrong configuration
	int priority;

	explicit TCTeamInfo(vector<Reference<TCServerInfo>> const& servers)
	  : servers(servers), healthy(true), priority(PRIORITY_TEAM_HEALTHY), wrongConfiguration(false) {
		if (servers.empty()) {
			TraceEvent(SevInfo, "ConstructTCTeamFromEmptyServers");
		}
		serverIDs.reserve(servers.size());
		for (int i = 0; i < servers.size(); i++) {
			serverIDs.push_back(servers[i]->id);
		}
	}

	virtual vector<StorageServerInterface> getLastKnownServerInterfaces() {
		vector<StorageServerInterface> v;
		v.reserve(servers.size());
		for(int i=0; i<servers.size(); i++)
			v.push_back(servers[i]->lastKnownInterface);
		return v;
	}
	virtual int size() {
		ASSERT(servers.size() == serverIDs.size());
		return servers.size();
	}
	virtual vector<UID> const& getServerIDs() { return serverIDs; }
	const vector<Reference<TCServerInfo>>& getServers() { return servers; }

	virtual std::string getServerIDsStr() {
		std::stringstream ss;

		if (serverIDs.empty()) return "[unset]";

		for (auto& id : serverIDs) {
			ss << id.toString() << " ";
		}

		return ss.str();
	}

	virtual void addDataInFlightToTeam( int64_t delta ) {
		for(int i=0; i<servers.size(); i++)
			servers[i]->dataInFlightToServer += delta;
	}
	virtual int64_t getDataInFlightToTeam() {
		int64_t dataInFlight = 0.0;
		for(int i=0; i<servers.size(); i++)
			dataInFlight += servers[i]->dataInFlightToServer;
		return dataInFlight;
	}

	virtual int64_t getLoadBytes( bool includeInFlight = true, double inflightPenalty = 1.0 ) {
		int64_t physicalBytes = getLoadAverage();
		double minFreeSpaceRatio = getMinFreeSpaceRatio(includeInFlight);
		int64_t inFlightBytes = includeInFlight ? getDataInFlightToTeam() / servers.size() : 0;
		double freeSpaceMultiplier = SERVER_KNOBS->FREE_SPACE_RATIO_CUTOFF / ( std::max( std::min( SERVER_KNOBS->FREE_SPACE_RATIO_CUTOFF, minFreeSpaceRatio ), 0.000001 ) );

		if(freeSpaceMultiplier > 1 && deterministicRandom()->random01() < 0.001)
			TraceEvent(SevWarn, "DiskNearCapacity").detail("FreeSpaceRatio", minFreeSpaceRatio);

		return (physicalBytes + (inflightPenalty*inFlightBytes)) * freeSpaceMultiplier;
	}

	virtual int64_t getMinFreeSpace( bool includeInFlight = true ) {
		int64_t minFreeSpace = std::numeric_limits<int64_t>::max();
		for(int i=0; i<servers.size(); i++) {
			if( servers[i]->serverMetrics.present() ) {
				auto& replyValue = servers[i]->serverMetrics.get();

				ASSERT(replyValue.free.bytes >= 0);
				ASSERT(replyValue.capacity.bytes >= 0);

				int64_t bytesFree = replyValue.free.bytes;
				if(includeInFlight) {
					bytesFree -= servers[i]->dataInFlightToServer;
				}

				minFreeSpace = std::min(bytesFree, minFreeSpace);
			}
		}

		return minFreeSpace; // Could be negative
	}

	virtual double getMinFreeSpaceRatio( bool includeInFlight = true ) {
		double minRatio = 1.0;
		for(int i=0; i<servers.size(); i++) {
			if( servers[i]->serverMetrics.present() ) {
				auto& replyValue = servers[i]->serverMetrics.get();

				ASSERT(replyValue.free.bytes >= 0);
				ASSERT(replyValue.capacity.bytes >= 0);

				int64_t bytesFree = replyValue.free.bytes;
				if(includeInFlight) {
					bytesFree = std::max((int64_t)0, bytesFree - servers[i]->dataInFlightToServer);
				}

				if(replyValue.capacity.bytes == 0)
					minRatio = 0;
				else
					minRatio = std::min( minRatio, ((double)bytesFree) / replyValue.capacity.bytes );
			}
		}

		return minRatio;
	}

	virtual bool hasHealthyFreeSpace() {
		return getMinFreeSpaceRatio() > SERVER_KNOBS->MIN_FREE_SPACE_RATIO && getMinFreeSpace() > SERVER_KNOBS->MIN_FREE_SPACE;
	}

	virtual Future<Void> updatePhysicalMetrics() {
		return doUpdatePhysicalMetrics( this );
	}

	virtual bool isOptimal() {
		for(int i=0; i<servers.size(); i++) {
			if( servers[i]->lastKnownClass.machineClassFitness( ProcessClass::Storage ) > ProcessClass::UnsetFit ) {
				return false;
			}
		}
		return true;
	}

	virtual bool isWrongConfiguration() { return wrongConfiguration; }
	virtual void setWrongConfiguration(bool wrongConfiguration) { this->wrongConfiguration = wrongConfiguration; }
	virtual bool isHealthy() { return healthy; }
	virtual void setHealthy(bool h) { healthy = h; }
	virtual int getPriority() { return priority; }
	virtual void setPriority(int p) { priority = p; }
	virtual void addref() { ReferenceCounted<TCTeamInfo>::addref(); }
	virtual void delref() { ReferenceCounted<TCTeamInfo>::delref(); }

	virtual void addServers(const vector<UID> & servers) {
		serverIDs.reserve(servers.size());
		for (int i = 0; i < servers.size(); i++) {
			serverIDs.push_back(servers[i]);
		}
	}

private:
	// Calculate an "average" of the metrics replies that we received.  Penalize teams from which we did not receive all replies.
	int64_t getLoadAverage() {
		int64_t bytesSum = 0;
		int added = 0;
		for(int i=0; i<servers.size(); i++)
			if( servers[i]->serverMetrics.present() ) {
				added++;
				bytesSum += servers[i]->serverMetrics.get().load.bytes;
			}

		if( added < servers.size() )
			bytesSum *= 2;

		return added == 0 ? 0 : bytesSum / added;
	}

	// Calculate the max of the metrics replies that we received.


	ACTOR Future<Void> doUpdatePhysicalMetrics( TCTeamInfo* self ) {
		std::vector<Future<Void>> updates;
		for( int i = 0; i< self->servers.size(); i++ )
			updates.push_back( updateServerMetrics( self->servers[i] ) );
		wait( waitForAll( updates ) );
		return Void();
	}
};

struct ServerStatus {
	bool isFailed;
	bool isUndesired;
	bool isWrongConfiguration;
	bool initialized; //AsyncMap erases default constructed objects
	LocalityData locality;
	ServerStatus() : isFailed(true), isUndesired(false), isWrongConfiguration(false), initialized(false) {}
	ServerStatus( bool isFailed, bool isUndesired, LocalityData const& locality ) : isFailed(isFailed), isUndesired(isUndesired), locality(locality), isWrongConfiguration(false), initialized(true) {}
	bool isUnhealthy() const { return isFailed || isUndesired; }
	const char* toString() const { return isFailed ? "Failed" : isUndesired ? "Undesired" : "Healthy"; }

	bool operator == (ServerStatus const& r) const { return isFailed == r.isFailed && isUndesired == r.isUndesired && isWrongConfiguration == r.isWrongConfiguration && locality == r.locality && initialized == r.initialized; }

	//If a process has reappeared without the storage server that was on it (isFailed == true), we don't need to exclude it
	//We also don't need to exclude processes who are in the wrong configuration (since those servers will be removed)
	bool excludeOnRecruit() { return !isFailed && !isWrongConfiguration; }
};
typedef AsyncMap<UID, ServerStatus> ServerStatusMap;

// Read keyservers, return unique set of teams
ACTOR Future<Reference<InitialDataDistribution>> getInitialDataDistribution( Database cx, UID distributorId, MoveKeysLock moveKeysLock, std::vector<Optional<Key>> remoteDcIds ) {
	state Reference<InitialDataDistribution> result = Reference<InitialDataDistribution>(new InitialDataDistribution);
	state Key beginKey = allKeys.begin;

	state bool succeeded;

	state Transaction tr( cx );

	state std::map<UID, Optional<Key>> server_dc;
	state std::map<vector<UID>, std::pair<vector<UID>, vector<UID>>> team_cache;

	//Get the server list in its own try/catch block since it modifies result.  We don't want a subsequent failure causing entries to be duplicated
	loop {
		server_dc.clear();
		succeeded = false;
		try {
			result->mode = 1;
			tr.setOption(FDBTransactionOptions::PRIORITY_SYSTEM_IMMEDIATE);
			Optional<Value> mode = wait( tr.get( dataDistributionModeKey ) );
			if (mode.present()) {
				BinaryReader rd( mode.get(), Unversioned() );
				rd >> result->mode;
			}
			if (!result->mode) // result->mode can be changed to 0 when we disable data distribution
				return result;


			state Future<vector<ProcessData>> workers = getWorkers(&tr);
			state Future<Standalone<RangeResultRef>> serverList = tr.getRange( serverListKeys, CLIENT_KNOBS->TOO_MANY );
			wait( success(workers) && success(serverList) );
			ASSERT( !serverList.get().more && serverList.get().size() < CLIENT_KNOBS->TOO_MANY );

			std::map<Optional<Standalone<StringRef>>, ProcessData> id_data;
			for( int i = 0; i < workers.get().size(); i++ )
				id_data[workers.get()[i].locality.processId()] = workers.get()[i];

			succeeded = true;

			for( int i = 0; i < serverList.get().size(); i++ ) {
				auto ssi = decodeServerListValue( serverList.get()[i].value );
				result->allServers.push_back( std::make_pair(ssi, id_data[ssi.locality.processId()].processClass) );
				server_dc[ssi.id()] = ssi.locality.dcId();
			}

			break;
		}
		catch(Error &e) {
			wait( tr.onError(e) );

			ASSERT(!succeeded); //We shouldn't be retrying if we have already started modifying result in this loop
			TraceEvent("GetInitialTeamsRetry", distributorId);
		}
	}

	//If keyServers is too large to read in a single transaction, then we will have to break this process up into multiple transactions.
	//In that case, each iteration should begin where the previous left off
	while(beginKey < allKeys.end) {
		TEST(beginKey > allKeys.begin); //Multi-transactional getInitialDataDistribution
		loop {
			succeeded = false;
			try {
				tr.setOption(FDBTransactionOptions::PRIORITY_SYSTEM_IMMEDIATE);
				wait(checkMoveKeysLockReadOnly(&tr, moveKeysLock));
				Standalone<RangeResultRef> keyServers = wait(krmGetRanges(&tr, keyServersPrefix, KeyRangeRef(beginKey, allKeys.end), SERVER_KNOBS->MOVE_KEYS_KRM_LIMIT, SERVER_KNOBS->MOVE_KEYS_KRM_LIMIT_BYTES));
				succeeded = true;

				vector<UID> src, dest, last;

				// for each range
				for(int i = 0; i < keyServers.size() - 1; i++) {
					DDShardInfo info( keyServers[i].key );
					decodeKeyServersValue( keyServers[i].value, src, dest );
					if(remoteDcIds.size()) {
						auto srcIter = team_cache.find(src);
						if(srcIter == team_cache.end()) {
							for(auto& id : src) {
								auto& dc = server_dc[id];
								if(std::find(remoteDcIds.begin(), remoteDcIds.end(), dc) != remoteDcIds.end()) {
									info.remoteSrc.push_back(id);
								} else {
									info.primarySrc.push_back(id);
								}
							}
							result->primaryTeams.insert( info.primarySrc );
							result->remoteTeams.insert( info.remoteSrc );
							team_cache[src] = std::make_pair(info.primarySrc, info.remoteSrc);
						} else {
							info.primarySrc = srcIter->second.first;
							info.remoteSrc = srcIter->second.second;
						}
						if(dest.size()) {
							info.hasDest = true;
							auto destIter = team_cache.find(dest);
							if(destIter == team_cache.end()) {
								for(auto& id : dest) {
									auto& dc = server_dc[id];
									if(std::find(remoteDcIds.begin(), remoteDcIds.end(), dc) != remoteDcIds.end()) {
										info.remoteDest.push_back(id);
									} else {
										info.primaryDest.push_back(id);
									}
								}
								result->primaryTeams.insert( info.primaryDest );
								result->remoteTeams.insert( info.remoteDest );
								team_cache[dest] = std::make_pair(info.primaryDest, info.remoteDest);
							} else {
								info.primaryDest = destIter->second.first;
								info.remoteDest = destIter->second.second;
							}
						}
					} else {
						info.primarySrc = src;
						auto srcIter = team_cache.find(src);
						if(srcIter == team_cache.end()) {
							result->primaryTeams.insert( src );
							team_cache[src] = std::pair<vector<UID>, vector<UID>>();
						}
						if (dest.size()) {
							info.hasDest = true;
							info.primaryDest = dest;
							auto destIter = team_cache.find(dest);
							if(destIter == team_cache.end()) {
								result->primaryTeams.insert( dest );
								team_cache[dest] = std::pair<vector<UID>, vector<UID>>();
							}
						}
					}
					result->shards.push_back( info );
				}

				ASSERT(keyServers.size() > 0);
				beginKey = keyServers.end()[-1].key;
				break;
			} catch (Error& e) {
				wait( tr.onError(e) );

				ASSERT(!succeeded); //We shouldn't be retrying if we have already started modifying result in this loop
				TraceEvent("GetInitialTeamsKeyServersRetry", distributorId);
			}
		}

		tr.reset();
	}

	// a dummy shard at the end with no keys or servers makes life easier for trackInitialShards()
	result->shards.push_back( DDShardInfo(allKeys.end) );

	return result;
}

Future<Void> storageServerTracker(
	struct DDTeamCollection* const& self,
	Database const& cx,
	TCServerInfo* const& server,
	Promise<Void> const& errorOut,
	Version const& addedVersion);

Future<Void> teamTracker(struct DDTeamCollection* const& self, Reference<TCTeamInfo> const& team, bool const& badTeam, bool const& redundantTeam);

struct DDTeamCollection : ReferenceCounted<DDTeamCollection> {
	enum { REQUESTING_WORKER = 0, GETTING_WORKER = 1, GETTING_STORAGE = 2 };

	// addActor: add to actorCollection so that when an actor has error, the ActorCollection can catch the error.
	// addActor is used to create the actorCollection when the dataDistributionTeamCollection is created
	PromiseStream<Future<Void>> addActor;
	Database cx;
	UID distributorId;
	DatabaseConfiguration configuration;

	bool doBuildTeams;
	Future<Void> teamBuilder;
	AsyncTrigger restartTeamBuilder;

	MoveKeysLock lock;
	PromiseStream<RelocateShard> output;
	vector<UID> allServers;
	ServerStatusMap server_status;
	int64_t unhealthyServers;
	std::map<int,int> priority_teams;
	std::map<UID, Reference<TCServerInfo>> server_info;

	// machine_info has all machines info; key must be unique across processes on the same machine
	std::map<Standalone<StringRef>, Reference<TCMachineInfo>> machine_info;
	std::vector<Reference<TCMachineTeamInfo>> machineTeams; // all machine teams
	LocalityMap<UID> machineLocalityMap; // locality info of machines

	vector<Reference<TCTeamInfo>> teams;
	vector<Reference<TCTeamInfo>> badTeams;
	Reference<ShardsAffectedByTeamFailure> shardsAffectedByTeamFailure;
	PromiseStream<UID> removedServers;
	std::set<UID> recruitingIds; // The IDs of the SS which are being recruited
	std::set<NetworkAddress> recruitingLocalities;
	Future<Void> initialFailureReactionDelay;
	Future<Void> initializationDoneActor;
	Promise<Void> serverTrackerErrorOut;
	AsyncVar<int> recruitingStream;
	Debouncer restartRecruiting;

	int healthyTeamCount;
	Reference<AsyncVar<bool>> zeroHealthyTeams;

	int optimalTeamCount;
	AsyncVar<bool> zeroOptimalTeams;

	AsyncMap< AddressExclusion, bool > excludedServers;  // true if an address is in the excluded list in the database.  Updated asynchronously (eventually)

	std::vector<Optional<Key>> includedDCs;
	Optional<std::vector<Optional<Key>>> otherTrackedDCs;
	bool primary;
	Reference<AsyncVar<bool>> processingUnhealthy;
	Future<Void> readyToStart;
	Future<Void> checkTeamDelay;
	Promise<Void> addSubsetComplete;
	Future<Void> badTeamRemover;
	Future<Void> redundantMachineTeamRemover;
	Future<Void> redundantServerTeamRemover;

	Reference<LocalitySet> storageServerSet;
	std::vector<LocalityEntry> forcedEntries, resultEntries;

	std::vector<DDTeamCollection*> teamCollections;
	AsyncVar<Optional<Key>> healthyZone;
	Future<Void> clearHealthyZoneFuture;

	void resetLocalitySet() {
		storageServerSet = Reference<LocalitySet>(new LocalityMap<UID>());
		LocalityMap<UID>* storageServerMap = (LocalityMap<UID>*) storageServerSet.getPtr();

		for( auto& it : server_info ) {
			it.second->localityEntry = storageServerMap->add(it.second->lastKnownInterface.locality, &it.second->id);
		}
	}

	bool satisfiesPolicy(const std::vector<Reference<TCServerInfo>>& team, int amount = -1) {
		forcedEntries.clear();
		resultEntries.clear();
		if(amount == -1) {
			amount = team.size();
		}

		for(int i = 0; i < amount; i++) {
			forcedEntries.push_back(team[i]->localityEntry);
		}

		bool result = storageServerSet->selectReplicas(configuration.storagePolicy, forcedEntries, resultEntries);
		return result && resultEntries.size() == 0;
	}

	DDTeamCollection(Database const& cx, UID distributorId, MoveKeysLock const& lock,
	                 PromiseStream<RelocateShard> const& output,
	                 Reference<ShardsAffectedByTeamFailure> const& shardsAffectedByTeamFailure,
	                 DatabaseConfiguration configuration, std::vector<Optional<Key>> includedDCs,
	                 Optional<std::vector<Optional<Key>>> otherTrackedDCs, Future<Void> readyToStart,
	                 Reference<AsyncVar<bool>> zeroHealthyTeams, bool primary,
	                 Reference<AsyncVar<bool>> processingUnhealthy)
	  : cx(cx), distributorId(distributorId), lock(lock), output(output),
	    shardsAffectedByTeamFailure(shardsAffectedByTeamFailure), doBuildTeams(true), teamBuilder(Void()),
	    badTeamRemover(Void()), redundantMachineTeamRemover(Void()), redundantServerTeamRemover(Void()),
	    configuration(configuration), readyToStart(readyToStart), clearHealthyZoneFuture(Void()),
	    checkTeamDelay(delay(SERVER_KNOBS->CHECK_TEAM_DELAY, TaskPriority::DataDistribution)),
	    initialFailureReactionDelay(
	        delayed(readyToStart, SERVER_KNOBS->INITIAL_FAILURE_REACTION_DELAY, TaskPriority::DataDistribution)),
	    healthyTeamCount(0), storageServerSet(new LocalityMap<UID>()),
	    initializationDoneActor(logOnCompletion(readyToStart && initialFailureReactionDelay, this)),
	    optimalTeamCount(0), recruitingStream(0), restartRecruiting(SERVER_KNOBS->DEBOUNCE_RECRUITING_DELAY),
	    unhealthyServers(0), includedDCs(includedDCs), otherTrackedDCs(otherTrackedDCs),
	    zeroHealthyTeams(zeroHealthyTeams), zeroOptimalTeams(true), primary(primary),
	    processingUnhealthy(processingUnhealthy) {
		if(!primary || configuration.usableRegions == 1) {
			TraceEvent("DDTrackerStarting", distributorId)
				.detail( "State", "Inactive" )
				.trackLatest( "DDTrackerStarting" );
		}
	}

	~DDTeamCollection() {
		// The following kills a reference cycle between the teamTracker actor and the TCTeamInfo that both holds and is held by the actor
		// It also ensures that the trackers are done fiddling with healthyTeamCount before we free this
		for(int i=0; i < teams.size(); i++) {
			teams[i]->tracker.cancel();
		}
		for(int i=0; i < badTeams.size(); i++) {
			badTeams[i]->tracker.cancel();
		}
		// The following makes sure that, even if a reference to a team is held in the DD Queue, the tracker will be stopped
		//  before the server_status map to which it has a pointer, is destroyed.
		for(auto it = server_info.begin(); it != server_info.end(); ++it) {
			it->second->tracker.cancel();
		}

		teamBuilder.cancel();
	}

	ACTOR static Future<Void> logOnCompletion( Future<Void> signal, DDTeamCollection* self ) {
		wait(signal);
		wait(delay(SERVER_KNOBS->LOG_ON_COMPLETION_DELAY, TaskPriority::DataDistribution));

		if(!self->primary || self->configuration.usableRegions == 1) {
			TraceEvent("DDTrackerStarting", self->distributorId)
				.detail( "State", "Active" )
				.trackLatest( "DDTrackerStarting" );
		}

		return Void();
	}

	ACTOR static Future<Void> interruptableBuildTeams( DDTeamCollection* self ) {
		if(!self->addSubsetComplete.isSet()) {
			wait( addSubsetOfEmergencyTeams(self) );
			self->addSubsetComplete.send(Void());
		}

		loop {
			choose {
				when( wait( self->buildTeams( self ) ) ) {
					return Void();
				}
				when( wait( self->restartTeamBuilder.onTrigger() ) ) {}
			}
		}
	}

	ACTOR static Future<Void> checkBuildTeams( DDTeamCollection* self ) {
		wait( self->checkTeamDelay );
		while( !self->teamBuilder.isReady() )
			wait( self->teamBuilder );

		if( self->doBuildTeams && self->readyToStart.isReady() ) {
			self->doBuildTeams = false;
			self->teamBuilder = self->interruptableBuildTeams( self );
			wait( self->teamBuilder );
		}

		return Void();
	}

	// SOMEDAY: Make bestTeam better about deciding to leave a shard where it is (e.g. in PRIORITY_TEAM_HEALTHY case)
	//		    use keys, src, dest, metrics, priority, system load, etc.. to decide...
	ACTOR static Future<Void> getTeam( DDTeamCollection* self, GetTeamRequest req ) {
		try {
			wait( self->checkBuildTeams( self ) );

			// Select the best team
			// Currently the metric is minimum used disk space (adjusted for data in flight)
			// Only healthy teams may be selected. The team has to be healthy at the moment we update
			//   shardsAffectedByTeamFailure or we could be dropping a shard on the floor (since team
			//   tracking is "edge triggered")
			// SOMEDAY: Account for capacity, load (when shardMetrics load is high)

			// self->teams.size() can be 0 under the ConfigureTest.txt test when we change configurations
			// The situation happens rarely. We may want to eliminate this situation someday
			if( !self->teams.size() ) {
				req.reply.send( Optional<Reference<IDataDistributionTeam>>() );
				return Void();
			}

			int64_t bestLoadBytes = 0;
			Optional<Reference<IDataDistributionTeam>> bestOption;
			std::vector<std::pair<int, Reference<IDataDistributionTeam>>> randomTeams;
			std::set< UID > sources;

			if( !req.wantsNewServers ) {
				std::vector<Reference<IDataDistributionTeam>> similarTeams;
				bool foundExact = false;

				for( int i = 0; i < req.sources.size(); i++ )
					sources.insert( req.sources[i] );

				for( int i = 0; i < req.sources.size(); i++ ) {
					if( self->server_info.count( req.sources[i] ) ) {
						auto& teamList = self->server_info[ req.sources[i] ]->teams;
						for( int j = 0; j < teamList.size(); j++ ) {
							if( teamList[j]->isHealthy() && (!req.preferLowerUtilization || teamList[j]->hasHealthyFreeSpace())) {
								int sharedMembers = 0;
								for( const UID& id : teamList[j]->getServerIDs() )
									if( sources.count( id ) )
										sharedMembers++;

								if( !foundExact && sharedMembers == teamList[j]->size() ) {
									foundExact = true;
									bestOption = Optional<Reference<IDataDistributionTeam>>();
									similarTeams.clear();
								}

								if( (sharedMembers == teamList[j]->size()) || (!foundExact && req.wantsTrueBest) ) {
									int64_t loadBytes = SOME_SHARED * teamList[j]->getLoadBytes(true, req.inflightPenalty);
									if( !bestOption.present() || ( req.preferLowerUtilization && loadBytes < bestLoadBytes ) || ( !req.preferLowerUtilization && loadBytes > bestLoadBytes ) ) {
										bestLoadBytes = loadBytes;
										bestOption = teamList[j];
									}
								}
								else if( !req.wantsTrueBest && !foundExact )
									similarTeams.push_back( teamList[j] );
							}
						}
					}
				}

				if( foundExact || (req.wantsTrueBest && bestOption.present() ) ) {
					ASSERT( bestOption.present() );
					// Check the team size: be sure team size is correct
					ASSERT(bestOption.get()->size() == self->configuration.storageTeamSize);
					req.reply.send( bestOption );
					return Void();
				}

				if( !req.wantsTrueBest ) {
					while( similarTeams.size() && randomTeams.size() < SERVER_KNOBS->BEST_TEAM_OPTION_COUNT ) {
						int randomTeam = deterministicRandom()->randomInt( 0, similarTeams.size() );
						randomTeams.push_back( std::make_pair( SOME_SHARED, similarTeams[randomTeam] ) );
						swapAndPop( &similarTeams, randomTeam );
					}
				}
			}

			if( req.wantsTrueBest ) {
				ASSERT( !bestOption.present() );
				for( int i = 0; i < self->teams.size(); i++ ) {
					if( self->teams[i]->isHealthy() && (!req.preferLowerUtilization || self->teams[i]->hasHealthyFreeSpace()) ) {
						int64_t loadBytes = NONE_SHARED * self->teams[i]->getLoadBytes(true, req.inflightPenalty);
						if( !bestOption.present() || ( req.preferLowerUtilization && loadBytes < bestLoadBytes ) || ( !req.preferLowerUtilization && loadBytes > bestLoadBytes ) ) {
							bestLoadBytes = loadBytes;
							bestOption = self->teams[i];
						}
					}
				}
			}
			else {
				int nTries = 0;
				while( randomTeams.size() < SERVER_KNOBS->BEST_TEAM_OPTION_COUNT && nTries < SERVER_KNOBS->BEST_TEAM_MAX_TEAM_TRIES ) {
					Reference<IDataDistributionTeam> dest = deterministicRandom()->randomChoice(self->teams);

					bool ok = dest->isHealthy() && (!req.preferLowerUtilization || dest->hasHealthyFreeSpace());
					for(int i=0; ok && i<randomTeams.size(); i++)
						if (randomTeams[i].second->getServerIDs() == dest->getServerIDs())
							ok = false;

					if (ok)
						randomTeams.push_back( std::make_pair( NONE_SHARED, dest ) );
					else
						nTries++;
				}

				for( int i = 0; i < randomTeams.size(); i++ ) {
					int64_t loadBytes = randomTeams[i].first * randomTeams[i].second->getLoadBytes(true, req.inflightPenalty);
					if( !bestOption.present() || ( req.preferLowerUtilization && loadBytes < bestLoadBytes ) || ( !req.preferLowerUtilization && loadBytes > bestLoadBytes ) ) {
						bestLoadBytes = loadBytes;
						bestOption = randomTeams[i].second;
					}
				}
			}

			// Note: req.completeSources can be empty and all servers (and server teams) can be unhealthy.
			// We will get stuck at this! This only happens when a DC fails. No need to consider it right now.
			if(!bestOption.present() && self->zeroHealthyTeams->get()) {
				//Attempt to find the unhealthy source server team and return it
				std::set<UID> completeSources;
				for( int i = 0; i < req.completeSources.size(); i++ ) {
					completeSources.insert( req.completeSources[i] );
				}

				int bestSize = 0;
				for( int i = 0; i < req.completeSources.size(); i++ ) {
					if( self->server_info.count( req.completeSources[i] ) ) {
						auto& teamList = self->server_info[ req.completeSources[i] ]->teams;
						for( int j = 0; j < teamList.size(); j++ ) {
							bool found = true;
							auto serverIDs = teamList[j]->getServerIDs();
							for( int k = 0; k < teamList[j]->size(); k++ ) {
								if( !completeSources.count( serverIDs[k] ) ) {
									found = false;
									break;
								}
							}
							if(found && teamList[j]->size() > bestSize) {
								bestOption = teamList[j];
								bestSize = teamList[j]->size();
							}
						}
						break;
					}
				}
			}

			req.reply.send( bestOption );

			return Void();
		} catch( Error &e ) {
			if( e.code() != error_code_actor_cancelled)
				req.reply.sendError( e );
			throw;
		}
	}

	int64_t getDebugTotalDataInFlight() {
		int64_t total = 0;
		for(auto itr = server_info.begin(); itr != server_info.end(); ++itr)
			total += itr->second->dataInFlightToServer;
		return total;
	}

	ACTOR static Future<Void> addSubsetOfEmergencyTeams( DDTeamCollection* self ) {
		state int idx = 0;
		state std::vector<Reference<TCServerInfo>> servers;
		state std::vector<UID> serverIds;
		state Reference<LocalitySet> tempSet = Reference<LocalitySet>(new LocalityMap<UID>());
		state LocalityMap<UID>* tempMap = (LocalityMap<UID>*) tempSet.getPtr();

		for(; idx < self->badTeams.size(); idx++ ) {
			servers.clear();
			for(const auto& server : self->badTeams[idx]->getServers()) {
				if(server->inDesiredDC && !self->server_status.get(server->id).isUnhealthy()) {
					servers.push_back(server);
				}
			}

			// For the bad team that is too big (too many servers), we will try to find a subset of servers in the team
			// to construct a new healthy team, so that moving data to the new healthy team will not
			// cause too much data movement overhead
			// FIXME: This code logic can be simplified.
			if(servers.size() >= self->configuration.storageTeamSize) {
				bool foundTeam = false;
				for( int j = 0; j < servers.size() - self->configuration.storageTeamSize + 1 && !foundTeam; j++ ) {
					auto& serverTeams = servers[j]->teams;
					for( int k = 0; k < serverTeams.size(); k++ ) {
						auto &testTeam = serverTeams[k]->getServerIDs();
						bool allInTeam = true; // All servers in testTeam belong to the healthy servers
						for( int l = 0; l < testTeam.size(); l++ ) {
							bool foundServer = false;
							for( auto it : servers ) {
								if( it->id == testTeam[l] ) {
									foundServer = true;
									break;
								}
							}
							if(!foundServer) {
								allInTeam = false;
								break;
							}
						}
						if( allInTeam ) {
							foundTeam = true;
							break;
						}
					}
				}
				if( !foundTeam ) {
					if( self->satisfiesPolicy(servers) ) {
						if(servers.size() == self->configuration.storageTeamSize || self->satisfiesPolicy(servers, self->configuration.storageTeamSize)) {
							servers.resize(self->configuration.storageTeamSize);
							self->addTeam(servers, true);
							//self->traceTeamCollectionInfo(); // Trace at the end of the function
						} else {
							tempSet->clear();
							for( auto it : servers ) {
								tempMap->add(it->lastKnownInterface.locality, &it->id);
							}

							self->resultEntries.clear();
							self->forcedEntries.clear();
							bool result = tempSet->selectReplicas(self->configuration.storagePolicy, self->forcedEntries, self->resultEntries);
							ASSERT(result && self->resultEntries.size() == self->configuration.storageTeamSize);

							serverIds.clear();
							for(auto& it : self->resultEntries) {
								serverIds.push_back(*tempMap->getObject(it));
							}
							self->addTeam(serverIds.begin(), serverIds.end(), true);
						}
					} else {
						serverIds.clear();
						for(auto it : servers) {
							serverIds.push_back(it->id);
						}
						TraceEvent(SevWarnAlways, "CannotAddSubset", self->distributorId).detail("Servers", describe(serverIds));
					}
				}
			}
			wait( yield() );
		}

		// Trace and record the current number of teams for correctness test
		self->traceTeamCollectionInfo();

		return Void();
	}

	ACTOR static Future<Void> init( DDTeamCollection* self, Reference<InitialDataDistribution> initTeams ) {
		// SOMEDAY: If some servers have teams and not others (or some servers have more data than others) and there is an address/locality collision, should
		// we preferentially mark the least used server as undesirable?
		for (auto i = initTeams->allServers.begin(); i != initTeams->allServers.end(); ++i) {
			if (self->shouldHandleServer(i->first)) {
				self->addServer(i->first, i->second, self->serverTrackerErrorOut, 0);
			}
		}

		state std::set<std::vector<UID>>::iterator teamIter = self->primary ? initTeams->primaryTeams.begin() : initTeams->remoteTeams.begin();
		state std::set<std::vector<UID>>::iterator teamIterEnd = self->primary ? initTeams->primaryTeams.end() : initTeams->remoteTeams.end();
		for(; teamIter != teamIterEnd; ++teamIter) {
			self->addTeam(teamIter->begin(), teamIter->end(), true);
			wait( yield() );
		}

		return Void();
	}

	void evaluateTeamQuality() {
		int teamCount = teams.size(), serverCount = allServers.size();
		double teamsPerServer = (double)teamCount * configuration.storageTeamSize / serverCount;

		ASSERT( serverCount == server_info.size() );

		int minTeams = std::numeric_limits<int>::max();
		int maxTeams = std::numeric_limits<int>::min();
		double varTeams = 0;

		std::map<Optional<Standalone<StringRef>>, int> machineTeams;
		for(auto s = server_info.begin(); s != server_info.end(); ++s) {
			if(!server_status.get(s->first).isUnhealthy()) {
				int stc = s->second->teams.size();
				minTeams = std::min(minTeams, stc);
				maxTeams = std::max(maxTeams, stc);
				varTeams += (stc - teamsPerServer)*(stc - teamsPerServer);
				// Use zoneId as server's machine id
				machineTeams[s->second->lastKnownInterface.locality.zoneId()] += stc;
			}
		}
		varTeams /= teamsPerServer*teamsPerServer;

		int minMachineTeams = std::numeric_limits<int>::max();
		int maxMachineTeams = std::numeric_limits<int>::min();
		for( auto m = machineTeams.begin(); m != machineTeams.end(); ++m ) {
			minMachineTeams = std::min( minMachineTeams, m->second );
			maxMachineTeams = std::max( maxMachineTeams, m->second );
		}

		TraceEvent(
			minTeams>0 ? SevInfo : SevWarn,
			"DataDistributionTeamQuality", distributorId)
			.detail("Servers", serverCount)
			.detail("Teams", teamCount)
			.detail("TeamsPerServer", teamsPerServer)
			.detail("Variance", varTeams/serverCount)
			.detail("ServerMinTeams", minTeams)
			.detail("ServerMaxTeams", maxTeams)
			.detail("MachineMinTeams", minMachineTeams)
			.detail("MachineMaxTeams", maxMachineTeams);
	}

	bool teamExists( vector<UID> &team ) {
		if (team.empty()) {
			return false;
		}

		UID& serverID = team[0];
		for (auto& usedTeam : server_info[serverID]->teams) {
			if (team == usedTeam->getServerIDs()) {
				return true;
			}
		}

		return false;
	}

	// SOMEDAY: when machineTeams is changed from vector to set, we may check the existance faster
	bool machineTeamExists(vector<Standalone<StringRef>>& machineIDs) { return findMachineTeam(machineIDs).isValid(); }

	Reference<TCMachineTeamInfo> findMachineTeam(vector<Standalone<StringRef>>& machineIDs) {
		if (machineIDs.empty()) {
			return Reference<TCMachineTeamInfo>();
		}

		Standalone<StringRef> machineID = machineIDs[0];
		for (auto& machineTeam : machine_info[machineID]->machineTeams) {
			if (machineTeam->machineIDs == machineIDs) {
				return machineTeam;
			}
		}

		return Reference<TCMachineTeamInfo>();
	}

	// Assume begin to end is sorted by std::sort
	// Assume InputIt is iterator to UID
	// Note: We must allow creating empty teams because empty team is created when a remote DB is initialized.
	// The empty team is used as the starting point to move data to the remote DB
	// begin : the start of the team member ID
	// end : end of the team member ID
	// isIntialTeam : False when the team is added by addTeamsBestOf(); True otherwise, e.g.,
	// when the team added at init() when we recreate teams by looking up DB
	template <class InputIt>
	void addTeam(InputIt begin, InputIt end, bool isInitialTeam) {
		vector<Reference<TCServerInfo>> newTeamServers;
		for (auto i = begin; i != end; ++i) {
			if (server_info.find(*i) != server_info.end()) {
				newTeamServers.push_back(server_info[*i]);
			}
		}

		addTeam(newTeamServers, isInitialTeam);
	}

	void addTeam(const vector<Reference<TCServerInfo>>& newTeamServers, bool isInitialTeam,
	             bool redundantTeam = false) {
		Reference<TCTeamInfo> teamInfo(new TCTeamInfo(newTeamServers));

		// Move satisfiesPolicy to the end for performance benefit
		bool badTeam = redundantTeam || teamInfo->size() != configuration.storageTeamSize
				|| !satisfiesPolicy(teamInfo->getServers());

		teamInfo->tracker = teamTracker(this, teamInfo, badTeam, redundantTeam);
		// ASSERT( teamInfo->serverIDs.size() > 0 ); //team can be empty at DB initialization
		if (badTeam) {
			badTeams.push_back(teamInfo);
			return;
		}

		// For a good team, we add it to teams and create machine team for it when necessary
		teams.push_back(teamInfo);
		for (int i = 0; i < newTeamServers.size(); ++i) {
			newTeamServers[i]->teams.push_back(teamInfo);
		}

		// Find or create machine team for the server team
		// Add the reference of machineTeam (with machineIDs) into process team
		vector<Standalone<StringRef>> machineIDs;
		for (auto server = newTeamServers.begin(); server != newTeamServers.end(); ++server) {
			ASSERT_WE_THINK((*server)->machine.isValid());
			machineIDs.push_back((*server)->machine->machineID);
		}
		sort(machineIDs.begin(), machineIDs.end());
		Reference<TCMachineTeamInfo> machineTeamInfo = findMachineTeam(machineIDs);

		// A team is not initial team if it is added by addTeamsBestOf() which always create a team with correct size
		// A non-initial team must have its machine team created and its size must be correct
		ASSERT(isInitialTeam || machineTeamInfo.isValid());

		// Create a machine team if it does not exist
		// Note an initial team may be added at init() even though the team size is not storageTeamSize
		if (!machineTeamInfo.isValid() && !machineIDs.empty()) {
			machineTeamInfo = addMachineTeam(machineIDs.begin(), machineIDs.end());
		}

		if (!machineTeamInfo.isValid()) {
			TraceEvent(SevWarn, "AddTeamWarning")
			    .detail("NotFoundMachineTeam", "OKIfTeamIsEmpty")
			    .detail("TeamInfo", teamInfo->getDesc());
		}

		teamInfo->machineTeam = machineTeamInfo;
		machineTeamInfo->serverTeams.push_back(teamInfo);
		if (g_network->isSimulated()) {
			// Update server team information for consistency check in simulation
			traceTeamCollectionInfo();
		}
	}

	void addTeam(std::set<UID> const& team, bool isInitialTeam) { addTeam(team.begin(), team.end(), isInitialTeam); }

	// Add a machine team specified by input machines
	Reference<TCMachineTeamInfo> addMachineTeam(vector<Reference<TCMachineInfo>> machines) {
		Reference<TCMachineTeamInfo> machineTeamInfo(new TCMachineTeamInfo(machines));
		machineTeams.push_back(machineTeamInfo);

		// Assign machine teams to machine
		for (auto machine : machines) {
			// A machine's machineTeams vector should not hold duplicate machineTeam members
			ASSERT_WE_THINK(std::count(machine->machineTeams.begin(), machine->machineTeams.end(), machineTeamInfo)==0);
			machine->machineTeams.push_back(machineTeamInfo);
		}

		return machineTeamInfo;
	}

	// Add a machine team by using the machineIDs from begin to end
	Reference<TCMachineTeamInfo> addMachineTeam(vector<Standalone<StringRef>>::iterator begin,
	                                            vector<Standalone<StringRef>>::iterator end) {
		vector<Reference<TCMachineInfo>> machines;

		for (auto i = begin; i != end; ++i) {
			if (machine_info.find(*i) != machine_info.end()) {
				machines.push_back(machine_info[*i]);
			} else {
				TraceEvent(SevWarn, "AddMachineTeamError").detail("MachineIDNotExist", i->contents().toString());
			}
		}

		return addMachineTeam(machines);
	}

	// Group storage servers (process) based on their machineId in LocalityData
	// All created machines are healthy
	// Return The number of healthy servers we grouped into machines
	int constructMachinesFromServers() {
		int totalServerIndex = 0;
		for(auto i = server_info.begin(); i != server_info.end(); ++i) {
			if (!server_status.get(i->first).isUnhealthy()) {
				checkAndCreateMachine(i->second);
				totalServerIndex++;
			}
		}

		return totalServerIndex;
	}

	void traceConfigInfo() {
		TraceEvent("DDConfig")
		    .detail("StorageTeamSize", configuration.storageTeamSize)
		    .detail("DesiredTeamsPerServer", SERVER_KNOBS->DESIRED_TEAMS_PER_SERVER)
		    .detail("MaxTeamsPerServer", SERVER_KNOBS->MAX_TEAMS_PER_SERVER);
	}

	void traceServerInfo() {
		int i = 0;

		TraceEvent("ServerInfo").detail("Size", server_info.size());
		for (auto& server : server_info) {
			TraceEvent("ServerInfo")
			    .detail("ServerInfoIndex", i++)
			    .detail("ServerID", server.first.toString())
			    .detail("ServerTeamOwned", server.second->teams.size())
			    .detail("MachineID", server.second->machine->machineID.contents().toString());
		}
		for (auto& server : server_info) {
			const UID& uid = server.first;
			TraceEvent("ServerStatus", uid)
			    .detail("Healthy", !server_status.get(uid).isUnhealthy())
			    .detail("MachineIsValid", server_info[uid]->machine.isValid())
			    .detail("MachineTeamSize",
			            server_info[uid]->machine.isValid() ? server_info[uid]->machine->machineTeams.size() : -1);
		}
	}

	void traceServerTeamInfo() {
		int i = 0;

		TraceEvent("ServerTeamInfo").detail("Size", teams.size());
		for (auto& team : teams) {
			TraceEvent("ServerTeamInfo")
			    .detail("TeamIndex", i++)
			    .detail("Healthy", team->isHealthy())
			    .detail("TeamSize", team->size())
			    .detail("MemberIDs", team->getServerIDsStr());
		}
	}

	void traceMachineInfo() {
		int i = 0;

		TraceEvent("MachineInfo").detail("Size", machine_info.size());
		for (auto& machine : machine_info) {
			TraceEvent("MachineInfo")
			    .detail("MachineInfoIndex", i++)
			    .detail("Healthy", isMachineHealthy(machine.second))
			    .detail("MachineID", machine.first.contents().toString())
			    .detail("MachineTeamOwned", machine.second->machineTeams.size())
			    .detail("ServerNumOnMachine", machine.second->serversOnMachine.size())
			    .detail("ServersID", machine.second->getServersIDStr());
		}
	}

	void traceMachineTeamInfo() {
		int i = 0;

		TraceEvent("MachineTeamInfo").detail("Size", machineTeams.size());
		for (auto& team : machineTeams) {
			TraceEvent("MachineTeamInfo")
			    .detail("TeamIndex", i++)
			    .detail("MachineIDs", team->getMachineIDsStr())
			    .detail("ServerTeams", team->serverTeams.size());
		}
	}

	// Locality string is hashed into integer, used as KeyIndex
	// For better understand which KeyIndex is used for locality, we print this info in trace.
	void traceLocalityArrayIndexName() {
		TraceEvent("LocalityRecordKeyName").detail("Size", machineLocalityMap._keymap->_lookuparray.size());
		for (int i = 0; i < machineLocalityMap._keymap->_lookuparray.size(); ++i) {
			TraceEvent("LocalityRecordKeyIndexName")
			    .detail("KeyIndex", i)
			    .detail("KeyName", machineLocalityMap._keymap->_lookuparray[i]);
		}
	}

	void traceMachineLocalityMap() {
		int i = 0;

		TraceEvent("MachineLocalityMap").detail("Size", machineLocalityMap.size());
		for (auto& uid : machineLocalityMap.getObjects()) {
			Reference<LocalityRecord> record = machineLocalityMap.getRecord(i);
			if (record.isValid()) {
				TraceEvent("MachineLocalityMap")
				    .detail("LocalityIndex", i++)
				    .detail("UID", uid->toString())
				    .detail("LocalityRecord", record->toString());
			} else {
				TraceEvent("MachineLocalityMap")
				    .detail("LocalityIndex", i++)
				    .detail("UID", uid->toString())
				    .detail("LocalityRecord", "[NotFound]");
			}
		}
	}

	// To enable verbose debug info, set shouldPrint to true
	void traceAllInfo(bool shouldPrint = false) {

		if (!shouldPrint) return;

		TraceEvent("TraceAllInfo").detail("Primary", primary);
		traceConfigInfo();
		traceServerInfo();
		traceServerTeamInfo();
		traceMachineInfo();
		traceMachineTeamInfo();
		traceLocalityArrayIndexName();
		traceMachineLocalityMap();
	}

	// We must rebuild machine locality map whenever the entry in the map is inserted or removed
	void rebuildMachineLocalityMap() {
		machineLocalityMap.clear();
		int numHealthyMachine = 0;
		for (auto machine = machine_info.begin(); machine != machine_info.end(); ++machine) {
			if (machine->second->serversOnMachine.empty()) {
				TraceEvent(SevWarn, "RebuildMachineLocalityMapError")
				    .detail("Machine", machine->second->machineID.toString())
				    .detail("NumServersOnMachine", 0);
				continue;
			}
			if (!isMachineHealthy(machine->second)) {
				continue;
			}
			Reference<TCServerInfo> representativeServer = machine->second->serversOnMachine[0];
			auto& locality = representativeServer->lastKnownInterface.locality;
			const LocalityEntry& localityEntry = machineLocalityMap.add(locality, &representativeServer->id);
			machine->second->localityEntry = localityEntry;
			++numHealthyMachine;
		}
	}

	// Create machineTeamsToBuild number of machine teams
	// No operation if machineTeamsToBuild is 0
	// Note: The creation of machine teams should not depend on server teams:
	// No matter how server teams will be created, we will create the same set of machine teams;
	// We should never use server team number in building machine teams.
	//
	// Five steps to create each machine team, which are document in the function
	// Reuse ReplicationPolicy selectReplicas func to select machine team
	// return number of added machine teams
	int addBestMachineTeams(int machineTeamsToBuild) {
		int addedMachineTeams = 0;

		ASSERT(machineTeamsToBuild >= 0);
		// The number of machines is always no smaller than the storageTeamSize in a correct configuration
		ASSERT(machine_info.size() >= configuration.storageTeamSize);
		// Future: Consider if we should overbuild more machine teams to
		// allow machineTeamRemover() to get a more balanced machine teams per machine

		// Step 1: Create machineLocalityMap which will be used in building machine team
		rebuildMachineLocalityMap();

		// Add a team in each iteration
		while (addedMachineTeams < machineTeamsToBuild || notEnoughMachineTeamsForAMachine()) {
			// Step 2: Get least used machines from which we choose machines as a machine team
			std::vector<Reference<TCMachineInfo>> leastUsedMachines; // A less used machine has less number of teams
			int minTeamCount = std::numeric_limits<int>::max();
			for (auto& machine : machine_info) {
				// Skip invalid machine whose representative server is not in server_info
				ASSERT_WE_THINK(server_info.find(machine.second->serversOnMachine[0]->id) != server_info.end());
				// Skip unhealthy machines
				if (!isMachineHealthy(machine.second)) continue;

				// Invariant: We only create correct size machine teams.
				// When configuration (e.g., team size) is changed, the DDTeamCollection will be destroyed and rebuilt
				// so that the invariant will not be violated.
				int teamCount = machine.second->machineTeams.size();

				if (teamCount < minTeamCount) {
					leastUsedMachines.clear();
					minTeamCount = teamCount;
				}
				if (teamCount == minTeamCount) {
					leastUsedMachines.push_back(machine.second);
				}
			}

			std::vector<UID*> team;
			std::vector<LocalityEntry> forcedAttributes;

			// Step 4: Reuse Policy's selectReplicas() to create team for the representative process.
			std::vector<UID*> bestTeam;
			int bestScore = std::numeric_limits<int>::max();
			int maxAttempts = SERVER_KNOBS->BEST_OF_AMT; // BEST_OF_AMT = 4
			for (int i = 0; i < maxAttempts && i < 100; ++i) {
				// Step 3: Create a representative process for each machine.
				// Construct forcedAttribute from leastUsedMachines.
				// We will use forcedAttribute to call existing function to form a team
				if (leastUsedMachines.size()) {
					forcedAttributes.clear();
					// Randomly choose 1 least used machine
					Reference<TCMachineInfo> tcMachineInfo = deterministicRandom()->randomChoice(leastUsedMachines);
					ASSERT(!tcMachineInfo->serversOnMachine.empty());
					LocalityEntry process = tcMachineInfo->localityEntry;
					forcedAttributes.push_back(process);
					TraceEvent("ChosenMachine")
					    .detail("MachineInfo", tcMachineInfo->machineID)
					    .detail("LeaseUsedMachinesSize", leastUsedMachines.size())
					    .detail("ForcedAttributesSize", forcedAttributes.size());
				} else {
					// when leastUsedMachine is empty, we will never find a team later, so we can simply return.
					return addedMachineTeams;
				}

				// Choose a team that balances the # of teams per server among the teams
				// that have the least-utilized server
				team.clear();
				ASSERT_WE_THINK(forcedAttributes.size() == 1);
				auto success = machineLocalityMap.selectReplicas(configuration.storagePolicy, forcedAttributes, team);
				// NOTE: selectReplicas() should always return success when storageTeamSize = 1
				ASSERT_WE_THINK(configuration.storageTeamSize > 1 || (configuration.storageTeamSize == 1 && success));
				if (!success) {
					continue; // Try up to maxAttempts, since next time we may choose a different forcedAttributes
				}
				ASSERT(forcedAttributes.size() > 0);
				team.push_back((UID*)machineLocalityMap.getObject(forcedAttributes[0]));

				// selectReplicas() may NEVER return server not in server_info.
				for (auto& pUID : team) {
					ASSERT_WE_THINK(server_info.find(*pUID) != server_info.end());
				}

				// selectReplicas() should always return a team with correct size. otherwise, it has a bug
				ASSERT(team.size() == configuration.storageTeamSize);

				int score = 0;
				vector<Standalone<StringRef>> machineIDs;
				for (auto process = team.begin(); process != team.end(); process++) {
					Reference<TCServerInfo> server = server_info[**process];
					score += server->machine->machineTeams.size();
					Standalone<StringRef> machine_id = server->lastKnownInterface.locality.zoneId().get();
					machineIDs.push_back(machine_id);
				}

				// Only choose healthy machines into machine team
				ASSERT_WE_THINK(isMachineTeamHealthy(machineIDs));

				std::sort(machineIDs.begin(), machineIDs.end());
				if (machineTeamExists(machineIDs)) {
					maxAttempts += 1;
					continue;
				}

				// SOMEDAY: randomly pick one from teams with the lowest score
				if (score < bestScore) {
					// bestTeam is the team which has the smallest number of teams its team members belong to.
					bestTeam = team;
					bestScore = score;
				}
			}

			// bestTeam should be a new valid team to be added into machine team now
			// Step 5: Restore machine from its representative process team and get the machine team
			if (bestTeam.size() == configuration.storageTeamSize) {
				// machineIDs is used to quickly check if the machineIDs belong to an existed team
				// machines keep machines reference for performance benefit by avoiding looking up machine by machineID
				vector<Reference<TCMachineInfo>> machines;
				for (auto process = bestTeam.begin(); process < bestTeam.end(); process++) {
					Reference<TCMachineInfo> machine = server_info[**process]->machine;
					machines.push_back(machine);
				}

				addMachineTeam(machines);
				addedMachineTeams++;
			} else {
				traceAllInfo(true);
				TraceEvent(SevWarn, "DataDistributionBuildTeams", distributorId)
				    .detail("Primary", primary)
				    .detail("Reason", "Unable to make desired machine Teams");
				break;
			}
		}

		return addedMachineTeams;
	}

	bool isMachineTeamHealthy(vector<Standalone<StringRef>> const& machineIDs) {
		int healthyNum = 0;

		// A healthy machine team should have the desired number of machines
		if (machineIDs.size() != configuration.storageTeamSize) return false;

		for (auto& id : machineIDs) {
			auto& machine = machine_info[id];
			if (isMachineHealthy(machine)) {
				healthyNum++;
			}
		}
		return (healthyNum == machineIDs.size());
	}

	bool isMachineTeamHealthy(Reference<TCMachineTeamInfo> const& machineTeam) {
		int healthyNum = 0;

		// A healthy machine team should have the desired number of machines
		if (machineTeam->size() != configuration.storageTeamSize) return false;

		for (auto& machine : machineTeam->machines) {
			if (isMachineHealthy(machine)) {
				healthyNum++;
			}
		}
		return (healthyNum == machineTeam->machines.size());
	}

	bool isMachineHealthy(Reference<TCMachineInfo> const& machine) {
		if (!machine.isValid() || machine_info.find(machine->machineID) == machine_info.end() ||
		    machine->serversOnMachine.empty()) {
			return false;
		}

		// Healthy machine has at least one healthy server
		for (auto& server : machine->serversOnMachine) {
			if (!server_status.get(server->id).isUnhealthy()) {
				return true;
			}
		}

		return false;
	}

	// Return the healthy server with the least number of correct-size server teams
	Reference<TCServerInfo> findOneLeastUsedServer() {
		vector<Reference<TCServerInfo>> leastUsedServers;
		int minTeams = std::numeric_limits<int>::max();
		for (auto& server : server_info) {
			// Only pick healthy server, which is not failed or excluded.
			if (server_status.get(server.first).isUnhealthy()) continue;

			int numTeams = server.second->teams.size();
			if (numTeams < minTeams) {
				minTeams = numTeams;
				leastUsedServers.clear();
			}
			if (minTeams == numTeams) {
				leastUsedServers.push_back(server.second);
			}
		}

		return deterministicRandom()->randomChoice(leastUsedServers);
	}

	// Randomly choose one machine team that has chosenServer and has the correct size
	// When configuration is changed, we may have machine teams with old storageTeamSize
	Reference<TCMachineTeamInfo> findOneRandomMachineTeam(Reference<TCServerInfo> chosenServer) {
		if (!chosenServer->machine->machineTeams.empty()) {
			std::vector<Reference<TCMachineTeamInfo>> healthyMachineTeamsForChosenServer;
			for (auto& mt : chosenServer->machine->machineTeams) {
				if (isMachineTeamHealthy(mt)) {
					healthyMachineTeamsForChosenServer.push_back(mt);
				}
			}
			if (!healthyMachineTeamsForChosenServer.empty()) {
				return deterministicRandom()->randomChoice(healthyMachineTeamsForChosenServer);
			}
		}

		// If we cannot find a healthy machine team
		TraceEvent("NoHealthyMachineTeamForServer")
		    .detail("ServerID", chosenServer->id)
		    .detail("MachineTeams", chosenServer->machine->machineTeams.size());
		return Reference<TCMachineTeamInfo>();
	}

	// A server team should always come from servers on a machine team
	// Check if it is true
	bool isOnSameMachineTeam(Reference<TCTeamInfo>& team) {
		std::vector<Standalone<StringRef>> machineIDs;
		for (const auto& server : team->getServers()) {
			if (!server->machine.isValid()) return false;
			machineIDs.push_back(server->machine->machineID);
		}
		std::sort(machineIDs.begin(), machineIDs.end());

		int numExistance = 0;
		for (const auto& server : team->getServers()) {
			for (const auto& candidateMachineTeam : server->machine->machineTeams) {
				std::sort(candidateMachineTeam->machineIDs.begin(), candidateMachineTeam->machineIDs.end());
				if (machineIDs == candidateMachineTeam->machineIDs) {
					numExistance++;
					break;
				}
			}
		}
		return (numExistance == team->size());
	}

	// Sanity check the property of teams in unit test
	// Return true if all server teams belong to machine teams
	bool sanityCheckTeams() {
		for (auto& team : teams) {
			if (isOnSameMachineTeam(team) == false) {
				return false;
			}
		}

		return true;
	}

	int calculateHealthyServerCount() {
		int serverCount = 0;
		for (auto i = server_info.begin(); i != server_info.end(); ++i) {
			if (!server_status.get(i->first).isUnhealthy()) {
				++serverCount;
			}
		}
		return serverCount;
	}

	int calculateHealthyMachineCount() {
		int totalHealthyMachineCount = 0;
		for (auto& m : machine_info) {
			if (isMachineHealthy(m.second)) {
				++totalHealthyMachineCount;
			}
		}

		return totalHealthyMachineCount;
	}

	std::pair<int64_t, int64_t> calculateMinMaxServerTeamsOnServer() {
		int64_t minTeams = std::numeric_limits<int64_t>::max();
		int64_t maxTeams = 0;
		for (auto& server : server_info) {
			if (server_status.get(server.first).isUnhealthy()) {
				continue;
			}
			minTeams = std::min((int64_t) server.second->teams.size(), minTeams);
			maxTeams = std::max((int64_t) server.second->teams.size(), maxTeams);
		}
		return std::make_pair(minTeams, maxTeams);
	}

	std::pair<int64_t, int64_t> calculateMinMaxMachineTeamsOnMachine() {
		int64_t minTeams = std::numeric_limits<int64_t>::max();
		int64_t maxTeams = 0;
		for (auto& machine : machine_info) {
			if (!isMachineHealthy(machine.second)) {
				continue;
			}
			minTeams = std::min<int64_t>((int64_t) machine.second->machineTeams.size(), minTeams);
			maxTeams = std::max<int64_t>((int64_t) machine.second->machineTeams.size(), maxTeams);
		}
		return std::make_pair(minTeams, maxTeams);
	}

	// Sanity check
	bool isServerTeamCountCorrect(Reference<TCMachineTeamInfo>& mt) {
		int num = 0;
		bool ret = true;
		for (auto& team : teams) {
			if (team->machineTeam->machineIDs == mt->machineIDs) {
				++num;
			}
		}
		if (num != mt->serverTeams.size()) {
			ret = false;
			TraceEvent(SevError, "ServerTeamCountOnMachineIncorrect")
			    .detail("MachineTeam", mt->getMachineIDsStr())
			    .detail("ServerTeamsSize", mt->serverTeams.size())
			    .detail("CountedServerTeams", num);
		}
		return ret;
	}

	// Find the machine team with the least number of server teams
	std::pair<Reference<TCMachineTeamInfo>, int> getMachineTeamWithLeastProcessTeams() {
		Reference<TCMachineTeamInfo> retMT;
		int minNumProcessTeams = std::numeric_limits<int>::max();

		for (auto& mt : machineTeams) {
			if (EXPENSIVE_VALIDATION) {
				ASSERT(isServerTeamCountCorrect(mt));
			}
			if (mt->serverTeams.size() < minNumProcessTeams) {
				minNumProcessTeams = mt->serverTeams.size();
				retMT = mt;
			}
		}

		return std::pair<Reference<TCMachineTeamInfo>, int>(retMT, minNumProcessTeams);
	}

	// Find the machine team whose members are on the most number of machine teams, same logic as serverTeamRemover
	std::pair<Reference<TCMachineTeamInfo>, int> getMachineTeamWithMostMachineTeams() {
		Reference<TCMachineTeamInfo> retMT;
		int maxNumMachineTeams = 0;
		int targetMachineTeamNumPerMachine =
		    (SERVER_KNOBS->DESIRED_TEAMS_PER_SERVER * (configuration.storageTeamSize + 1)) / 2;

		for (auto& mt : machineTeams) {
			// The representative team number for the machine team mt is
			// the minimum number of machine teams of a machine in the team mt
			int representNumMachineTeams = std::numeric_limits<int>::max();
			for (auto& m : mt->machines) {
				representNumMachineTeams = std::min<int>(representNumMachineTeams, m->machineTeams.size());
			}
			if (representNumMachineTeams > targetMachineTeamNumPerMachine &&
			    representNumMachineTeams > maxNumMachineTeams) {
				maxNumMachineTeams = representNumMachineTeams;
				retMT = mt;
			}
		}

		return std::pair<Reference<TCMachineTeamInfo>, int>(retMT, maxNumMachineTeams);
	}

	// Find the server team whose members are on the most number of server teams
	std::pair<Reference<TCTeamInfo>, int> getServerTeamWithMostProcessTeams() {
		Reference<TCTeamInfo> retST;
		int maxNumProcessTeams = 0;
		int targetTeamNumPerServer = (SERVER_KNOBS->DESIRED_TEAMS_PER_SERVER * (configuration.storageTeamSize + 1)) / 2;

		for (auto& t : teams) {
			// The minimum number of teams of a server in a team is the representative team number for the team t
			int representNumProcessTeams = std::numeric_limits<int>::max();
			for (auto& server : t->getServers()) {
				representNumProcessTeams = std::min<int>(representNumProcessTeams, server->teams.size());
			}
			// We only remove the team whose representNumProcessTeams is larger than the targetTeamNumPerServer number
			// otherwise, teamBuilder will build the to-be-removed team again
			if (representNumProcessTeams > targetTeamNumPerServer && representNumProcessTeams > maxNumProcessTeams) {
				maxNumProcessTeams = representNumProcessTeams;
				retST = t;
			}
		}

		return std::pair<Reference<TCTeamInfo>, int>(retST, maxNumProcessTeams);
	}

	int getHealthyMachineTeamCount() {
		int healthyTeamCount = 0;
		for (auto mt = machineTeams.begin(); mt != machineTeams.end(); ++mt) {
			ASSERT((*mt)->machines.size() == configuration.storageTeamSize);

			if (isMachineTeamHealthy(*mt)) {
				++healthyTeamCount;
			}
		}

		return healthyTeamCount;
	}

	// Each machine is expected to have targetMachineTeamNumPerMachine
	// Return true if there exists a machine that does not have enough teams.
	bool notEnoughMachineTeamsForAMachine() {
		// If we want to remove the machine team with most machine teams, we use the same logic as
		// notEnoughTeamsForAServer
		int targetMachineTeamNumPerMachine =
		    SERVER_KNOBS->TR_FLAG_REMOVE_MT_WITH_MOST_TEAMS
		        ? (SERVER_KNOBS->DESIRED_TEAMS_PER_SERVER * (configuration.storageTeamSize + 1)) / 2
		        : SERVER_KNOBS->DESIRED_TEAMS_PER_SERVER;
		for (auto& m : machine_info) {
			// If SERVER_KNOBS->TR_FLAG_REMOVE_MT_WITH_MOST_TEAMS is false,
			// The desired machine team number is not the same with the desired server team number
			// in notEnoughTeamsForAServer() below, because the machineTeamRemover() does not
			// remove a machine team with the most number of machine teams.
			if (m.second->machineTeams.size() < targetMachineTeamNumPerMachine) {
				return true;
			}
		}

		return false;
	}

	// Each server is expected to have targetTeamNumPerServer teams.
	// Return true if there exists a server that does not have enough teams.
	bool notEnoughTeamsForAServer() {
		// We build more teams than we finally want so that we can use serverTeamRemover() actor to remove the teams
		// whose member belong to too many teams. This allows us to get a more balanced number of teams per server.
		// We want to ensure every server has targetTeamNumPerServer teams.
		// The numTeamsPerServerFactor is calculated as
		// (SERVER_KNOBS->DESIRED_TEAMS_PER_SERVER + ideal_num_of_teams_per_server) / 2
		// ideal_num_of_teams_per_server is (#teams * storageTeamSize) / #servers, which is
		// (#servers * DESIRED_TEAMS_PER_SERVER * storageTeamSize) / #servers.
		int targetTeamNumPerServer = (SERVER_KNOBS->DESIRED_TEAMS_PER_SERVER * (configuration.storageTeamSize + 1)) / 2;
		ASSERT(targetTeamNumPerServer > 0);
		for (auto& s : server_info) {
			if (s.second->teams.size() < targetTeamNumPerServer) {
				return true;
			}
		}

		return false;
	}

	// Create server teams based on machine teams
	// Before the number of machine teams reaches the threshold, build a machine team for each server team
	// When it reaches the threshold, first try to build a server team with existing machine teams; if failed,
	// build an extra machine team and record the event in trace
<<<<<<< HEAD
	int addTeamsBestOf(int teamsToBuild, int desiredTeamNumber, int maxTeamNumber) {
=======
	int addTeamsBestOf(int teamsToBuild, int desiredTeams, int maxTeams, int remainingTeamBudget) {
>>>>>>> f5f250d1
		ASSERT(teamsToBuild >= 0);
		ASSERT_WE_THINK(machine_info.size() > 0 || server_info.size() == 0);
		ASSERT_WE_THINK(SERVER_KNOBS->DESIRED_TEAMS_PER_SERVER >= 1 && configuration.storageTeamSize >= 1);

		int addedMachineTeams = 0;
		int addedTeams = 0;

		// Exclude machine teams who have members in the wrong configuration.
		// When we change configuration, we may have machine teams with storageTeamSize in the old configuration.
		int healthyMachineTeamCount = getHealthyMachineTeamCount();
		int totalMachineTeamCount = machineTeams.size();
		int totalHealthyMachineCount = calculateHealthyMachineCount();

		int desiredMachineTeams = SERVER_KNOBS->DESIRED_TEAMS_PER_SERVER * totalHealthyMachineCount;
		int maxMachineTeams = SERVER_KNOBS->MAX_TEAMS_PER_SERVER * totalHealthyMachineCount;
		// machineTeamsToBuild mimics how the teamsToBuild is calculated in buildTeams()
		int machineTeamsToBuild = std::max(
		    0, std::min(desiredMachineTeams - healthyMachineTeamCount, maxMachineTeams - totalMachineTeamCount));

		TraceEvent("BuildMachineTeams")
		    .detail("TotalHealthyMachine", totalHealthyMachineCount)
		    .detail("HealthyMachineTeamCount", healthyMachineTeamCount)
		    .detail("DesiredMachineTeams", desiredMachineTeams)
		    .detail("MaxMachineTeams", maxMachineTeams)
		    .detail("MachineTeamsToBuild", machineTeamsToBuild);
		// Pre-build all machine teams until we have the desired number of machine teams
		if (machineTeamsToBuild > 0 || notEnoughMachineTeamsForAMachine()) {
			addedMachineTeams = addBestMachineTeams(machineTeamsToBuild);
		}

		while (addedTeams < teamsToBuild || notEnoughTeamsForAServer()) {
			// Step 1: Create 1 best machine team
			std::vector<UID> bestServerTeam;
			int bestScore = std::numeric_limits<int>::max();
			int maxAttempts = SERVER_KNOBS->BEST_OF_AMT; // BEST_OF_AMT = 4
			for (int i = 0; i < maxAttempts && i < 100; ++i) {
				// Step 2: Choose 1 least used server and then choose 1 least used machine team from the server
				Reference<TCServerInfo> chosenServer = findOneLeastUsedServer();
				// Note: To avoid creating correlation of picked machine teams, we simply choose a random machine team
				// instead of choosing the least used machine team.
				// The correlation happens, for example, when we add two new machines, we may always choose the machine
				// team with these two new machines because they are typically less used.
				Reference<TCMachineTeamInfo> chosenMachineTeam = findOneRandomMachineTeam(chosenServer);

				if (!chosenMachineTeam.isValid()) {
					// We may face the situation that temporarily we have no healthy machine.
					TraceEvent(SevWarn, "MachineTeamNotFound")
					    .detail("Primary", primary)
					    .detail("MachineTeams", machineTeams.size());
					continue; // try randomly to find another least used server
				}

				// From here, chosenMachineTeam must have a healthy server team
				// Step 3: Randomly pick 1 server from each machine in the chosen machine team to form a server team
				vector<UID> serverTeam;
				int chosenServerCount = 0;
				for (auto& machine : chosenMachineTeam->machines) {
					UID serverID;
					if (machine == chosenServer->machine) {
						serverID = chosenServer->id;
						++chosenServerCount;
					} else {
						std::vector<Reference<TCServerInfo>> healthyProcesses;
						for (auto it : machine->serversOnMachine) {
							if (!server_status.get(it->id).isUnhealthy()) {
								healthyProcesses.push_back(it);
							}
						}
						serverID = deterministicRandom()->randomChoice(healthyProcesses)->id;
					}
					serverTeam.push_back(serverID);
				}

				ASSERT(chosenServerCount == 1); // chosenServer should be used exactly once
				ASSERT(serverTeam.size() == configuration.storageTeamSize);

				std::sort(serverTeam.begin(), serverTeam.end());
				if (teamExists(serverTeam)) {
					maxAttempts += 1;
					continue;
				}

				// Pick the server team with smallest score in all attempts
				// If we use different metric here, DD may oscillate infinitely in creating and removing teams.
				// SOMEDAY: Improve the code efficiency by using reservoir algorithm
				int score = 0;
				for (auto& server : serverTeam) {
					score += server_info[server]->teams.size();
				}
				TraceEvent("BuildServerTeams")
				    .detail("Score", score)
				    .detail("BestScore", bestScore)
				    .detail("TeamSize", serverTeam.size())
				    .detail("StorageTeamSize", configuration.storageTeamSize);
				if (score < bestScore) {
					bestScore = score;
					bestServerTeam = serverTeam;
				}
			}

			if (bestServerTeam.size() != configuration.storageTeamSize) {
				// Not find any team and will unlikely find a team
				break;
			}

			// Step 4: Add the server team
			addTeam(bestServerTeam.begin(), bestServerTeam.end(), false);
			addedTeams++;
		}

		healthyMachineTeamCount = getHealthyMachineTeamCount();

		std::pair<uint64_t, uint64_t> minMaxTeamsOnServer = calculateMinMaxServerTeamsOnServer();
		std::pair<uint64_t, uint64_t> minMaxMachineTeamsOnMachine = calculateMinMaxMachineTeamsOnMachine();

		TraceEvent("TeamCollectionInfo", distributorId)
		    .detail("Primary", primary)
<<<<<<< HEAD
		    .detail("AddedTeamNumber", addedTeams)
		    .detail("AimToBuildTeamNumber", teamsToBuild)
		    .detail("CurrentTeamNumber", teams.size())
		    .detail("DesiredTeamNumber", desiredTeamNumber)
		    .detail("MaxTeamNumber", maxTeamNumber)
=======
		    .detail("AddedTeams", addedTeams)
		    .detail("TeamsToBuild", teamsToBuild)
		    .detail("RemainingTeamBudget", remainingTeamBudget)
		    .detail("CurrentTeams", teams.size())
		    .detail("DesiredTeams", desiredTeams)
		    .detail("MaxTeams", maxTeams)
>>>>>>> f5f250d1
		    .detail("StorageTeamSize", configuration.storageTeamSize)
		    .detail("CurrentMachineTeams", machineTeams.size())
		    .detail("CurrentHealthyMachineTeams", healthyMachineTeamCount)
		    .detail("DesiredMachineTeams", desiredMachineTeams)
		    .detail("MaxMachineTeams", maxMachineTeams)
		    .detail("TotalHealthyMachines", totalHealthyMachineCount)
		    .detail("MinTeamsOnServer", minMaxTeamsOnServer.first)
		    .detail("MaxTeamsOnServer", minMaxTeamsOnServer.second)
		    .detail("MinMachineTeamsOnMachine", minMaxMachineTeamsOnMachine.first)
		    .detail("MaxMachineTeamsOnMachine", minMaxMachineTeamsOnMachine.second)
		    .detail("DoBuildTeams", doBuildTeams)
		    .trackLatest("TeamCollectionInfo");

		return addedTeams;
	}

	// Check if the number of server (and machine teams) is larger than the maximum allowed number
	void traceTeamCollectionInfo() {
		int totalHealthyServerCount = calculateHealthyServerCount();
		int desiredServerTeams = SERVER_KNOBS->DESIRED_TEAMS_PER_SERVER * totalHealthyServerCount;
		int maxServerTeams = SERVER_KNOBS->MAX_TEAMS_PER_SERVER * totalHealthyServerCount;

		int totalHealthyMachineCount = calculateHealthyMachineCount();
		int desiredMachineTeams = SERVER_KNOBS->DESIRED_TEAMS_PER_SERVER * totalHealthyMachineCount;
		int maxMachineTeams = SERVER_KNOBS->MAX_TEAMS_PER_SERVER * totalHealthyMachineCount;
		int healthyMachineTeamCount = getHealthyMachineTeamCount();

		std::pair<uint64_t, uint64_t> minMaxTeamsOnServer = calculateMinMaxServerTeamsOnServer();
		std::pair<uint64_t, uint64_t> minMaxMachineTeamsOnMachine = calculateMinMaxMachineTeamsOnMachine();

		TraceEvent("TeamCollectionInfo", distributorId)
		    .detail("Primary", primary)
		    .detail("AddedTeams", 0)
		    .detail("TeamsToBuild", 0)
		    .detail("RemainingTeamBudget", 0)
		    .detail("CurrentTeams", teams.size())
		    .detail("DesiredTeams", desiredServerTeams)
		    .detail("MaxTeams", maxServerTeams)
		    .detail("StorageTeamSize", configuration.storageTeamSize)
		    .detail("CurrentMachineTeams", machineTeams.size())
		    .detail("CurrentHealthyMachineTeams", healthyMachineTeamCount)
		    .detail("DesiredMachineTeams", desiredMachineTeams)
		    .detail("MaxMachineTeams", maxMachineTeams)
		    .detail("TotalHealthyMachines", totalHealthyMachineCount)
		    .detail("MinTeamsOnServer", minMaxTeamsOnServer.first)
		    .detail("MaxTeamsOnServer", minMaxTeamsOnServer.second)
		    .detail("MinMachineTeamsOnMachine", minMaxMachineTeamsOnMachine.first)
		    .detail("MaxMachineTeamsOnMachine", minMaxMachineTeamsOnMachine.second)
		    .detail("DoBuildTeams", doBuildTeams)
		    .trackLatest("TeamCollectionInfo");

		// Advance time so that we will not have multiple TeamCollectionInfo at the same time, otherwise
		// simulation test will randomly pick one TeamCollectionInfo trace, which could be the one before build teams
		// wait(delay(0.01));

		// Debug purpose
		// if (healthyMachineTeamCount > desiredMachineTeams || machineTeams.size() > maxMachineTeams) {
		// 	// When the number of machine teams is over the limit, print out the current team info.
		// 	traceAllInfo(true);
		// }
	}

	// Use the current set of known processes (from server_info) to compute an optimized set of storage server teams.
	// The following are guarantees of the process:
	//   - Each newly-built team will meet the replication policy
	//   - All newly-built teams will have exactly teamSize machines
	//
	// buildTeams() only ever adds teams to the list of teams. Teams are only removed from the list when all data has been removed.
	//
	// buildTeams will not count teams larger than teamSize against the desired teams.
	ACTOR static Future<Void> buildTeams( DDTeamCollection* self ) {
		state int desiredTeams;
		int serverCount = 0;
		int uniqueMachines = 0;
		std::set<Optional<Standalone<StringRef>>> machines;

		for (auto i = self->server_info.begin(); i != self->server_info.end(); ++i) {
			if (!self->server_status.get(i->first).isUnhealthy()) {
				++serverCount;
				LocalityData& serverLocation = i->second->lastKnownInterface.locality;
				machines.insert( serverLocation.zoneId() );
			}
		}
		uniqueMachines = machines.size();
		TraceEvent("BuildTeams")
			.detail("ServerCount", self->server_info.size())
			.detail("UniqueMachines", uniqueMachines)
			.detail("Primary", self->primary)
			.detail("StorageTeamSize", self->configuration.storageTeamSize);

		// If there are too few machines to even build teams or there are too few represented datacenters, build no new teams
		if( uniqueMachines >= self->configuration.storageTeamSize ) {
			desiredTeams = SERVER_KNOBS->DESIRED_TEAMS_PER_SERVER * serverCount;
			int maxTeams = SERVER_KNOBS->MAX_TEAMS_PER_SERVER * serverCount;

			// Exclude teams who have members in the wrong configuration, since we don't want these teams
			int teamCount = 0;
			int totalTeamCount = 0;
			for (int i = 0; i < self->teams.size(); ++i) {
				if (!self->teams[i]->isWrongConfiguration()) {
					if( self->teams[i]->isHealthy() ) {
						teamCount++;
					}
					totalTeamCount++;
				}
			}

			// teamsToBuild is calculated such that we will not build too many teams in the situation
			// when all (or most of) teams become unhealthy temporarily and then healthy again
			state int teamsToBuild = std::max(0, std::min(desiredTeams - teamCount, maxTeams - totalTeamCount));

			TraceEvent("BuildTeamsBegin", self->distributorId)
			    .detail("TeamsToBuild", teamsToBuild)
			    .detail("DesiredTeams", desiredTeams)
			    .detail("MaxTeams", maxTeams)
			    .detail("BadTeams", self->badTeams.size())
			    .detail("UniqueMachines", uniqueMachines)
			    .detail("TeamSize", self->configuration.storageTeamSize)
			    .detail("Servers", serverCount)
			    .detail("CurrentTrackedTeams", self->teams.size())
			    .detail("HealthyTeamCount", teamCount)
			    .detail("TotalTeamCount", totalTeamCount)
			    .detail("MachineTeamCount", self->machineTeams.size())
			    .detail("MachineCount", self->machine_info.size())
			    .detail("DesiredTeamsPerServer", SERVER_KNOBS->DESIRED_TEAMS_PER_SERVER);

			if (teamsToBuild > 0 || self->notEnoughTeamsForAServer()) {
				state vector<std::vector<UID>> builtTeams;

				// addTeamsBestOf() will not add more teams than needed.
				// If the team number is more than the desired, the extra teams are added in the code path when
				// a team is added as an initial team
				int addedTeams = self->addTeamsBestOf(teamsToBuild, desiredTeams, maxTeams);

				if (addedTeams <= 0 && self->teams.size() == 0) {
					TraceEvent(SevWarn, "NoTeamAfterBuildTeam")
						.detail("TeamNum", self->teams.size())
						.detail("Debug", "Check information below");
					// Debug: set true for traceAllInfo() to print out more information
					self->traceAllInfo();
				}
			} else {
				int totalHealthyMachineCount = self->calculateHealthyMachineCount();

				int desiredMachineTeams = SERVER_KNOBS->DESIRED_TEAMS_PER_SERVER * totalHealthyMachineCount;
				int maxMachineTeams = SERVER_KNOBS->MAX_TEAMS_PER_SERVER * totalHealthyMachineCount;
				int healthyMachineTeamCount = self->getHealthyMachineTeamCount();

				std::pair<uint64_t, uint64_t> minMaxTeamsOnServer = self->calculateMinMaxServerTeamsOnServer();
				std::pair<uint64_t, uint64_t> minMaxMachineTeamsOnMachine = self->calculateMinMaxMachineTeamsOnMachine();

				TraceEvent("TeamCollectionInfo", self->distributorId)
				    .detail("Primary", self->primary)
<<<<<<< HEAD
				    .detail("AddedTeamNumber", 0)
				    .detail("AimToBuildTeamNumber", teamsToBuild)
				    .detail("CurrentTeamNumber", self->teams.size())
				    .detail("DesiredTeamNumber", desiredTeams)
				    .detail("MaxTeamNumber", maxTeams)
=======
				    .detail("AddedTeams", 0)
				    .detail("TeamsToBuild", teamsToBuild)
				    .detail("RemainingTeamBudget", remainingTeamBudget)
				    .detail("CurrentTeams", self->teams.size())
				    .detail("DesiredTeams", desiredTeams)
				    .detail("MaxTeams", maxTeams)
>>>>>>> f5f250d1
				    .detail("StorageTeamSize", self->configuration.storageTeamSize)
				    .detail("CurrentMachineTeams", self->machineTeams.size())
				    .detail("CurrentHealthyMachineTeams", healthyMachineTeamCount)
				    .detail("DesiredMachineTeams", desiredMachineTeams)
				    .detail("MaxMachineTeams", maxMachineTeams)
				    .detail("TotalHealthyMachines", totalHealthyMachineCount)
				    .detail("MinTeamsOnServer", minMaxTeamsOnServer.first)
				    .detail("MaxTeamsOnServer", minMaxTeamsOnServer.second)
				    .detail("MinMachineTeamsOnMachine", minMaxMachineTeamsOnMachine.first)
				    .detail("MaxMachineTeamsOnMachine", minMaxMachineTeamsOnMachine.second)
				    .detail("DoBuildTeams", self->doBuildTeams)
				    .trackLatest("TeamCollectionInfo");
			}
		}

		self->evaluateTeamQuality();

		//Building teams can cause servers to become undesired, which can make teams unhealthy.
		//Let all of these changes get worked out before responding to the get team request
		wait( delay(0, TaskPriority::DataDistributionLaunch) );

		return Void();
	}

	void noHealthyTeams() {
		std::set<UID> desiredServerSet;
		std::string desc;
		for (auto i = server_info.begin(); i != server_info.end(); ++i) {
			ASSERT(i->first == i->second->id);
			if (!server_status.get(i->first).isFailed) {
				desiredServerSet.insert(i->first);
				desc += i->first.shortString() + " (" + i->second->lastKnownInterface.toString() + "), ";
			}
		}

		TraceEvent(SevWarn, "NoHealthyTeams", distributorId)
			.detail("CurrentTeamCount", teams.size())
			.detail("ServerCount", server_info.size())
			.detail("NonFailedServerCount", desiredServerSet.size());
	}

	bool shouldHandleServer(const StorageServerInterface &newServer) {
		return (includedDCs.empty() ||
		        std::find(includedDCs.begin(), includedDCs.end(), newServer.locality.dcId()) != includedDCs.end() ||
		        (otherTrackedDCs.present() && std::find(otherTrackedDCs.get().begin(), otherTrackedDCs.get().end(),
		                                                newServer.locality.dcId()) == otherTrackedDCs.get().end()));
	}

	void addServer( StorageServerInterface newServer, ProcessClass processClass, Promise<Void> errorOut, Version addedVersion ) {
		if (!shouldHandleServer(newServer)) {
			return;
		}
		allServers.push_back( newServer.id() );

		TraceEvent("AddedStorageServer", distributorId).detail("ServerID", newServer.id()).detail("ProcessClass", processClass.toString()).detail("WaitFailureToken", newServer.waitFailure.getEndpoint().token).detail("Address", newServer.waitFailure.getEndpoint().getPrimaryAddress());
		auto &r = server_info[newServer.id()] = Reference<TCServerInfo>( new TCServerInfo( newServer, processClass, includedDCs.empty() || std::find(includedDCs.begin(), includedDCs.end(), newServer.locality.dcId()) != includedDCs.end(), storageServerSet ) );

		// Establish the relation between server and machine
		checkAndCreateMachine(r);

		r->tracker = storageServerTracker( this, cx, r.getPtr(), errorOut, addedVersion );
		doBuildTeams = true; // Adding a new server triggers to build new teams
		restartTeamBuilder.trigger();
	}

	bool removeTeam( Reference<TCTeamInfo> team ) {
		TraceEvent("RemovedTeam", distributorId).detail("Team", team->getDesc());
		bool found = false;
		for(int t=0; t<teams.size(); t++) {
			if( teams[t] == team ) {
				teams[t--] = teams.back();
				teams.pop_back();
				found = true;
				break;
			}
		}

		for(const auto& server : team->getServers()) {
			for(int t = 0; t<server->teams.size(); t++) {
				if( server->teams[t] == team ) {
					ASSERT(found);
					server->teams[t--] = server->teams.back();
					server->teams.pop_back();
					break; // The teams on a server should never duplicate
				}
			}
		}

		// Remove the team from its machine team
		bool foundInMachineTeam = false;
		for (int t = 0; t < team->machineTeam->serverTeams.size(); ++t) {
			if (team->machineTeam->serverTeams[t] == team) {
				team->machineTeam->serverTeams[t--] = team->machineTeam->serverTeams.back();
				team->machineTeam->serverTeams.pop_back();
				foundInMachineTeam = true;
				break; // The same team is added to the serverTeams only once
			}
		}

		ASSERT_WE_THINK(foundInMachineTeam);
		team->tracker.cancel();
		if (g_network->isSimulated()) {
			// Update server team information for consistency check in simulation
			traceTeamCollectionInfo();
		}
		return found;
	}

	// Check if the server belongs to a machine; if not, create the machine.
	// Establish the two-direction link between server and machine
	Reference<TCMachineInfo> checkAndCreateMachine(Reference<TCServerInfo> server) {
		ASSERT(server.isValid() && server_info.find(server->id) != server_info.end());
		auto& locality = server->lastKnownInterface.locality;
		Standalone<StringRef> machine_id = locality.zoneId().get(); // locality to machine_id with std::string type

		Reference<TCMachineInfo> machineInfo;
		if (machine_info.find(machine_id) == machine_info.end()) {
			// uid is the first storage server process on the machine
			TEST(true);
			// For each machine, store the first server's localityEntry into machineInfo for later use.
			LocalityEntry localityEntry = machineLocalityMap.add(locality, &server->id);
			machineInfo = Reference<TCMachineInfo>(new TCMachineInfo(server, localityEntry));
			machine_info.insert(std::make_pair(machine_id, machineInfo));
		} else {
			machineInfo = machine_info.find(machine_id)->second;
			machineInfo->serversOnMachine.push_back(server);
		}
		server->machine = machineInfo;

		return machineInfo;
	}

	// Check if the serverTeam belongs to a machine team; If not, create the machine team
	// Note: This function may make the machine team number larger than the desired machine team number
	Reference<TCMachineTeamInfo> checkAndCreateMachineTeam(Reference<TCTeamInfo> serverTeam) {
		std::vector<Standalone<StringRef>> machineIDs;
		for (auto& server : serverTeam->getServers()) {
			Reference<TCMachineInfo> machine = server->machine;
			machineIDs.push_back(machine->machineID);
		}

		std::sort(machineIDs.begin(), machineIDs.end());
		Reference<TCMachineTeamInfo> machineTeam = findMachineTeam(machineIDs);
		if (!machineTeam.isValid()) { // Create the machine team if it does not exist
			machineTeam = addMachineTeam(machineIDs.begin(), machineIDs.end());
		}

		machineTeam->serverTeams.push_back(serverTeam);

		return machineTeam;
	}

	// Remove the removedMachineInfo machine and any related machine team
	void removeMachine(DDTeamCollection* self, Reference<TCMachineInfo> removedMachineInfo) {
		// Find machines that share teams with the removed machine
		std::set<Standalone<StringRef>> machinesWithAjoiningTeams;
		for (auto& machineTeam : removedMachineInfo->machineTeams) {
			machinesWithAjoiningTeams.insert(machineTeam->machineIDs.begin(), machineTeam->machineIDs.end());
		}
		machinesWithAjoiningTeams.erase(removedMachineInfo->machineID);
		// For each machine in a machine team with the removed machine,
		// erase shared machine teams from the list of teams.
		for (auto it = machinesWithAjoiningTeams.begin(); it != machinesWithAjoiningTeams.end(); ++it) {
			auto& machineTeams = machine_info[*it]->machineTeams;
			for (int t = 0; t < machineTeams.size(); t++) {
				auto& machineTeam = machineTeams[t];
				if (std::count(machineTeam->machineIDs.begin(), machineTeam->machineIDs.end(),
				               removedMachineInfo->machineID)) {
					machineTeams[t--] = machineTeams.back();
					machineTeams.pop_back();
				}
			}
		}
		removedMachineInfo->machineTeams.clear();

		// Remove global machine team that includes removedMachineInfo
		for (int t = 0; t < machineTeams.size(); t++) {
			auto& machineTeam = machineTeams[t];
			if (std::count(machineTeam->machineIDs.begin(), machineTeam->machineIDs.end(),
			               removedMachineInfo->machineID)) {
				removeMachineTeam(machineTeam);
				// removeMachineTeam will swap the last team in machineTeams vector into [t];
				// t-- to avoid skipping the element
				t--;
			}
		}

		// Remove removedMachineInfo from machine's global info
		machine_info.erase(removedMachineInfo->machineID);
		TraceEvent("MachineLocalityMapUpdate").detail("MachineUIDRemoved", removedMachineInfo->machineID.toString());

		// We do not update macineLocalityMap when a machine is removed because we will do so when we use it in
		// addBestMachineTeams()
		// rebuildMachineLocalityMap();
	}

	// Invariant: Remove a machine team only when the server teams on it has been removed
	// We never actively remove a machine team.
	// A machine team is removed when a machine is removed,
	// which is caused by the event when all servers on the machine is removed.
	// NOTE: When this function is called in the loop of iterating machineTeams, make sure NOT increase the index
	// in the next iteration of the loop. Otherwise, you may miss checking some elements in machineTeams
	bool removeMachineTeam(Reference<TCMachineTeamInfo> targetMT) {
		bool foundMachineTeam = false;
		for (int i = 0; i < machineTeams.size(); i++) {
			Reference<TCMachineTeamInfo> mt = machineTeams[i];
			if (mt->machineIDs == targetMT->machineIDs) {
				machineTeams[i--] = machineTeams.back();
				machineTeams.pop_back();
				foundMachineTeam = true;
				break;
			}
		}
		// Remove machine team on each machine
		for (auto& machine : targetMT->machines) {
			for (int i = 0; i < machine->machineTeams.size(); ++i) {
				if (machine->machineTeams[i]->machineIDs == targetMT->machineIDs) {
					machine->machineTeams[i--] = machine->machineTeams.back();
					machine->machineTeams.pop_back();
					break; // The machineTeams on a machine should never duplicate
				}
			}
		}

		return foundMachineTeam;
	}

	void removeServer(DDTeamCollection* self, UID removedServer) {
		TraceEvent("RemovedStorageServer", distributorId).detail("ServerID", removedServer);

		// ASSERT( !shardsAffectedByTeamFailure->getServersForTeam( t ) for all t in teams that contain removedServer )
		Reference<TCServerInfo> removedServerInfo = server_info[removedServer];

		// Step: Remove server team that relate to removedServer
		// Find all servers with which the removedServer shares teams
		std::set<UID> serversWithAjoiningTeams;
		auto& sharedTeams = removedServerInfo->teams;
		for (int i = 0; i < sharedTeams.size(); ++i) {
			auto& teamIds = sharedTeams[i]->getServerIDs();
			serversWithAjoiningTeams.insert( teamIds.begin(), teamIds.end() );
		}
		serversWithAjoiningTeams.erase( removedServer );

		// For each server in a team with the removedServer, erase shared teams from the list of teams in that other server
		for( auto it = serversWithAjoiningTeams.begin(); it != serversWithAjoiningTeams.end(); ++it ) {
			auto& serverTeams = server_info[*it]->teams;
			for (int t = 0; t < serverTeams.size(); t++) {
				auto& serverIds = serverTeams[t]->getServerIDs();
				if ( std::count( serverIds.begin(), serverIds.end(), removedServer ) ) {
					serverTeams[t--] = serverTeams.back();
					serverTeams.pop_back();
				}
			}
		}

		// Step: Remove all teams that contain removedServer
		// SOMEDAY: can we avoid walking through all teams, since we have an index of teams in which removedServer participated
		int removedCount = 0;
		for (int t = 0; t < teams.size(); t++) {
			if ( std::count( teams[t]->getServerIDs().begin(), teams[t]->getServerIDs().end(), removedServer ) ) {
				TraceEvent("TeamRemoved")
				    .detail("Primary", primary)
				    .detail("TeamServerIDs", teams[t]->getServerIDsStr());
				// removeTeam also needs to remove the team from the machine team info.
				removeTeam(teams[t]);
				t--;
				removedCount++;
			}
		}

		if (removedCount == 0) {
			TraceEvent(SevInfo, "NoTeamsRemovedWhenServerRemoved")
			    .detail("Primary", primary)
			    .detail("Debug", "ThisShouldRarelyHappen_CheckInfoBelow");
			traceAllInfo();
		}

		// Step: Remove machine info related to removedServer
		// Remove the server from its machine
		Reference<TCMachineInfo> removedMachineInfo = removedServerInfo->machine;
		for (int i = 0; i < removedMachineInfo->serversOnMachine.size(); ++i) {
			if (removedMachineInfo->serversOnMachine[i] == removedServerInfo) {
				// Safe even when removedServerInfo is the last one
				removedMachineInfo->serversOnMachine[i--] = removedMachineInfo->serversOnMachine.back();
				removedMachineInfo->serversOnMachine.pop_back();
				break;
			}
		}
		// Remove machine if no server on it
		// Note: Remove machine (and machine team) after server teams have been removed, because
		// we remove a machine team only when the server teams on it have been removed
		if (removedMachineInfo->serversOnMachine.size() == 0) {
			removeMachine(self, removedMachineInfo);
		}

		// If the machine uses removedServer's locality and the machine still has servers, the the machine's
		// representative server will be updated when it is used in addBestMachineTeams()
		// Note that since we do not rebuildMachineLocalityMap() here, the machineLocalityMap can be stale.
		// This is ok as long as we do not arbitrarily validate if machine team satisfies replication policy.

		// Step: Remove removedServer from server's global data
		for (int s = 0; s < allServers.size(); s++) {
			if (allServers[s] == removedServer) {
				allServers[s--] = allServers.back();
				allServers.pop_back();
			}
		}
		server_info.erase( removedServer );

		if(server_status.get(removedServer).initialized && server_status.get(removedServer).isUnhealthy()) {
			unhealthyServers--;
		}
		server_status.clear( removedServer );

		//FIXME: add remove support to localitySet so we do not have to recreate it
		resetLocalitySet();

		doBuildTeams = true;
		restartTeamBuilder.trigger();

		TraceEvent("DataDistributionTeamCollectionUpdate", distributorId)
		    .detail("Teams", teams.size())
		    .detail("BadTeams", badTeams.size())
		    .detail("Servers", allServers.size())
		    .detail("Machines", machine_info.size())
		    .detail("MachineTeams", machineTeams.size())
		    .detail("DesiredTeamsPerServer", SERVER_KNOBS->DESIRED_TEAMS_PER_SERVER);
	}
};

ACTOR Future<Void> waitUntilHealthy(DDTeamCollection* self) {
	loop {
		while(self->zeroHealthyTeams->get() || self->processingUnhealthy->get()) {
			// processingUnhealthy: true when there exists data movement
			TraceEvent("WaitUntilHealthyStalled", self->distributorId).detail("Primary", self->primary).detail("ZeroHealthy", self->zeroHealthyTeams->get()).detail("ProcessingUnhealthy", self->processingUnhealthy->get());
			wait(self->zeroHealthyTeams->onChange() || self->processingUnhealthy->onChange());
		}
		wait(delay(SERVER_KNOBS->DD_STALL_CHECK_DELAY, TaskPriority::Low)); //After the team trackers wait on the initial failure reaction delay, they yield. We want to make sure every tracker has had the opportunity to send their relocations to the queue.
		if(!self->zeroHealthyTeams->get() && !self->processingUnhealthy->get()) {
			return Void();
		}
	}
}

ACTOR Future<Void> removeBadTeams(DDTeamCollection* self) {
	wait(self->initialFailureReactionDelay);
	wait(waitUntilHealthy(self));
	wait(self->addSubsetComplete.getFuture());
	TraceEvent("DDRemovingBadTeams", self->distributorId).detail("Primary", self->primary);
	for(auto it : self->badTeams) {
		it->tracker.cancel();
	}
	self->badTeams.clear();
	return Void();
}

ACTOR Future<Void> machineTeamRemover(DDTeamCollection* self) {
	state int numMachineTeamRemoved = 0;
	loop {
		// In case the machineTeamRemover cause problems in production, we can disable it
		if (SERVER_KNOBS->TR_FLAG_DISABLE_MACHINE_TEAM_REMOVER) {
			return Void(); // Directly return Void()
		}

		// To avoid removing machine teams too fast, which is unlikely happen though
		wait( delay(SERVER_KNOBS->TR_REMOVE_MACHINE_TEAM_DELAY) );

		wait(waitUntilHealthy(self));
		// Wait for the badTeamRemover() to avoid the potential race between adding the bad team (add the team tracker)
		// and remove bad team (cancel the team tracker).
		wait(self->badTeamRemover);

		state int healthyMachineCount = self->calculateHealthyMachineCount();
		// Check if all machines are healthy, if not, we wait for 1 second and loop back.
		// Eventually, all machines will become healthy.
		if (healthyMachineCount != self->machine_info.size()) {
			continue;
		}

		// From this point, all machine teams and server teams should be healthy, because we wait above
		// until processingUnhealthy is done, and all machines are healthy

		// Sanity check all machine teams are healthy
		//		int currentHealthyMTCount = self->getHealthyMachineTeamCount();
		//		if (currentHealthyMTCount != self->machineTeams.size()) {
		//			TraceEvent(SevError, "InvalidAssumption")
		//			    .detail("HealthyMachineCount", healthyMachineCount)
		//			    .detail("Machines", self->machine_info.size())
		//			    .detail("CurrentHealthyMTCount", currentHealthyMTCount)
		//			    .detail("MachineTeams", self->machineTeams.size());
		//			self->traceAllInfo(true);
		//		}

		// In most cases, all machine teams should be healthy teams at this point.
		int desiredMachineTeams = SERVER_KNOBS->DESIRED_TEAMS_PER_SERVER * healthyMachineCount;
		int totalMTCount = self->machineTeams.size();
		// Pick the machine team to remove. After release-6.2 version,
		// we remove the machine team with most machine teams, the same logic as serverTeamRemover
		std::pair<Reference<TCMachineTeamInfo>, int> foundMTInfo = SERVER_KNOBS->TR_FLAG_REMOVE_MT_WITH_MOST_TEAMS
		                                                               ? self->getMachineTeamWithMostMachineTeams()
		                                                               : self->getMachineTeamWithLeastProcessTeams();

		if (totalMTCount > desiredMachineTeams && foundMTInfo.first.isValid()) {
			Reference<TCMachineTeamInfo> mt = foundMTInfo.first;
			int minNumProcessTeams = foundMTInfo.second;
			ASSERT(mt.isValid());

			// Pick one process team, and mark it as a bad team
			// Remove the machine by removing its process team one by one
			Reference<TCTeamInfo> team;
			int teamIndex = 0;
			for (teamIndex = 0; teamIndex < mt->serverTeams.size(); ++teamIndex) {
				team = mt->serverTeams[teamIndex];
				ASSERT(team->machineTeam->machineIDs == mt->machineIDs); // Sanity check

				// Check if a server will have 0 team after the team is removed
				for (auto& s : team->getServers()) {
					if (s->teams.size() == 0) {
						TraceEvent(SevError, "TeamRemoverTooAggressive")
						    .detail("Server", s->id)
						    .detail("Team", team->getServerIDsStr());
						self->traceAllInfo(true);
					}
				}

				// The team will be marked as a bad team
				bool foundTeam = self->removeTeam(team);
				ASSERT(foundTeam == true);
				// removeTeam() has side effect of swapping the last element to the current pos
				// in the serverTeams vector in the machine team.
				--teamIndex;
				self->addTeam(team->getServers(), true, true);
				TEST(true);
			}

			self->doBuildTeams = true;

			if (self->badTeamRemover.isReady()) {
				self->badTeamRemover = removeBadTeams(self);
				self->addActor.send(self->badTeamRemover);
			}

			TraceEvent("MachineTeamRemover", self->distributorId)
			    .detail("MachineTeamToRemove", mt->getMachineIDsStr())
			    .detail("NumProcessTeamsOnTheMachineTeam", minNumProcessTeams)
			    .detail("CurrentMachineTeams", self->machineTeams.size())
			    .detail("DesiredMachineTeams", desiredMachineTeams);

			// Remove the machine team
			bool foundRemovedMachineTeam = self->removeMachineTeam(mt);
			// When we remove the last server team on a machine team in removeTeam(), we also remove the machine team
			// This is needed for removeTeam() functoin.
			// So here the removeMachineTeam() should not find the machine team
			ASSERT(foundRemovedMachineTeam);
			numMachineTeamRemoved++;
		} else {
			if (numMachineTeamRemoved > 0) {
				// Only trace the information when we remove a machine team
<<<<<<< HEAD
				TraceEvent("MachineTeamRemoverDone", self->distributorId)
				    .detail("HealthyMachineNumber", healthyMachineCount)
				    // .detail("CurrentHealthyMachineTeamNumber", currentHealthyMTCount)
				    .detail("CurrentMachineTeamNumber", self->machineTeams.size())
				    .detail("DesiredMachineTeam", desiredMachineTeams)
				    .detail("NumMachineTeamRemoved", numMachineTeamRemoved);
=======
				TraceEvent("TeamRemoverDone")
				    .detail("HealthyMachines", healthyMachineCount)
				    // .detail("CurrentHealthyMachineTeams", currentHealthyMTCount)
				    .detail("CurrentMachineTeams", self->machineTeams.size())
				    .detail("DesiredMachineTeams", desiredMachineTeams)
				    .detail("NumMachineTeamsRemoved", numMachineTeamRemoved);
>>>>>>> f5f250d1
				self->traceTeamCollectionInfo();
			}
		}
	}
}

// Remove the server team whose members have the most number of process teams
// until the total number of server teams is no larger than the desired number
ACTOR Future<Void> serverTeamRemover(DDTeamCollection* self) {
	state int numServerTeamRemoved = 0;
	loop {
		// In case the serverTeamRemover cause problems in production, we can disable it
		if (SERVER_KNOBS->TR_FLAG_DISABLE_SERVER_TEAM_REMOVER) {
			return Void(); // Directly return Void()
		}

		double removeServerTeamDelay = SERVER_KNOBS->TR_REMOVE_SERVER_TEAM_DELAY;
		if (g_network->isSimulated()) {
			// Speed up the team remover in simulation; otherwise,
			// it may time out because we need to remove hundreds of teams
			removeServerTeamDelay = removeServerTeamDelay / 100;
		}
		// To avoid removing server teams too fast, which is unlikely happen though
		wait(delay(removeServerTeamDelay));

		wait(waitUntilHealthy(self));
		// Wait for the badTeamRemover() to avoid the potential race between
		// adding the bad team (add the team tracker) and remove bad team (cancel the team tracker).
		wait(self->badTeamRemover);

		// From this point, all server teams should be healthy, because we wait above
		// until processingUnhealthy is done, and all machines are healthy
		int desiredServerTeams = SERVER_KNOBS->DESIRED_TEAMS_PER_SERVER * self->server_info.size();
		int totalSTCount = self->teams.size();
		// Pick the server team whose members are on the most number of server teams, and mark it undesired
		std::pair<Reference<TCTeamInfo>, int> foundSTInfo = self->getServerTeamWithMostProcessTeams();

		if (totalSTCount > desiredServerTeams && foundSTInfo.first.isValid()) {
			ASSERT(foundSTInfo.first.isValid());
			Reference<TCTeamInfo> st = foundSTInfo.first;
			int maxNumProcessTeams = foundSTInfo.second;
			ASSERT(st.isValid());
			// The team will be marked as a bad team
			bool foundTeam = self->removeTeam(st);
			ASSERT(foundTeam == true);
			self->addTeam(st->getServers(), true, true);
			TEST(true);

			self->doBuildTeams = true;

			if (self->badTeamRemover.isReady()) {
				self->badTeamRemover = removeBadTeams(self);
				self->addActor.send(self->badTeamRemover);
			}

			TraceEvent("ServerTeamRemover", self->distributorId)
			    .detail("ServerTeamToRemove", st->getServerIDsStr())
			    .detail("NumProcessTeamsOnTheServerTeam", maxNumProcessTeams)
			    .detail("CurrentServerTeamNumber", self->teams.size())
			    .detail("DesiredTeam", desiredServerTeams);

			numServerTeamRemoved++;
		} else {
			if (numServerTeamRemoved > 0) {
				// Only trace the information when we remove a machine team
				TraceEvent("ServerTeamRemoverDone", self->distributorId)
				    .detail("CurrentServerTeamNumber", self->teams.size())
				    .detail("DesiredServerTeam", desiredServerTeams)
				    .detail("NumServerTeamRemoved", numServerTeamRemoved);
				self->traceTeamCollectionInfo();
			}
		}
	}
}

// Track a team and issue RelocateShards when the level of degradation changes
// A badTeam can be unhealthy or just a redundantTeam removed by machineTeamRemover() or serverTeamRemover()
ACTOR Future<Void> teamTracker(DDTeamCollection* self, Reference<TCTeamInfo> team, bool badTeam, bool redundantTeam) {
	state int lastServersLeft = team->size();
	state bool lastAnyUndesired = false;
	state bool logTeamEvents = g_network->isSimulated() || !badTeam;
	state bool lastReady = false;
	state bool lastHealthy;
	state bool lastOptimal;
	state bool lastWrongConfiguration = team->isWrongConfiguration();

	state bool lastZeroHealthy = self->zeroHealthyTeams->get();
	state bool firstCheck = true;

	if(logTeamEvents) {
		TraceEvent("TeamTrackerStarting", self->distributorId).detail("Reason", "Initial wait complete (sc)").detail("Team", team->getDesc());
	}
	self->priority_teams[team->getPriority()]++;

	try {
		loop {
			if(logTeamEvents) {
				TraceEvent("TeamHealthChangeDetected", self->distributorId)
					.detail("Team", team->getDesc())
					.detail("Primary", self->primary)
					.detail("IsReady", self->initialFailureReactionDelay.isReady());
				self->traceTeamCollectionInfo();
			}
			// Check if the number of degraded machines has changed
			state vector<Future<Void>> change;
			bool anyUndesired = false;
			bool anyWrongConfiguration = false;
			int serversLeft = 0;

			for (const UID& uid : team->getServerIDs()) {
				change.push_back( self->server_status.onChange( uid ) );
				auto& status = self->server_status.get(uid);
				if (!status.isFailed) {
					serversLeft++;
				}
				if (status.isUndesired) {
					anyUndesired = true;
				}
				if (status.isWrongConfiguration) {
					anyWrongConfiguration = true;
				}
			}

			if( !self->initialFailureReactionDelay.isReady() ) {
				change.push_back( self->initialFailureReactionDelay );
			}
			change.push_back( self->zeroHealthyTeams->onChange() );

			bool healthy = !badTeam && !anyUndesired && serversLeft == self->configuration.storageTeamSize;
			team->setHealthy( healthy );	// Unhealthy teams won't be chosen by bestTeam
			bool optimal = team->isOptimal() && healthy;
			bool recheck = !healthy && (lastReady != self->initialFailureReactionDelay.isReady() || (lastZeroHealthy && !self->zeroHealthyTeams->get()));

			lastReady = self->initialFailureReactionDelay.isReady();
			lastZeroHealthy = self->zeroHealthyTeams->get();

			if (firstCheck) {
				firstCheck = false;
				if (healthy) {
					self->healthyTeamCount++;
					self->zeroHealthyTeams->set(false);
				}
				lastHealthy = healthy;

				if (optimal) {
					self->optimalTeamCount++;
					self->zeroOptimalTeams.set(false);
				}
				lastOptimal = optimal;
			}

			if (serversLeft != lastServersLeft || anyUndesired != lastAnyUndesired ||
			    anyWrongConfiguration != lastWrongConfiguration || recheck) { // NOTE: do not check wrongSize
				if(logTeamEvents) {
					TraceEvent("TeamHealthChanged", self->distributorId)
						.detail("Team", team->getDesc()).detail("ServersLeft", serversLeft)
						.detail("LastServersLeft", lastServersLeft).detail("ContainsUndesiredServer", anyUndesired)
						.detail("HealthyTeamsCount", self->healthyTeamCount).detail("IsWrongConfiguration", anyWrongConfiguration);
				}

				team->setWrongConfiguration( anyWrongConfiguration );

				if( optimal != lastOptimal ) {
					lastOptimal = optimal;
					self->optimalTeamCount += optimal ? 1 : -1;

					ASSERT( self->optimalTeamCount >= 0 );
					self->zeroOptimalTeams.set(self->optimalTeamCount == 0);
				}

				if( lastHealthy != healthy ) {
					lastHealthy = healthy;
					// Update healthy team count when the team healthy changes
					self->healthyTeamCount += healthy ? 1 : -1;

					ASSERT( self->healthyTeamCount >= 0 );
					self->zeroHealthyTeams->set(self->healthyTeamCount == 0);

					if( self->healthyTeamCount == 0 ) {
						TraceEvent(SevWarn, "ZeroTeamsHealthySignalling", self->distributorId)
							.detail("SignallingTeam", team->getDesc())
							.detail("Primary", self->primary);
					}

					if(logTeamEvents) {
						TraceEvent("TeamHealthDifference", self->distributorId)
							.detail("Team", team->getDesc())
							.detail("LastOptimal", lastOptimal)
							.detail("LastHealthy", lastHealthy)
							.detail("Optimal", optimal)
							.detail("OptimalTeamCount", self->optimalTeamCount);
					}
				}

				lastServersLeft = serversLeft;
				lastAnyUndesired = anyUndesired;
				lastWrongConfiguration = anyWrongConfiguration;

				state int lastPriority = team->getPriority();
				if( serversLeft < self->configuration.storageTeamSize ) {
					if( serversLeft == 0 )
						team->setPriority( PRIORITY_TEAM_0_LEFT );
					else if( serversLeft == 1 )
						team->setPriority( PRIORITY_TEAM_1_LEFT );
					else if( serversLeft == 2 )
						team->setPriority( PRIORITY_TEAM_2_LEFT );
					else
						team->setPriority( PRIORITY_TEAM_UNHEALTHY );
				}
				else if ( badTeam || anyWrongConfiguration ) {
					if ( redundantTeam ) {
						team->setPriority( PRIORITY_TEAM_REDUNDANT );
					} else {
						team->setPriority( PRIORITY_TEAM_UNHEALTHY );
					}
				}
				else if( anyUndesired )
					team->setPriority( PRIORITY_TEAM_CONTAINS_UNDESIRED_SERVER );
				else
					team->setPriority( PRIORITY_TEAM_HEALTHY );

				if(lastPriority != team->getPriority()) {
					self->priority_teams[lastPriority]--;
					self->priority_teams[team->getPriority()]++;
				}

				if(logTeamEvents) {
					TraceEvent("TeamPriorityChange", self->distributorId).detail("Priority", team->getPriority())
					.detail("Info", team->getDesc()).detail("ZeroHealthyTeams", self->zeroHealthyTeams->get());
				}

				lastZeroHealthy = self->zeroHealthyTeams->get(); //set this again in case it changed from this teams health changing
				if( self->initialFailureReactionDelay.isReady() && !self->zeroHealthyTeams->get() ) {
					vector<KeyRange> shards = self->shardsAffectedByTeamFailure->getShardsFor( ShardsAffectedByTeamFailure::Team(team->getServerIDs(), self->primary) );

					for(int i=0; i<shards.size(); i++) {
						int maxPriority = team->getPriority();
						if(maxPriority < PRIORITY_TEAM_0_LEFT) {
							auto teams = self->shardsAffectedByTeamFailure->getTeamsFor( shards[i] );
							for( int j=0; j < teams.first.size()+teams.second.size(); j++) {
								// t is the team in primary DC or the remote DC
								auto& t = j < teams.first.size() ? teams.first[j] : teams.second[j-teams.first.size()];
								if( !t.servers.size() ) {
									maxPriority = PRIORITY_TEAM_0_LEFT;
									break;
								}

								auto tc = self->teamCollections[t.primary ? 0 : 1];
								ASSERT(tc->primary == t.primary);
								if( tc->server_info.count( t.servers[0] ) ) {
									auto& info = tc->server_info[t.servers[0]];

									bool found = false;
									for( int k = 0; k < info->teams.size(); k++ ) {
										if( info->teams[k]->getServerIDs() == t.servers ) {
											maxPriority = std::max( maxPriority, info->teams[k]->getPriority() );
											found = true;
											break;
										}
									}

									//If we cannot find the team, it could be a bad team so assume unhealthy priority
									if(!found) {
										// If the input team (in function parameters) is a redundant team, found will be
										// false We want to differentiate the redundant_team from unhealthy_team in
										// terms of relocate priority
										maxPriority =
										    std::max<int>(maxPriority, redundantTeam ? PRIORITY_TEAM_REDUNDANT
										                                             : PRIORITY_TEAM_UNHEALTHY);
									}
								} else {
									TEST(true); // A removed server is still associated with a team in SABTF
								}
							}
						}

						RelocateShard rs;
						rs.keys = shards[i];
						rs.priority = maxPriority;

						self->output.send(rs);
						if(deterministicRandom()->random01() < 0.01) {
							TraceEvent("SendRelocateToDDQx100", self->distributorId)
								.detail("Team", team->getDesc())
								.detail("KeyBegin", rs.keys.begin)
								.detail("KeyEnd", rs.keys.end)
								.detail("Priority", rs.priority)
								.detail("TeamFailedMachines", team->size() - serversLeft)
								.detail("TeamOKMachines", serversLeft);
						}
					}
				} else {
					if(logTeamEvents) {
						TraceEvent("TeamHealthNotReady", self->distributorId).detail("HealthyTeamCount", self->healthyTeamCount);
					}
				}
			}

			// Wait for any of the machines to change status
			wait( quorum( change, 1 ) );
			wait( yield() );
		}
	} catch(Error& e) {
		if(logTeamEvents) {
			TraceEvent("TeamTrackerStopping", self->distributorId).detail("Team", team->getDesc());
		}
		self->priority_teams[team->getPriority()]--;
		if (team->isHealthy()) {
			self->healthyTeamCount--;
			ASSERT( self->healthyTeamCount >= 0 );

			if( self->healthyTeamCount == 0 ) {
				TraceEvent(SevWarn, "ZeroTeamsHealthySignalling", self->distributorId).detail("SignallingTeam", team->getDesc());
				self->zeroHealthyTeams->set(true);
			}
		}
		// Q: Why adding this will fail the ASSERT?
		// if (lastOptimal) {
		// 	self->optimalTeamCount--;
		// 	ASSERT( self->optimalTeamCount >= 0 );
		// 	self->zeroOptimalTeams.set(self->optimalTeamCount == 0);
		// }
		throw;
	}
}

ACTOR Future<Void> trackExcludedServers( DDTeamCollection* self ) {
	loop {
		// Fetch the list of excluded servers
		state Transaction tr(self->cx);
		state Optional<Value> lastChangeID;
		loop {
			try {
				state Future<Standalone<RangeResultRef>> fresults = tr.getRange( excludedServersKeys, CLIENT_KNOBS->TOO_MANY );
				state Future<Optional<Value>> fchid = tr.get( excludedServersVersionKey );
				wait( success(fresults) && success(fchid) );

				Standalone<RangeResultRef> results = fresults.get();
				lastChangeID = fchid.get();
				ASSERT( !results.more && results.size() < CLIENT_KNOBS->TOO_MANY );

				std::set<AddressExclusion> excluded;
				for(auto r = results.begin(); r != results.end(); ++r) {
					AddressExclusion addr = decodeExcludedServersKey(r->key);
					if (addr.isValid())
						excluded.insert( addr );
				}

				TraceEvent("DDExcludedServersChanged", self->distributorId).detail("Rows", results.size()).detail("Exclusions", excluded.size());

				// Reset and reassign self->excludedServers based on excluded, but we only
				// want to trigger entries that are different
				auto old = self->excludedServers.getKeys();
				for(auto& o : old)
					if (!excluded.count(o))
						self->excludedServers.set(o, false);
				for(auto& n : excluded)
					self->excludedServers.set(n, true);
				self->restartRecruiting.trigger();
				break;
			} catch (Error& e) {
				wait( tr.onError(e) );
			}
		}

		// Wait for a change in the list of excluded servers
		loop {
			try {
				Optional<Value> nchid = wait( tr.get( excludedServersVersionKey ) );
				if (nchid != lastChangeID)
					break;

				wait( delay( SERVER_KNOBS->SERVER_LIST_DELAY, TaskPriority::DataDistribution ) );  // FIXME: make this tr.watch( excludedServersVersionKey ) instead
				tr = Transaction(self->cx);
			} catch (Error& e) {
				wait( tr.onError(e) );
			}
		}
	}
}

ACTOR Future<vector<std::pair<StorageServerInterface, ProcessClass>>> getServerListAndProcessClasses( Transaction *tr ) {
	state Future<vector<ProcessData>> workers = getWorkers(tr);
	state Future<Standalone<RangeResultRef>> serverList = tr->getRange( serverListKeys, CLIENT_KNOBS->TOO_MANY );
	wait( success(workers) && success(serverList) );
	ASSERT( !serverList.get().more && serverList.get().size() < CLIENT_KNOBS->TOO_MANY );

	std::map<Optional<Standalone<StringRef>>, ProcessData> id_data;
	for( int i = 0; i < workers.get().size(); i++ )
		id_data[workers.get()[i].locality.processId()] = workers.get()[i];

	vector<std::pair<StorageServerInterface, ProcessClass>> results;
	for( int i = 0; i < serverList.get().size(); i++ ) {
		auto ssi = decodeServerListValue( serverList.get()[i].value );
		results.push_back( std::make_pair(ssi, id_data[ssi.locality.processId()].processClass) );
	}

	return results;
}

ACTOR Future<Void> waitServerListChange( DDTeamCollection* self, FutureStream<Void> serverRemoved ) {
	state Future<Void> checkSignal = delay(SERVER_KNOBS->SERVER_LIST_DELAY);
	state Future<vector<std::pair<StorageServerInterface, ProcessClass>>> serverListAndProcessClasses = Never();
	state bool isFetchingResults = false;
	state Transaction tr(self->cx);
	loop {
		try {
			choose {
				when( wait( checkSignal ) ) {
					checkSignal = Never();
					isFetchingResults = true;
					serverListAndProcessClasses = getServerListAndProcessClasses(&tr);
				}
				when( vector<std::pair<StorageServerInterface, ProcessClass>> results = wait( serverListAndProcessClasses ) ) {
					serverListAndProcessClasses = Never();
					isFetchingResults = false;

					for( int i = 0; i < results.size(); i++ ) {
						UID serverId = results[i].first.id();
						StorageServerInterface const& ssi = results[i].first;
						ProcessClass const& processClass = results[i].second;
						if (!self->shouldHandleServer(ssi)) {
							continue;
						}
						else if( self->server_info.count( serverId ) ) {
							auto& serverInfo = self->server_info[ serverId ];
							if (ssi.getValue.getEndpoint() != serverInfo->lastKnownInterface.getValue.getEndpoint() || processClass != serverInfo->lastKnownClass.classType()) {
								Promise<std::pair<StorageServerInterface, ProcessClass>> currentInterfaceChanged = serverInfo->interfaceChanged;
								serverInfo->interfaceChanged = Promise<std::pair<StorageServerInterface, ProcessClass>>();
								serverInfo->onInterfaceChanged = Future<std::pair<StorageServerInterface, ProcessClass>>( serverInfo->interfaceChanged.getFuture() );
								currentInterfaceChanged.send( std::make_pair(ssi,processClass) );
							}
						} else if( !self->recruitingIds.count(ssi.id()) ) {
							self->addServer( ssi, processClass, self->serverTrackerErrorOut, tr.getReadVersion().get() );
							self->doBuildTeams = true;
						}
					}

					tr = Transaction(self->cx);
					checkSignal = delay(SERVER_KNOBS->SERVER_LIST_DELAY);
				}
				when( waitNext( serverRemoved ) ) {
					if( isFetchingResults ) {
						tr = Transaction(self->cx);
						serverListAndProcessClasses = getServerListAndProcessClasses(&tr);
					}
				}
			}
		} catch(Error& e) {
			wait( tr.onError(e) );
			serverListAndProcessClasses = Never();
			isFetchingResults = false;
			checkSignal = Void();
		}
	}
}

ACTOR Future<Void> waitHealthyZoneChange( DDTeamCollection* self ) {
	state ReadYourWritesTransaction tr(self->cx);
	loop {
		try {
			tr.setOption(FDBTransactionOptions::READ_SYSTEM_KEYS);
			tr.setOption(FDBTransactionOptions::LOCK_AWARE);
			Optional<Value> val = wait(tr.get(healthyZoneKey));
			state Future<Void> healthyZoneTimeout = Never();
			if(val.present()) {
				auto p = decodeHealthyZoneValue(val.get());
				if(p.second > tr.getReadVersion().get()) {
					double timeoutSeconds = (p.second - tr.getReadVersion().get())/(double)SERVER_KNOBS->VERSIONS_PER_SECOND;
					healthyZoneTimeout = delay(timeoutSeconds);
					if(self->healthyZone.get() != p.first) {
						TraceEvent("MaintenanceZoneStart", self->distributorId).detail("ZoneID", printable(p.first)).detail("EndVersion", p.second).detail("Duration", timeoutSeconds);
						self->healthyZone.set(p.first);
					}
				} else if(self->healthyZone.get().present()) {
					TraceEvent("MaintenanceZoneEnd", self->distributorId);
					self->healthyZone.set(Optional<Key>());
				}
			} else if(self->healthyZone.get().present()) {
				TraceEvent("MaintenanceZoneEnd", self->distributorId);
				self->healthyZone.set(Optional<Key>());
			}
			
			state Future<Void> watchFuture = tr.watch(healthyZoneKey);
			wait(tr.commit());
			wait(watchFuture || healthyZoneTimeout);
			tr.reset();
		} catch(Error& e) {
			wait( tr.onError(e) );
		}
	}
}

ACTOR Future<Void> serverMetricsPolling( TCServerInfo *server) {
	state double lastUpdate = now();
	loop {
		wait( updateServerMetrics( server ) );
		wait( delayUntil( lastUpdate + SERVER_KNOBS->STORAGE_METRICS_POLLING_DELAY + SERVER_KNOBS->STORAGE_METRICS_RANDOM_DELAY * deterministicRandom()->random01(), TaskPriority::DataDistributionLaunch ) );
		lastUpdate = now();
	}
}

//Returns the KeyValueStoreType of server if it is different from self->storeType
ACTOR Future<KeyValueStoreType> keyValueStoreTypeTracker(DDTeamCollection* self, TCServerInfo *server) {
	state KeyValueStoreType type = wait(brokenPromiseToNever(server->lastKnownInterface.getKeyValueStoreType.getReplyWithTaskID<KeyValueStoreType>(TaskPriority::DataDistribution)));
	if(type == self->configuration.storageServerStoreType && (self->includedDCs.empty() || std::find(self->includedDCs.begin(), self->includedDCs.end(), server->lastKnownInterface.locality.dcId()) != self->includedDCs.end()) )
		wait(Future<Void>(Never()));

	return type;
}

ACTOR Future<Void> waitForAllDataRemoved( Database cx, UID serverID, Version addedVersion, DDTeamCollection* teams ) {
	state Transaction tr(cx);
	loop {
		try {
			tr.setOption(FDBTransactionOptions::PRIORITY_SYSTEM_IMMEDIATE);
			Version ver = wait( tr.getReadVersion() );

			//we cannot remove a server immediately after adding it, because a perfectly timed master recovery could cause us to not store the mutations sent to the short lived storage server.
			if(ver > addedVersion + SERVER_KNOBS->MAX_READ_TRANSACTION_LIFE_VERSIONS) {
				bool canRemove = wait( canRemoveStorageServer( &tr, serverID ) );
				if (canRemove && teams->shardsAffectedByTeamFailure->getNumberOfShards(serverID) == 0) {
					return Void();
				}
			}

			// Wait for any change to the serverKeys for this server
			wait( delay(SERVER_KNOBS->ALL_DATA_REMOVED_DELAY, TaskPriority::DataDistribution) );
			tr.reset();
		} catch (Error& e) {
			wait( tr.onError(e) );
		}
	}
}

ACTOR Future<Void> storageServerFailureTracker(
	DDTeamCollection* self,
	TCServerInfo *server,
	Database cx,
	ServerStatus *status,
	Version addedVersion )
{
	state StorageServerInterface interf = server->lastKnownInterface;
	loop {
		state bool inHealthyZone = self->healthyZone.get().present() && interf.locality.zoneId() == self->healthyZone.get();
		if(inHealthyZone) {
			status->isFailed = false;
		}

		if( self->server_status.get(interf.id()).initialized ) {
			bool unhealthy = self->server_status.get(interf.id()).isUnhealthy();
			if(unhealthy && !status->isUnhealthy()) {
				self->unhealthyServers--;
			}
			if(!unhealthy && status->isUnhealthy()) {
				self->unhealthyServers++;
			}
		} else if(status->isUnhealthy()) {
			self->unhealthyServers++;
		}

		self->server_status.set( interf.id(), *status );
		if( status->isFailed )
			self->restartRecruiting.trigger();

		Future<Void> healthChanged = Never();
		if(status->isFailed) {
			ASSERT(!inHealthyZone);
			healthChanged = IFailureMonitor::failureMonitor().onStateEqual( interf.waitFailure.getEndpoint(), FailureStatus(false));
		} else if(!inHealthyZone) {
			healthChanged = waitFailureClientStrict(interf.waitFailure, SERVER_KNOBS->DATA_DISTRIBUTION_FAILURE_REACTION_TIME, TaskPriority::DataDistribution);
		}
		choose {
			when ( wait(healthChanged) ) {
				status->isFailed = !status->isFailed;
				if(!status->isFailed && !server->teams.size()) {
					self->doBuildTeams = true;
				}
				if(status->isFailed && self->healthyZone.get().present() && self->clearHealthyZoneFuture.isReady()) {
					self->clearHealthyZoneFuture = clearHealthyZone(self->cx);
					TraceEvent("MaintenanceZoneCleared", self->distributorId);
					self->healthyZone.set(Optional<Key>());
				}

				TraceEvent("StatusMapChange", self->distributorId).detail("ServerID", interf.id()).detail("Status", status->toString())
					.detail("Available", IFailureMonitor::failureMonitor().getState(interf.waitFailure.getEndpoint()).isAvailable());
			}
			when ( wait( status->isUnhealthy() ? waitForAllDataRemoved(cx, interf.id(), addedVersion, self) : Never() ) ) { break; }
			when ( wait( self->healthyZone.onChange() ) ) {}
		}
	}

	return Void();
}

// Check the status of a storage server.
// Apply all requirements to the server and mark it as excluded if it fails to satisfies these requirements
ACTOR Future<Void> storageServerTracker(
	DDTeamCollection* self,
	Database cx,
	TCServerInfo *server, //This actor is owned by this TCServerInfo
	Promise<Void> errorOut,
	Version addedVersion)
{
	state Future<Void> failureTracker;
	state ServerStatus status( false, false, server->lastKnownInterface.locality );
	state bool lastIsUnhealthy = false;
	state Future<Void> metricsTracker = serverMetricsPolling( server );
	state Future<std::pair<StorageServerInterface, ProcessClass>> interfaceChanged = server->onInterfaceChanged;

	state Future<KeyValueStoreType> storeTracker = keyValueStoreTypeTracker( self, server );
	state bool hasWrongStoreTypeOrDC = false;

	try {
		loop {
			status.isUndesired = false;
			status.isWrongConfiguration = false;

			// If there is any other server on this exact NetworkAddress, this server is undesired and will eventually be eliminated
			state std::vector<Future<Void>> otherChanges;
			std::vector<Promise<Void>> wakeUpTrackers;
			for(const auto& i : self->server_info) {
				if (i.second.getPtr() != server && i.second->lastKnownInterface.address() == server->lastKnownInterface.address()) {
					auto& statusInfo = self->server_status.get( i.first );
					TraceEvent("SameAddress", self->distributorId)
						.detail("Failed", statusInfo.isFailed)
						.detail("Undesired", statusInfo.isUndesired)
						.detail("Server", server->id).detail("OtherServer", i.second->id)
						.detail("Address", server->lastKnownInterface.address())
						.detail("NumShards", self->shardsAffectedByTeamFailure->getNumberOfShards(server->id))
						.detail("OtherNumShards", self->shardsAffectedByTeamFailure->getNumberOfShards(i.second->id))
						.detail("OtherHealthy", !self->server_status.get( i.second->id ).isUnhealthy());
					// wait for the server's ip to be changed
					otherChanges.push_back(self->server_status.onChange(i.second->id));
					if(!self->server_status.get( i.second->id ).isUnhealthy()) {
						if(self->shardsAffectedByTeamFailure->getNumberOfShards(i.second->id) >= self->shardsAffectedByTeamFailure->getNumberOfShards(server->id))
						{
							TraceEvent(SevWarn, "UndesiredStorageServer", self->distributorId)
								.detail("Server", server->id)
								.detail("Address", server->lastKnownInterface.address())
								.detail("OtherServer", i.second->id)
								.detail("NumShards", self->shardsAffectedByTeamFailure->getNumberOfShards(server->id))
								.detail("OtherNumShards", self->shardsAffectedByTeamFailure->getNumberOfShards(i.second->id));

							status.isUndesired = true;
						}
						else
							wakeUpTrackers.push_back(i.second->wakeUpTracker);
					}
				}
			}

			for(auto& p : wakeUpTrackers) {
				if( !p.isSet() )
					p.send(Void());
			}

			if( server->lastKnownClass.machineClassFitness( ProcessClass::Storage ) > ProcessClass::UnsetFit ) {
				// We saw a corner case in in 3 data_hall configuration
				// when optimalTeamCount = 1, healthyTeamCount = 0.
				if (self->optimalTeamCount > 0 && self->healthyTeamCount > 0) {
					TraceEvent(SevWarn, "UndesiredStorageServer", self->distributorId)
					    .detail("Server", server->id)
					    .detail("OptimalTeamCount", self->optimalTeamCount)
					    .detail("Fitness", server->lastKnownClass.machineClassFitness(ProcessClass::Storage));
					status.isUndesired = true;
				}
				otherChanges.push_back( self->zeroOptimalTeams.onChange() );
			}

			//If this storage server has the wrong key-value store type, then mark it undesired so it will be replaced with a server having the correct type
			if(hasWrongStoreTypeOrDC) {
				TraceEvent(SevWarn, "UndesiredStorageServer", self->distributorId).detail("Server", server->id).detail("StoreType", "?");
				status.isUndesired = true;
				status.isWrongConfiguration = true;
			}

			// If the storage server is in the excluded servers list, it is undesired
			NetworkAddress a = server->lastKnownInterface.address();
			AddressExclusion addr( a.ip, a.port );
			AddressExclusion ipaddr( a.ip );
			if (self->excludedServers.get( addr ) || self->excludedServers.get( ipaddr )) {
				TraceEvent(SevWarn, "UndesiredStorageServer", self->distributorId).detail("Server", server->id)
					.detail("Excluded", self->excludedServers.get( addr ) ? addr.toString() : ipaddr.toString());
				status.isUndesired = true;
				status.isWrongConfiguration = true;
			}
			otherChanges.push_back( self->excludedServers.onChange( addr ) );
			otherChanges.push_back( self->excludedServers.onChange( ipaddr ) );

			failureTracker = storageServerFailureTracker( self, server, cx, &status, addedVersion );

			//We need to recruit new storage servers if the key value store type has changed
			if(hasWrongStoreTypeOrDC)
				self->restartRecruiting.trigger();

			if (lastIsUnhealthy && !status.isUnhealthy() &&
			    server->teams.size() < SERVER_KNOBS->DESIRED_TEAMS_PER_SERVER) {
				self->doBuildTeams = true;
				self->restartTeamBuilder.trigger(); // This does not trigger building teams if there exist healthy teams
			}
			lastIsUnhealthy = status.isUnhealthy();

			state bool recordTeamCollectionInfo = false;
			choose {
				when( wait( failureTracker ) ) {
					// The server is failed AND all data has been removed from it, so permanently remove it.
					TraceEvent("StatusMapChange", self->distributorId).detail("ServerID", server->id).detail("Status", "Removing");

					if(server->updated.canBeSet()) {
						server->updated.send(Void());
					}

					// Remove server from FF/serverList
					wait( removeStorageServer( cx, server->id, self->lock ) );

					TraceEvent("StatusMapChange", self->distributorId).detail("ServerID", server->id).detail("Status", "Removed");
					// Sets removeSignal (alerting dataDistributionTeamCollection to remove the storage server from its own data structures)
					server->removed.send( Void() );
					self->removedServers.send( server->id );
					return Void();
				}
				when( std::pair<StorageServerInterface, ProcessClass> newInterface = wait( interfaceChanged ) ) {
					bool restartRecruiting =  newInterface.first.waitFailure.getEndpoint().getPrimaryAddress() != server->lastKnownInterface.waitFailure.getEndpoint().getPrimaryAddress();
					bool localityChanged = server->lastKnownInterface.locality != newInterface.first.locality;
					bool machineLocalityChanged = server->lastKnownInterface.locality.zoneId().get() !=
					                              newInterface.first.locality.zoneId().get();
					TraceEvent("StorageServerInterfaceChanged", self->distributorId)
					    .detail("ServerID", server->id)
					    .detail("NewWaitFailureToken", newInterface.first.waitFailure.getEndpoint().token)
					    .detail("OldWaitFailureToken", server->lastKnownInterface.waitFailure.getEndpoint().token)
					    .detail("LocalityChanged", localityChanged)
					    .detail("MachineLocalityChanged", machineLocalityChanged);

					server->lastKnownInterface = newInterface.first;
					server->lastKnownClass = newInterface.second;
					if (localityChanged) {
						TEST(true); // Server locality changed

						// The locality change of a server will affect machine teams related to the server if
						// the server's machine locality is changed
						if (machineLocalityChanged) {
							// First handle the impact on the machine of the server on the old locality
							Reference<TCMachineInfo> machine = server->machine;
							ASSERT(machine->serversOnMachine.size() >= 1);
							if (machine->serversOnMachine.size() == 1) {
								// When server is the last server on the machine,
								// remove the machine and the related machine team
								self->removeMachine(self, machine);
								server->machine = Reference<TCMachineInfo>();
							} else {
								// we remove the server from the machine, and
								// update locality entry for the machine and the global machineLocalityMap
								int serverIndex = -1;
								for (int i = 0; i < machine->serversOnMachine.size(); ++i) {
									if (machine->serversOnMachine[i].getPtr() == server) {
										// NOTE: now the machine's locality is wrong. Need update it whenever uses it.
										serverIndex = i;
										machine->serversOnMachine[i] = machine->serversOnMachine.back();
										machine->serversOnMachine.pop_back();
										break; // Invariant: server only appear on the machine once
									}
								}
								ASSERT(serverIndex != -1);
								// NOTE: we do not update the machine's locality map even when
								// its representative server is changed.
							}

							// Second handle the impact on the destination machine where the server's new locality is;
							// If the destination machine is new, create one; otherwise, add server to an existing one
							// Update server's machine reference to the destination machine
							Reference<TCMachineInfo> destMachine =
							    self->checkAndCreateMachine(self->server_info[server->id]);
							ASSERT(destMachine.isValid());
						}

						// Ensure the server's server team belong to a machine team, and
						// Get the newBadTeams due to the locality change
						vector<Reference<TCTeamInfo>> newBadTeams;
						for (auto& serverTeam : server->teams) {
							if (!self->satisfiesPolicy(serverTeam->getServers())) {
								newBadTeams.push_back(serverTeam);
								continue;
							}
							if (machineLocalityChanged) {
								Reference<TCMachineTeamInfo> machineTeam = self->checkAndCreateMachineTeam(serverTeam);
								ASSERT(machineTeam.isValid());
								serverTeam->machineTeam = machineTeam;
							}
						}

						server->inDesiredDC =
						    (self->includedDCs.empty() ||
						     std::find(self->includedDCs.begin(), self->includedDCs.end(),
						               server->lastKnownInterface.locality.dcId()) != self->includedDCs.end());
						self->resetLocalitySet();

						bool addedNewBadTeam = false;
						for(auto it : newBadTeams) {
							if( self->removeTeam(it) ) {
								self->addTeam(it->getServers(), true);
								addedNewBadTeam = true;
							}
						}
						if(addedNewBadTeam && self->badTeamRemover.isReady()) {
							TEST(true); // Server locality change created bad teams
							self->doBuildTeams = true;
							self->badTeamRemover = removeBadTeams(self);
							self->addActor.send(self->badTeamRemover);
							// The team number changes, so we need to update the team number info
							// self->traceTeamCollectionInfo();
							recordTeamCollectionInfo = true;
						}
						// The locality change of the server will invalid the server's old teams,
						// so we need to rebuild teams for the server
						self->doBuildTeams = true;
					}

					interfaceChanged = server->onInterfaceChanged;
					// We rely on the old failureTracker being actorCancelled since the old actor now has a pointer to an invalid location
					status = ServerStatus( status.isFailed, status.isUndesired, server->lastKnownInterface.locality );

					// self->traceTeamCollectionInfo();
					recordTeamCollectionInfo = true;
					//Restart the storeTracker for the new interface
					storeTracker = keyValueStoreTypeTracker(self, server);
					hasWrongStoreTypeOrDC = false;
					self->restartTeamBuilder.trigger();

					if(restartRecruiting)
						self->restartRecruiting.trigger();
				}
				when( wait( otherChanges.empty() ? Never() : quorum( otherChanges, 1 ) ) ) {
					TraceEvent("SameAddressChangedStatus", self->distributorId).detail("ServerID", server->id);
				}
				when( KeyValueStoreType type = wait( storeTracker ) ) {
					TraceEvent("KeyValueStoreTypeChanged", self->distributorId)
						.detail("ServerID", server->id)
						.detail("StoreType", type.toString())
						.detail("DesiredType", self->configuration.storageServerStoreType.toString());
					TEST(true); //KeyValueStore type changed

					storeTracker = Never();
					hasWrongStoreTypeOrDC = true;
				}
				when( wait( server->wakeUpTracker.getFuture() ) ) {
					server->wakeUpTracker = Promise<Void>();
				}
			}

			if (recordTeamCollectionInfo) {
				self->traceTeamCollectionInfo();
			}
		}
	} catch( Error &e ) {
		if (e.code() != error_code_actor_cancelled && errorOut.canBeSet())
			errorOut.sendError(e);
		throw;
	}
}

//Monitor whether or not storage servers are being recruited.  If so, then a database cannot be considered quiet
ACTOR Future<Void> monitorStorageServerRecruitment(DDTeamCollection* self) {
	state bool recruiting = false;
	TraceEvent("StorageServerRecruitment", self->distributorId)
	    .detail("State", "Idle")
	    .trackLatest(("StorageServerRecruitment_" + self->distributorId.toString()).c_str());
	loop {
		if( !recruiting ) {
			while(self->recruitingStream.get() == 0) {
				wait( self->recruitingStream.onChange() );
			}
			TraceEvent("StorageServerRecruitment", self->distributorId)
				.detail("State", "Recruiting")
				.trackLatest(("StorageServerRecruitment_" + self->distributorId.toString()).c_str());
			recruiting = true;
		} else {
			loop {
				choose {
					when( wait( self->recruitingStream.onChange() ) ) {}
					when( wait( self->recruitingStream.get() == 0 ? delay(SERVER_KNOBS->RECRUITMENT_IDLE_DELAY, TaskPriority::DataDistribution) : Future<Void>(Never()) ) ) { break; }
				}
			}
			TraceEvent("StorageServerRecruitment", self->distributorId)
				.detail("State", "Idle")
				.trackLatest(("StorageServerRecruitment_" + self->distributorId.toString()).c_str());
			recruiting = false;
		}
	}
}

ACTOR Future<Void> initializeStorage( DDTeamCollection* self, RecruitStorageReply candidateWorker ) {
	// SOMEDAY: Cluster controller waits for availability, retry quickly if a server's Locality changes
	self->recruitingStream.set(self->recruitingStream.get()+1);

	state UID interfaceId = deterministicRandom()->randomUniqueID();
	InitializeStorageRequest isr;
	isr.storeType = self->configuration.storageServerStoreType;
	isr.seedTag = invalidTag;
	isr.reqId = deterministicRandom()->randomUniqueID();
	isr.interfaceId = interfaceId;

	TraceEvent("DDRecruiting").detail("State", "Sending request to worker").detail("WorkerID", candidateWorker.worker.id())
		.detail("WorkerLocality", candidateWorker.worker.locality.toString()).detail("Interf", interfaceId).detail("Addr", candidateWorker.worker.address());

	self->recruitingIds.insert(interfaceId);
	self->recruitingLocalities.insert(candidateWorker.worker.address());
	state ErrorOr<InitializeStorageReply> newServer = wait( candidateWorker.worker.storage.tryGetReply( isr, TaskPriority::DataDistribution ) );
	if(newServer.isError()) {
		TraceEvent(SevWarn, "DDRecruitmentError").error(newServer.getError());
		if( !newServer.isError( error_code_recruitment_failed ) && !newServer.isError( error_code_request_maybe_delivered ) )
			throw newServer.getError();
		wait( delay(SERVER_KNOBS->STORAGE_RECRUITMENT_DELAY, TaskPriority::DataDistribution) );
	}
	self->recruitingIds.erase(interfaceId);
	self->recruitingLocalities.erase(candidateWorker.worker.address());

	self->recruitingStream.set(self->recruitingStream.get()-1);

	TraceEvent("DDRecruiting").detail("State", "Finished request").detail("WorkerID", candidateWorker.worker.id())
		.detail("WorkerLocality", candidateWorker.worker.locality.toString()).detail("Interf", interfaceId).detail("Addr", candidateWorker.worker.address());

	if( newServer.present() ) {
		if( !self->server_info.count( newServer.get().interf.id() ) )
			self->addServer( newServer.get().interf, candidateWorker.processClass, self->serverTrackerErrorOut, newServer.get().addedVersion );
		else
			TraceEvent(SevWarn, "DDRecruitmentError").detail("Reason", "Server ID already recruited");

		self->doBuildTeams = true;
	}

	self->restartRecruiting.trigger();

	return Void();
}

ACTOR Future<Void> storageRecruiter( DDTeamCollection* self, Reference<AsyncVar<struct ServerDBInfo>> db ) {
	state Future<RecruitStorageReply> fCandidateWorker;
	state RecruitStorageRequest lastRequest;
	loop {
		try {
			RecruitStorageRequest rsr;
			std::set<AddressExclusion> exclusions;
			for(auto s = self->server_info.begin(); s != self->server_info.end(); ++s) {
				auto serverStatus = self->server_status.get( s->second->lastKnownInterface.id() );
				if( serverStatus.excludeOnRecruit() ) {
					TraceEvent(SevDebug, "DDRecruitExcl1").detail("Excluding", s->second->lastKnownInterface.address());
					auto addr = s->second->lastKnownInterface.address();
					exclusions.insert( AddressExclusion( addr.ip, addr.port ) );
				}
			}
			for(auto addr : self->recruitingLocalities) {
				exclusions.insert( AddressExclusion(addr.ip, addr.port));
			}

			auto excl = self->excludedServers.getKeys();
			for(auto& s : excl)
				if (self->excludedServers.get(s)) {
					TraceEvent(SevDebug, "DDRecruitExcl2").detail("Excluding", s.toString());
					exclusions.insert( s );
				}
			rsr.criticalRecruitment = self->healthyTeamCount == 0;
			for(auto it : exclusions) {
				rsr.excludeAddresses.push_back(it);
			}

			rsr.includeDCs = self->includedDCs;

			TraceEvent(rsr.criticalRecruitment ? SevWarn : SevInfo, "DDRecruiting").detail("State", "Sending request to CC")
			.detail("Exclusions", rsr.excludeAddresses.size()).detail("Critical", rsr.criticalRecruitment);

			if( rsr.criticalRecruitment ) {
				TraceEvent(SevWarn, "DDRecruitingEmergency", self->distributorId);
			}

			if(!fCandidateWorker.isValid() || fCandidateWorker.isReady() || rsr.excludeAddresses != lastRequest.excludeAddresses || rsr.criticalRecruitment != lastRequest.criticalRecruitment) {
				lastRequest = rsr;
				fCandidateWorker = brokenPromiseToNever( db->get().clusterInterface.recruitStorage.getReply( rsr, TaskPriority::DataDistribution ) );
			}

			choose {
				when( RecruitStorageReply candidateWorker = wait( fCandidateWorker ) ) {
					self->addActor.send(initializeStorage(self, candidateWorker));
				}
				when( wait( db->onChange() ) ) { // SOMEDAY: only if clusterInterface changes?
					fCandidateWorker = Future<RecruitStorageReply>();
				}
				when( wait( self->restartRecruiting.onTrigger() ) ) {}
			}
			wait( delay(FLOW_KNOBS->PREVENT_FAST_SPIN_DELAY) );
		} catch( Error &e ) {
			if(e.code() != error_code_timed_out) {
				throw;
			}
			TEST(true); //Storage recruitment timed out
		}
	}
}

ACTOR Future<Void> updateReplicasKey(DDTeamCollection* self, Optional<Key> dcId) {
	std::vector<Future<Void>> serverUpdates;

	for(auto& it : self->server_info) {
		serverUpdates.push_back(it.second->updated.getFuture());
	}

	wait(self->initialFailureReactionDelay && waitForAll(serverUpdates));
	wait(waitUntilHealthy(self));
	TraceEvent("DDUpdatingReplicas", self->distributorId).detail("DcId", dcId).detail("Replicas", self->configuration.storageTeamSize);
	state Transaction tr(self->cx);
	loop {
		try {
			Optional<Value> val = wait( tr.get(datacenterReplicasKeyFor(dcId)) );
			state int oldReplicas = val.present() ? decodeDatacenterReplicasValue(val.get()) : 0;
			if(oldReplicas == self->configuration.storageTeamSize) {
				TraceEvent("DDUpdatedAlready", self->distributorId).detail("DcId", dcId).detail("Replicas", self->configuration.storageTeamSize);
				return Void();
			}
			if(oldReplicas < self->configuration.storageTeamSize) {
				tr.set(rebootWhenDurableKey, StringRef());
			}
			tr.set(datacenterReplicasKeyFor(dcId), datacenterReplicasValue(self->configuration.storageTeamSize));
			wait( tr.commit() );
			TraceEvent("DDUpdatedReplicas", self->distributorId).detail("DcId", dcId).detail("Replicas", self->configuration.storageTeamSize).detail("OldReplicas", oldReplicas);
			return Void();
		} catch( Error &e ) {
			wait( tr.onError(e) );
		}
	}
}

ACTOR Future<Void> serverGetTeamRequests(TeamCollectionInterface tci, DDTeamCollection* self) {
	loop {
		GetTeamRequest req = waitNext(tci.getTeam.getFuture());
		self->addActor.send( self->getTeam( self, req ) );
	}
}

ACTOR Future<Void> remoteRecovered( Reference<AsyncVar<struct ServerDBInfo>> db ) {
	TraceEvent("DDTrackerStarting");
	while ( db->get().recoveryState < RecoveryState::ALL_LOGS_RECRUITED ) {
		TraceEvent("DDTrackerStarting").detail("RecoveryState", (int)db->get().recoveryState);
		wait( db->onChange() );
	}
	return Void();
}

ACTOR Future<Void> monitorHealthyTeams( DDTeamCollection* self ) {
	loop choose {
		when ( wait(self->zeroHealthyTeams->get() ? delay(SERVER_KNOBS->DD_ZERO_HEALTHY_TEAM_DELAY) : Never()) ) {
			self->doBuildTeams = true;
			wait( DDTeamCollection::checkBuildTeams(self) );
		}
		when ( wait(self->zeroHealthyTeams->onChange()) ) {}
	}
}

// Keep track of servers and teams -- serves requests for getRandomTeam
ACTOR Future<Void> dataDistributionTeamCollection(
	Reference<DDTeamCollection> teamCollection,
	Reference<InitialDataDistribution> initData,
	TeamCollectionInterface tci,
	Reference<AsyncVar<struct ServerDBInfo>> db)
{
	state DDTeamCollection* self = teamCollection.getPtr();
	state Future<Void> loggingTrigger = Void();
	state PromiseStream<Void> serverRemoved;
	state Future<Void> error = actorCollection( self->addActor.getFuture() );

	try {
		wait( DDTeamCollection::init( self, initData ) );
		initData = Reference<InitialDataDistribution>();
		self->addActor.send(serverGetTeamRequests(tci, self));

		TraceEvent("DDTeamCollectionBegin", self->distributorId).detail("Primary", self->primary);
		wait( self->readyToStart || error );
		TraceEvent("DDTeamCollectionReadyToStart", self->distributorId).detail("Primary", self->primary);

		if(self->badTeamRemover.isReady()) {
			self->badTeamRemover = removeBadTeams(self);
			self->addActor.send(self->badTeamRemover);
		}

		if (self->redundantMachineTeamRemover.isReady()) {
			self->redundantMachineTeamRemover = machineTeamRemover(self);
			self->addActor.send(self->redundantMachineTeamRemover);
		}
		if (self->redundantServerTeamRemover.isReady()) {
			self->redundantServerTeamRemover = serverTeamRemover(self);
			self->addActor.send(self->redundantServerTeamRemover);
		}
		self->traceTeamCollectionInfo();

		if(self->includedDCs.size()) {
			//start this actor before any potential recruitments can happen
			self->addActor.send(updateReplicasKey(self, self->includedDCs[0]));
		}

		self->addActor.send(storageRecruiter( self, db ));
		self->addActor.send(monitorStorageServerRecruitment( self ));
		self->addActor.send(waitServerListChange( self, serverRemoved.getFuture() ));
		self->addActor.send(trackExcludedServers( self ));
		self->addActor.send(monitorHealthyTeams( self ));
		self->addActor.send(waitHealthyZoneChange( self ));

		// SOMEDAY: Monitor FF/serverList for (new) servers that aren't in allServers and add or remove them

		loop choose {
			when( UID removedServer = waitNext( self->removedServers.getFuture() ) ) {
				TEST(true);  // Storage server removed from database
				self->removeServer(self, removedServer);
				serverRemoved.send( Void() );

				self->restartRecruiting.trigger();
			}
			when( wait( self->zeroHealthyTeams->onChange() ) ) {
				if(self->zeroHealthyTeams->get()) {
					self->restartRecruiting.trigger();
					self->noHealthyTeams();
				}
			}
			when( wait( loggingTrigger ) ) {
				int highestPriority = 0;
				for(auto it : self->priority_teams) {
					if(it.second > 0) {
						highestPriority = std::max(highestPriority, it.first);
					}
				}

				TraceEvent("TotalDataInFlight", self->distributorId)
				    .detail("Primary", self->primary)
				    .detail("TotalBytes", self->getDebugTotalDataInFlight())
				    .detail("UnhealthyServers", self->unhealthyServers)
				    .detail("ServerCount", self->server_info.size())
				    .detail("StorageTeamSize", self->configuration.storageTeamSize)
				    .detail("HighestPriority", highestPriority)
				    .trackLatest(self->primary ? "TotalDataInFlight" : "TotalDataInFlightRemote");
				loggingTrigger = delay( SERVER_KNOBS->DATA_DISTRIBUTION_LOGGING_INTERVAL );
			}
			when( wait( self->serverTrackerErrorOut.getFuture() ) ) {} // Propagate errors from storageServerTracker
			when( wait( error ) ) {}
		}
	} catch (Error& e) {
		if (e.code() != error_code_movekeys_conflict)
			TraceEvent(SevError, "DataDistributionTeamCollectionError", self->distributorId).error(e);
		throw e;
	}
}

ACTOR Future<Void> waitForDataDistributionEnabled( Database cx ) {
	state Transaction tr(cx);
	loop {
		wait(delay(SERVER_KNOBS->DD_ENABLED_CHECK_DELAY, TaskPriority::DataDistribution));

		try {
			Optional<Value> mode = wait( tr.get( dataDistributionModeKey ) );
			if (!mode.present()) return Void();
			if (mode.present()) {
				BinaryReader rd( mode.get(), Unversioned() );
				int m;
				rd >> m;
				if (m) return Void();
			}

			tr.reset();
		} catch (Error& e) {
			wait( tr.onError(e) );
		}
	}
}

ACTOR Future<bool> isDataDistributionEnabled( Database cx ) {
	state Transaction tr(cx);
	loop {
		try {
			Optional<Value> mode = wait( tr.get( dataDistributionModeKey ) );
			if (!mode.present()) return true;
			if (mode.present()) {
				BinaryReader rd( mode.get(), Unversioned() );
				int m;
				rd >> m;
				if (m) return true;
			}
			// SOMEDAY: Write a wrapper in MoveKeys.actor.h
			Optional<Value> readVal = wait( tr.get( moveKeysLockOwnerKey ) );
			UID currentOwner = readVal.present() ? BinaryReader::fromStringRef<UID>(readVal.get(), Unversioned()) : UID();
			if( currentOwner != dataDistributionModeLock )
				return true;
			return false;
		} catch (Error& e) {
			wait( tr.onError(e) );
		}
	}
}

//Ensures that the serverKeys key space is properly coalesced
//This method is only used for testing and is not implemented in a manner that is safe for large databases
ACTOR Future<Void> debugCheckCoalescing(Database cx) {
	state Transaction tr(cx);
	loop {
		try {
			state Standalone<RangeResultRef> serverList = wait(tr.getRange(serverListKeys, CLIENT_KNOBS->TOO_MANY));
			ASSERT( !serverList.more && serverList.size() < CLIENT_KNOBS->TOO_MANY);

			state int i;
			for(i = 0; i < serverList.size(); i++) {
				state UID id = decodeServerListValue(serverList[i].value).id();
				Standalone<RangeResultRef> ranges = wait(krmGetRanges(&tr, serverKeysPrefixFor(id), allKeys));
				ASSERT(ranges.end()[-1].key == allKeys.end);

				for(int j = 0; j < ranges.size() - 2; j++)
					if(ranges[j].value == ranges[j + 1].value)
						TraceEvent(SevError, "UncoalescedValues", id).detail("Key1", ranges[j].key).detail("Key2", ranges[j + 1].key).detail("Value", ranges[j].value);
			}

			TraceEvent("DoneCheckingCoalescing");
			return Void();
		}
		catch(Error &e){
			wait( tr.onError(e) );
		}
	}
}

static std::set<int> const& normalDDQueueErrors() {
	static std::set<int> s;
	if (s.empty()) {
		s.insert( error_code_movekeys_conflict );
		s.insert( error_code_broken_promise );
	}
	return s;
}

ACTOR Future<Void> pollMoveKeysLock( Database cx, MoveKeysLock lock ) {
	loop {
		wait(delay(SERVER_KNOBS->MOVEKEYS_LOCK_POLLING_DELAY));
		state Transaction tr(cx);
		loop {
			try {
				wait( checkMoveKeysLockReadOnly(&tr, lock) );
				break;
			} catch( Error &e ) {
				wait( tr.onError(e) );
			}
		}
	}
}

struct DataDistributorData : NonCopyable, ReferenceCounted<DataDistributorData> {
	Reference<AsyncVar<struct ServerDBInfo>> dbInfo;
	UID ddId;
	PromiseStream<Future<Void>> addActor;

	DataDistributorData(Reference<AsyncVar<ServerDBInfo>> const& db, UID id) : dbInfo(db), ddId(id) {}
};

ACTOR Future<Void> monitorBatchLimitedTime(Reference<AsyncVar<ServerDBInfo>> db, double* lastLimited) {
	loop {
		wait( delay(SERVER_KNOBS->METRIC_UPDATE_RATE) );

		state Reference<ProxyInfo> proxies(new ProxyInfo(db->get().client.proxies, db->get().myLocality));

		choose {
			when (wait(db->onChange())) {}
			when (GetHealthMetricsReply reply = wait(proxies->size() ?
					loadBalance(proxies, &MasterProxyInterface::getHealthMetrics, GetHealthMetricsRequest(false))
					: Never())) {
				if (reply.healthMetrics.batchLimited) {
					*lastLimited = now();
				}
			}
		}
	}
}

ACTOR Future<Void> dataDistribution(Reference<DataDistributorData> self)
{
	state double lastLimited = 0;
	self->addActor.send( monitorBatchLimitedTime(self->dbInfo, &lastLimited) );

	state Database cx = openDBOnServer(self->dbInfo, TaskPriority::DataDistributionLaunch, true, true);
	cx->locationCacheSize = SERVER_KNOBS->DD_LOCATION_CACHE_SIZE;

	//cx->setOption( FDBDatabaseOptions::LOCATION_CACHE_SIZE, StringRef((uint8_t*) &SERVER_KNOBS->DD_LOCATION_CACHE_SIZE, 8) );
	//ASSERT( cx->locationCacheSize == SERVER_KNOBS->DD_LOCATION_CACHE_SIZE );

	//wait(debugCheckCoalescing(cx));
	state std::vector<Optional<Key>> primaryDcId;
	state std::vector<Optional<Key>> remoteDcIds;
	state DatabaseConfiguration configuration;
	state Reference<InitialDataDistribution> initData;
	state MoveKeysLock lock;
	loop {
		try {
			loop {
				TraceEvent("DDInitTakingMoveKeysLock", self->ddId);
				MoveKeysLock lock_ = wait( takeMoveKeysLock( cx, self->ddId ) );
				lock = lock_;
				TraceEvent("DDInitTookMoveKeysLock", self->ddId);

				DatabaseConfiguration configuration_ = wait( getDatabaseConfiguration(cx) );
				configuration = configuration_;
				primaryDcId.clear();
				remoteDcIds.clear();
				const std::vector<RegionInfo>& regions = configuration.regions;
				if ( configuration.regions.size() > 0 ) {
					primaryDcId.push_back( regions[0].dcId );
				}
				if ( configuration.regions.size() > 1 ) {
					remoteDcIds.push_back( regions[1].dcId );
				}

				TraceEvent("DDInitGotConfiguration", self->ddId).detail("Conf", configuration.toString());

				state Transaction tr(cx);
				loop {
					try {
						tr.setOption( FDBTransactionOptions::ACCESS_SYSTEM_KEYS );
						tr.setOption( FDBTransactionOptions::PRIORITY_SYSTEM_IMMEDIATE );

						Standalone<RangeResultRef> replicaKeys = wait(tr.getRange(datacenterReplicasKeys, CLIENT_KNOBS->TOO_MANY));

						for(auto& kv : replicaKeys) {
							auto dcId = decodeDatacenterReplicasKey(kv.key);
							auto replicas = decodeDatacenterReplicasValue(kv.value);
							if((primaryDcId.size() && primaryDcId[0] == dcId) || (remoteDcIds.size() && remoteDcIds[0] == dcId && configuration.usableRegions > 1)) {
								if(replicas > configuration.storageTeamSize) {
									tr.set(kv.key, datacenterReplicasValue(configuration.storageTeamSize));
								}
							} else {
								tr.clear(kv.key);
							}
						}

						wait(tr.commit());
						break;
					}
					catch(Error &e) {
						wait(tr.onError(e));
					}
				}

				TraceEvent("DDInitUpdatedReplicaKeys", self->ddId);
				Reference<InitialDataDistribution> initData_ = wait( getInitialDataDistribution(cx, self->ddId, lock, configuration.usableRegions > 1 ? remoteDcIds : std::vector<Optional<Key>>() ) );
				initData = initData_;
				if(initData->shards.size() > 1) {
					TraceEvent("DDInitGotInitialDD", self->ddId)
					    .detail("B", initData->shards.end()[-2].key)
					    .detail("E", initData->shards.end()[-1].key)
					    .detail("Src", describe(initData->shards.end()[-2].primarySrc))
					    .detail("Dest", describe(initData->shards.end()[-2].primaryDest))
					    .trackLatest("InitialDD");
				} else {
					TraceEvent("DDInitGotInitialDD", self->ddId).detail("B","").detail("E", "").detail("Src", "[no items]").detail("Dest", "[no items]").trackLatest("InitialDD");
				}

				if (initData->mode) break; // mode may be set true by system operator using fdbcli
				TraceEvent("DataDistributionDisabled", self->ddId);

				TraceEvent("MovingData", self->ddId)
					.detail( "InFlight", 0 )
					.detail( "InQueue", 0 )
					.detail( "AverageShardSize", -1 )
					.detail( "LowPriorityRelocations", 0 )
					.detail( "HighPriorityRelocations", 0 )
					.detail( "HighestPriority", 0 )
					.trackLatest( "MovingData" );

				TraceEvent("TotalDataInFlight", self->ddId).detail("Primary", true).detail("TotalBytes", 0).detail("UnhealthyServers", 0).detail("HighestPriority", 0).trackLatest("TotalDataInFlight");
				TraceEvent("TotalDataInFlight", self->ddId).detail("Primary", false).detail("TotalBytes", 0).detail("UnhealthyServers", 0).detail("HighestPriority", configuration.usableRegions > 1 ? 0 : -1).trackLatest("TotalDataInFlightRemote");

				wait( waitForDataDistributionEnabled(cx) );
				TraceEvent("DataDistributionEnabled");
			}

			// When/If this assertion fails, Evan owes Ben a pat on the back for his foresight
			ASSERT(configuration.storageTeamSize > 0);

			state PromiseStream<RelocateShard> output;
			state PromiseStream<RelocateShard> input;
			state PromiseStream<Promise<int64_t>> getAverageShardBytes;
			state PromiseStream<GetMetricsRequest> getShardMetrics;
			state Reference<AsyncVar<bool>> processingUnhealthy( new AsyncVar<bool>(false) );
			state Promise<Void> readyToStart;
			state Reference<ShardsAffectedByTeamFailure> shardsAffectedByTeamFailure( new ShardsAffectedByTeamFailure );

			state int shard = 0;
			for (; shard < initData->shards.size() - 1; shard++) {
				KeyRangeRef keys = KeyRangeRef(initData->shards[shard].key, initData->shards[shard+1].key);
				shardsAffectedByTeamFailure->defineShard(keys);
				std::vector<ShardsAffectedByTeamFailure::Team> teams;
				teams.push_back(ShardsAffectedByTeamFailure::Team(initData->shards[shard].primarySrc, true));
				if (configuration.usableRegions > 1) {
					teams.push_back(ShardsAffectedByTeamFailure::Team(initData->shards[shard].remoteSrc, false));
				}
				if(g_network->isSimulated()) {
					TraceEvent("DDInitShard").detail("Keys", keys).detail("PrimarySrc", describe(initData->shards[shard].primarySrc)).detail("RemoteSrc", describe(initData->shards[shard].remoteSrc))
					.detail("PrimaryDest", describe(initData->shards[shard].primaryDest)).detail("RemoteDest", describe(initData->shards[shard].remoteDest));
				}

				shardsAffectedByTeamFailure->moveShard(keys, teams);
				if (initData->shards[shard].hasDest) {
					// This shard is already in flight.  Ideally we should use dest in sABTF and generate a dataDistributionRelocator directly in
					// DataDistributionQueue to track it, but it's easier to just (with low priority) schedule it for movement.
					bool unhealthy = initData->shards[shard].primarySrc.size() != configuration.storageTeamSize;
					if (!unhealthy && configuration.usableRegions > 1) {
						unhealthy = initData->shards[shard].remoteSrc.size() != configuration.storageTeamSize;
					}
					output.send( RelocateShard( keys, unhealthy ? PRIORITY_TEAM_UNHEALTHY : PRIORITY_RECOVER_MOVE ) );
				}
				wait( yield(TaskPriority::DataDistribution) );
			}

			vector<TeamCollectionInterface> tcis;

			Reference<AsyncVar<bool>> anyZeroHealthyTeams;
			vector<Reference<AsyncVar<bool>>> zeroHealthyTeams;
			tcis.push_back(TeamCollectionInterface());
			zeroHealthyTeams.push_back(Reference<AsyncVar<bool>>( new AsyncVar<bool>(true) ));
			int storageTeamSize = configuration.storageTeamSize;

			vector<Future<Void>> actors;
			if (configuration.usableRegions > 1) {
				tcis.push_back(TeamCollectionInterface());
				storageTeamSize = 2*configuration.storageTeamSize;

				zeroHealthyTeams.push_back( Reference<AsyncVar<bool>>( new AsyncVar<bool>(true) ) );
				anyZeroHealthyTeams = Reference<AsyncVar<bool>>( new AsyncVar<bool>(true) );
				actors.push_back( anyTrue(zeroHealthyTeams, anyZeroHealthyTeams) );
			} else {
				anyZeroHealthyTeams = zeroHealthyTeams[0];
			}

			actors.push_back( pollMoveKeysLock(cx, lock) );
			actors.push_back( reportErrorsExcept( dataDistributionTracker( initData, cx, output, shardsAffectedByTeamFailure, getShardMetrics, getAverageShardBytes.getFuture(), readyToStart, anyZeroHealthyTeams, self->ddId ), "DDTracker", self->ddId, &normalDDQueueErrors() ) );
			actors.push_back( reportErrorsExcept( dataDistributionQueue( cx, output, input.getFuture(), getShardMetrics, processingUnhealthy, tcis, shardsAffectedByTeamFailure, lock, getAverageShardBytes, self->ddId, storageTeamSize, &lastLimited ), "DDQueue", self->ddId, &normalDDQueueErrors() ) );

			vector<DDTeamCollection*> teamCollectionsPtrs;
			Reference<DDTeamCollection> primaryTeamCollection( new DDTeamCollection(cx, self->ddId, lock, output, shardsAffectedByTeamFailure, configuration, primaryDcId, configuration.usableRegions > 1 ? remoteDcIds : std::vector<Optional<Key>>(), readyToStart.getFuture(), zeroHealthyTeams[0], true, processingUnhealthy) );
			teamCollectionsPtrs.push_back(primaryTeamCollection.getPtr());
			if (configuration.usableRegions > 1) {
				Reference<DDTeamCollection> remoteTeamCollection( new DDTeamCollection(cx, self->ddId, lock, output, shardsAffectedByTeamFailure, configuration, remoteDcIds, Optional<std::vector<Optional<Key>>>(), readyToStart.getFuture() && remoteRecovered(self->dbInfo), zeroHealthyTeams[1], false, processingUnhealthy) );
				teamCollectionsPtrs.push_back(remoteTeamCollection.getPtr());
				remoteTeamCollection->teamCollections = teamCollectionsPtrs;
				actors.push_back( reportErrorsExcept( dataDistributionTeamCollection( remoteTeamCollection, initData, tcis[1], self->dbInfo ), "DDTeamCollectionSecondary", self->ddId, &normalDDQueueErrors() ) );
			}
			primaryTeamCollection->teamCollections = teamCollectionsPtrs;
			actors.push_back( reportErrorsExcept( dataDistributionTeamCollection( primaryTeamCollection, initData, tcis[0], self->dbInfo ), "DDTeamCollectionPrimary", self->ddId, &normalDDQueueErrors() ) );
			actors.push_back(yieldPromiseStream(output.getFuture(), input));

			wait( waitForAll( actors ) );
			return Void();
		}
		catch( Error &e ) {
			state Error err = e;
			if( e.code() != error_code_movekeys_conflict )
				throw err;
			bool ddEnabled = wait( isDataDistributionEnabled(cx) );
			TraceEvent("DataDistributionMoveKeysConflict").detail("DataDistributionEnabled", ddEnabled);
			if( ddEnabled )
				throw err;
		}
	}
}

static std::set<int> const& normalDataDistributorErrors() {
	static std::set<int> s;
	if (s.empty()) {
		s.insert( error_code_worker_removed );
		s.insert( error_code_broken_promise );
		s.insert( error_code_actor_cancelled );
		s.insert( error_code_please_reboot );
		s.insert( error_code_movekeys_conflict );
	}
	return s;
}

ACTOR Future<Void> dataDistributor(DataDistributorInterface di, Reference<AsyncVar<struct ServerDBInfo>> db ) {
	state Reference<DataDistributorData> self( new DataDistributorData(db, di.id()) );
	state Future<Void> collection = actorCollection( self->addActor.getFuture() );

	try {
		TraceEvent("DataDistributorRunning", di.id());
		self->addActor.send( waitFailureServer(di.waitFailure.getFuture()) );
		state Future<Void> distributor = reportErrorsExcept( dataDistribution(self), "DataDistribution", di.id(), &normalDataDistributorErrors() );

		loop choose {
			when ( wait(distributor || collection) ) {
				ASSERT(false);
				throw internal_error();
			}
			when ( HaltDataDistributorRequest req = waitNext(di.haltDataDistributor.getFuture()) ) {
				req.reply.send(Void());
				TraceEvent("DataDistributorHalted", di.id()).detail("ReqID", req.requesterID);
				break;
			}
		}
	}
	catch ( Error &err ) {
		if ( normalDataDistributorErrors().count(err.code()) == 0 ) {
			TraceEvent("DataDistributorError", di.id()).error(err, true);
			throw err;
		}
		TraceEvent("DataDistributorDied", di.id()).error(err, true);
	}

	return Void();
}

DDTeamCollection* testTeamCollection(int teamSize, Reference<IReplicationPolicy> policy, int processCount) {
	Database database = DatabaseContext::create(
		Reference<AsyncVar<ClientDBInfo>>(new AsyncVar<ClientDBInfo>()),
		Never(),
		LocalityData(),
		false
	);

	DatabaseConfiguration conf;
	conf.storageTeamSize = teamSize;
	conf.storagePolicy = policy;

	DDTeamCollection* collection = new DDTeamCollection(
		database,
		UID(0, 0),
		MoveKeysLock(),
		PromiseStream<RelocateShard>(),
		Reference<ShardsAffectedByTeamFailure>(new ShardsAffectedByTeamFailure()),
		conf,
		{},
		{},
		Future<Void>(Void()),
		Reference<AsyncVar<bool>>( new AsyncVar<bool>(true) ),
		true,
		Reference<AsyncVar<bool>>( new AsyncVar<bool>(false) )
	);

	for (int id = 1; id <= processCount; ++id) {
		UID uid(id, 0);
		StorageServerInterface interface;
		interface.uniqueID = uid;
	 	interface.locality.set(LiteralStringRef("machineid"), Standalone<StringRef>(std::to_string(id)));
		interface.locality.set(LiteralStringRef("zoneid"), Standalone<StringRef>(std::to_string(id % 5)));
		interface.locality.set(LiteralStringRef("data_hall"), Standalone<StringRef>(std::to_string(id % 3)));
		collection->server_info[uid] = Reference<TCServerInfo>(new TCServerInfo(interface, ProcessClass(), true, collection->storageServerSet));
		collection->server_status.set(uid, ServerStatus(false, false, interface.locality));
		collection->checkAndCreateMachine(collection->server_info[uid]);
	}

	return collection;
}

DDTeamCollection* testMachineTeamCollection(int teamSize, Reference<IReplicationPolicy> policy, int processCount) {
	Database database = DatabaseContext::create(Reference<AsyncVar<ClientDBInfo>>(new AsyncVar<ClientDBInfo>()),
	                                            Never(), LocalityData(), false);

	DatabaseConfiguration conf;
	conf.storageTeamSize = teamSize;
	conf.storagePolicy = policy;

	DDTeamCollection* collection =
	    new DDTeamCollection(database, UID(0, 0), MoveKeysLock(), PromiseStream<RelocateShard>(),
	                         Reference<ShardsAffectedByTeamFailure>(new ShardsAffectedByTeamFailure()), conf, {}, {},
	                         Future<Void>(Void()),
	                         Reference<AsyncVar<bool>>(new AsyncVar<bool>(true)), true,
	                         Reference<AsyncVar<bool>>(new AsyncVar<bool>(false)));

	for (int id = 1; id <= processCount; id++) {
		UID uid(id, 0);
		StorageServerInterface interface;
		interface.uniqueID = uid;
		int process_id = id;
		int dc_id = process_id / 1000;
		int data_hall_id = process_id / 100;
		int zone_id = process_id / 10;
		int machine_id = process_id / 5;

		printf("testMachineTeamCollection: process_id:%d zone_id:%d machine_id:%d ip_addr:%s\n", process_id, zone_id,
		       machine_id, interface.address().toString().c_str());
		interface.locality.set(LiteralStringRef("processid"), Standalone<StringRef>(std::to_string(process_id)));
		interface.locality.set(LiteralStringRef("machineid"), Standalone<StringRef>(std::to_string(machine_id)));
		interface.locality.set(LiteralStringRef("zoneid"), Standalone<StringRef>(std::to_string(zone_id)));
		interface.locality.set(LiteralStringRef("data_hall"), Standalone<StringRef>(std::to_string(data_hall_id)));
		interface.locality.set(LiteralStringRef("dcid"), Standalone<StringRef>(std::to_string(dc_id)));
		collection->server_info[uid] =
		    Reference<TCServerInfo>(new TCServerInfo(interface, ProcessClass(), true, collection->storageServerSet));

		collection->server_status.set(uid, ServerStatus(false, false, interface.locality));
	}

	int totalServerIndex = collection->constructMachinesFromServers();
	printf("testMachineTeamCollection: construct machines for %d servers\n", totalServerIndex);

	return collection;
}

TEST_CASE("DataDistribution/AddTeamsBestOf/UseMachineID") {
	wait(Future<Void>(Void()));

	int teamSize = 3; // replication size
	int processSize = 60;
	int desiredTeams = SERVER_KNOBS->DESIRED_TEAMS_PER_SERVER * processSize;
	int maxTeams = SERVER_KNOBS->MAX_TEAMS_PER_SERVER * processSize;

	Reference<IReplicationPolicy> policy = Reference<IReplicationPolicy>(new PolicyAcross(teamSize, "zoneid", Reference<IReplicationPolicy>(new PolicyOne())));
	state DDTeamCollection* collection = testMachineTeamCollection(teamSize, policy, processSize);

	collection->addTeamsBestOf(30, desiredTeams, maxTeams);

	ASSERT(collection->sanityCheckTeams() == true);

	delete (collection);

	return Void();
}

TEST_CASE("DataDistribution/AddTeamsBestOf/NotUseMachineID") {
	wait(Future<Void>(Void()));

	int teamSize = 3; // replication size
	int processSize = 60;
	int desiredTeams = SERVER_KNOBS->DESIRED_TEAMS_PER_SERVER * processSize;
	int maxTeams = SERVER_KNOBS->MAX_TEAMS_PER_SERVER * processSize;

	Reference<IReplicationPolicy> policy = Reference<IReplicationPolicy>(new PolicyAcross(teamSize, "zoneid", Reference<IReplicationPolicy>(new PolicyOne())));
	state DDTeamCollection* collection = testMachineTeamCollection(teamSize, policy, processSize);

	if (collection == NULL) {
		fprintf(stderr, "collection is null\n");
		return Void();
	}

	collection->addBestMachineTeams(30); // Create machine teams to help debug
	collection->addTeamsBestOf(30, desiredTeams, maxTeams);
	collection->sanityCheckTeams(); // Server team may happen to be on the same machine team, although unlikely

	if (collection) delete (collection);

	return Void();
}

TEST_CASE("DataDistribution/AddAllTeams/isExhaustive") {
	Reference<IReplicationPolicy> policy = Reference<IReplicationPolicy>(new PolicyAcross(3, "zoneid", Reference<IReplicationPolicy>(new PolicyOne())));
	state int processSize = 10;
	state int desiredTeams = SERVER_KNOBS->DESIRED_TEAMS_PER_SERVER * processSize;
	state int maxTeams = SERVER_KNOBS->MAX_TEAMS_PER_SERVER * processSize;
	state DDTeamCollection* collection = testTeamCollection(3, policy, processSize);

	int result = collection->addTeamsBestOf(200, desiredTeams, maxTeams);

	delete(collection);

	// The maximum number of available server teams without considering machine locality is 120
	// The maximum number of available server teams with machine locality constraint is 120 - 40, because
	// the 40 (5*4*2) server teams whose servers come from the same machine are invalid.
	ASSERT(result == 80);

	return Void();
}

TEST_CASE("/DataDistribution/AddAllTeams/withLimit") {
	Reference<IReplicationPolicy> policy = Reference<IReplicationPolicy>(new PolicyAcross(3, "zoneid", Reference<IReplicationPolicy>(new PolicyOne())));
	state int processSize = 10;
	state int desiredTeams = SERVER_KNOBS->DESIRED_TEAMS_PER_SERVER * processSize;
	state int maxTeams = SERVER_KNOBS->MAX_TEAMS_PER_SERVER * processSize;

	state DDTeamCollection* collection = testTeamCollection(3, policy, processSize);

	int result = collection->addTeamsBestOf(10, desiredTeams, maxTeams);

	delete(collection);

	ASSERT(result >= 10);

	return Void();
}

TEST_CASE("/DataDistribution/AddTeamsBestOf/SkippingBusyServers") {
	wait(Future<Void>(Void()));
	Reference<IReplicationPolicy> policy = Reference<IReplicationPolicy>(new PolicyAcross(3, "zoneid", Reference<IReplicationPolicy>(new PolicyOne())));
	state int processSize = 10;
	state int desiredTeams = SERVER_KNOBS->DESIRED_TEAMS_PER_SERVER * processSize;
	state int maxTeams = SERVER_KNOBS->MAX_TEAMS_PER_SERVER * processSize;
	state DDTeamCollection* collection = testTeamCollection(3, policy, processSize);

	collection->addTeam(std::set<UID>({ UID(1, 0), UID(2, 0), UID(3, 0) }), true);
	collection->addTeam(std::set<UID>({ UID(1, 0), UID(3, 0), UID(4, 0) }), true);

	state int result = collection->addTeamsBestOf(8, desiredTeams, maxTeams);

	ASSERT(result >= 8);

	for(auto process = collection->server_info.begin(); process != collection->server_info.end(); process++) {
		auto teamCount = process->second->teams.size();
		ASSERT(teamCount >= 1);
		// ASSERT(teamCount <= 5);
	}

	delete(collection);

	return Void();
}

// Due to the randomness in choosing the machine team and the server team from the machine team, it is possible that
// we may not find the remaining several (e.g., 1 or 2) available teams.
// It is hard to conclude what is the minimum number of  teams the addTeamsBestOf() should create in this situation.
TEST_CASE("/DataDistribution/AddTeamsBestOf/NotEnoughServers") {
	wait(Future<Void>(Void()));

	Reference<IReplicationPolicy> policy = Reference<IReplicationPolicy>(new PolicyAcross(3, "zoneid", Reference<IReplicationPolicy>(new PolicyOne())));
	state int processSize = 5;
	state int desiredTeams = SERVER_KNOBS->DESIRED_TEAMS_PER_SERVER * processSize;
	state int maxTeams = SERVER_KNOBS->MAX_TEAMS_PER_SERVER * processSize;
	state DDTeamCollection* collection = testTeamCollection(3, policy, processSize);

	collection->addTeam(std::set<UID>({ UID(1, 0), UID(2, 0), UID(3, 0) }), true);
	collection->addTeam(std::set<UID>({ UID(1, 0), UID(3, 0), UID(4, 0) }), true);

	collection->addBestMachineTeams(10);
	int result = collection->addTeamsBestOf(10, desiredTeams, maxTeams);

	if (collection->machineTeams.size() != 10 || result != 8) {
		collection->traceAllInfo(true); // Debug message
	}

	// NOTE: Due to the pure randomness in selecting a machine for a machine team,
	// we cannot guarantee that all machine teams are created.
	// When we chnage the selectReplicas function to achieve such guarantee, we can enable the following ASSERT
	ASSERT(collection->machineTeams.size() == 10); // Should create all machine teams

	// We need to guarantee a server always have at least a team so that the server can participate in data distribution
	for (auto process = collection->server_info.begin(); process != collection->server_info.end(); process++) {
		auto teamCount = process->second->teams.size();
		ASSERT(teamCount >= 1);
	}

	delete(collection);

	// If we find all available teams, result will be 8 because we prebuild 2 teams
	ASSERT(result == 8);

	return Void();
}<|MERGE_RESOLUTION|>--- conflicted
+++ resolved
@@ -164,6 +164,8 @@
 		return ss.str();
 	}
 
+	bool existServerWithOnly1Team();
+
 	bool operator==(TCMachineTeamInfo& rhs) const { return this->machineIDs == rhs.machineIDs; }
 };
 
@@ -345,6 +347,17 @@
 		return Void();
 	}
 };
+
+bool TCMachineTeamInfo::existServerWithOnly1Team() {
+	for (const auto& st : serverTeams) {
+		for (const auto& s : st->getServers()) {
+			if (s->teams.size() <= 1) {
+				return true;
+			}
+		}
+	}
+	return false;
+}
 
 struct ServerStatus {
 	bool isFailed;
@@ -1650,6 +1663,9 @@
 			if (EXPENSIVE_VALIDATION) {
 				ASSERT(isServerTeamCountCorrect(mt));
 			}
+			if (mt->existServerWithOnly1Team()) {
+				continue;
+			}
 			if (mt->serverTeams.size() < minNumProcessTeams) {
 				minNumProcessTeams = mt->serverTeams.size();
 				retMT = mt;
@@ -1667,6 +1683,10 @@
 		    (SERVER_KNOBS->DESIRED_TEAMS_PER_SERVER * (configuration.storageTeamSize + 1)) / 2;
 
 		for (auto& mt : machineTeams) {
+			// Do not remove a machine team if it cause 0 server team on a server
+			if (mt->existServerWithOnly1Team()) {
+				continue;
+			}
 			// The representative team number for the machine team mt is
 			// the minimum number of machine teams of a machine in the team mt
 			int representNumMachineTeams = std::numeric_limits<int>::max();
@@ -1766,11 +1786,7 @@
 	// Before the number of machine teams reaches the threshold, build a machine team for each server team
 	// When it reaches the threshold, first try to build a server team with existing machine teams; if failed,
 	// build an extra machine team and record the event in trace
-<<<<<<< HEAD
-	int addTeamsBestOf(int teamsToBuild, int desiredTeamNumber, int maxTeamNumber) {
-=======
-	int addTeamsBestOf(int teamsToBuild, int desiredTeams, int maxTeams, int remainingTeamBudget) {
->>>>>>> f5f250d1
+	int addTeamsBestOf(int teamsToBuild, int desiredTeams, int maxTeams) {
 		ASSERT(teamsToBuild >= 0);
 		ASSERT_WE_THINK(machine_info.size() > 0 || server_info.size() == 0);
 		ASSERT_WE_THINK(SERVER_KNOBS->DESIRED_TEAMS_PER_SERVER >= 1 && configuration.storageTeamSize >= 1);
@@ -1888,20 +1904,11 @@
 
 		TraceEvent("TeamCollectionInfo", distributorId)
 		    .detail("Primary", primary)
-<<<<<<< HEAD
-		    .detail("AddedTeamNumber", addedTeams)
-		    .detail("AimToBuildTeamNumber", teamsToBuild)
-		    .detail("CurrentTeamNumber", teams.size())
-		    .detail("DesiredTeamNumber", desiredTeamNumber)
-		    .detail("MaxTeamNumber", maxTeamNumber)
-=======
 		    .detail("AddedTeams", addedTeams)
 		    .detail("TeamsToBuild", teamsToBuild)
-		    .detail("RemainingTeamBudget", remainingTeamBudget)
 		    .detail("CurrentTeams", teams.size())
 		    .detail("DesiredTeams", desiredTeams)
 		    .detail("MaxTeams", maxTeams)
->>>>>>> f5f250d1
 		    .detail("StorageTeamSize", configuration.storageTeamSize)
 		    .detail("CurrentMachineTeams", machineTeams.size())
 		    .detail("CurrentHealthyMachineTeams", healthyMachineTeamCount)
@@ -1936,7 +1943,6 @@
 		    .detail("Primary", primary)
 		    .detail("AddedTeams", 0)
 		    .detail("TeamsToBuild", 0)
-		    .detail("RemainingTeamBudget", 0)
 		    .detail("CurrentTeams", teams.size())
 		    .detail("DesiredTeams", desiredServerTeams)
 		    .detail("MaxTeams", maxServerTeams)
@@ -2055,20 +2061,11 @@
 
 				TraceEvent("TeamCollectionInfo", self->distributorId)
 				    .detail("Primary", self->primary)
-<<<<<<< HEAD
-				    .detail("AddedTeamNumber", 0)
-				    .detail("AimToBuildTeamNumber", teamsToBuild)
-				    .detail("CurrentTeamNumber", self->teams.size())
-				    .detail("DesiredTeamNumber", desiredTeams)
-				    .detail("MaxTeamNumber", maxTeams)
-=======
 				    .detail("AddedTeams", 0)
 				    .detail("TeamsToBuild", teamsToBuild)
-				    .detail("RemainingTeamBudget", remainingTeamBudget)
 				    .detail("CurrentTeams", self->teams.size())
 				    .detail("DesiredTeams", desiredTeams)
 				    .detail("MaxTeams", maxTeams)
->>>>>>> f5f250d1
 				    .detail("StorageTeamSize", self->configuration.storageTeamSize)
 				    .detail("CurrentMachineTeams", self->machineTeams.size())
 				    .detail("CurrentHealthyMachineTeams", healthyMachineTeamCount)
@@ -2527,21 +2524,12 @@
 		} else {
 			if (numMachineTeamRemoved > 0) {
 				// Only trace the information when we remove a machine team
-<<<<<<< HEAD
-				TraceEvent("MachineTeamRemoverDone", self->distributorId)
-				    .detail("HealthyMachineNumber", healthyMachineCount)
-				    // .detail("CurrentHealthyMachineTeamNumber", currentHealthyMTCount)
-				    .detail("CurrentMachineTeamNumber", self->machineTeams.size())
-				    .detail("DesiredMachineTeam", desiredMachineTeams)
-				    .detail("NumMachineTeamRemoved", numMachineTeamRemoved);
-=======
 				TraceEvent("TeamRemoverDone")
 				    .detail("HealthyMachines", healthyMachineCount)
 				    // .detail("CurrentHealthyMachineTeams", currentHealthyMTCount)
 				    .detail("CurrentMachineTeams", self->machineTeams.size())
 				    .detail("DesiredMachineTeams", desiredMachineTeams)
 				    .detail("NumMachineTeamsRemoved", numMachineTeamRemoved);
->>>>>>> f5f250d1
 				self->traceTeamCollectionInfo();
 			}
 		}
