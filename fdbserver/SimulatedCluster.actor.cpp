--- conflicted
+++ resolved
@@ -2072,16 +2072,6 @@
 	simconfig.db.tenantMode = tenantMode;
 	simconfig.db.encryptionAtRestMode = EncryptionAtRestMode::DISABLED;
 	// TODO: Remove check on the ENABLE_ENCRYPTION knob once the EKP can start using the db config
-<<<<<<< HEAD
-	if (SERVER_KNOBS->ENABLE_ENCRYPTION) {
-		if (!testConfig.encryptModes.empty()) {
-			simconfig.db.encryptionAtRestMode =
-			    EncryptionAtRestMode::fromString(deterministicRandom()->randomChoice(testConfig.encryptModes));
-		} else if (!testConfig.disableEncryption) {
-			// TODO: This case should only trigger with probability once the server knob is removed
-			if (tenantMode == TenantMode::DISABLED || tenantMode == TenantMode::OPTIONAL_TENANT ||
-			    deterministicRandom()->coinflip()) {
-=======
 	if (!testConfig.disableEncryption && (SERVER_KNOBS->ENABLE_ENCRYPTION || !testConfig.encryptModes.empty())) {
 		if (!testConfig.encryptModes.empty()) {
 			std::vector<EncryptionAtRestMode> validEncryptModes;
@@ -2098,7 +2088,6 @@
 		} else {
 			// TODO: This case should only trigger with probability (BUGGIFY) once the server knob is removed
 			if (tenantMode == TenantMode::DISABLED || tenantMode == TenantMode::OPTIONAL_TENANT) {
->>>>>>> 9daf7156
 				// optional and disabled tenant modes currently only support cluster aware encryption
 				simconfig.db.encryptionAtRestMode = EncryptionAtRestMode::CLUSTER_AWARE;
 			} else {
