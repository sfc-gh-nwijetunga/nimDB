/*
 * tester.actor.cpp
 *
 * This source file is part of the FoundationDB open source project
 *
 * Copyright 2013-2022 Apple Inc. and the FoundationDB project authors
 *
 * Licensed under the Apache License, Version 2.0 (the "License");
 * you may not use this file except in compliance with the License.
 * You may obtain a copy of the License at
 *
 *     http://www.apache.org/licenses/LICENSE-2.0
 *
 * Unless required by applicable law or agreed to in writing, software
 * distributed under the License is distributed on an "AS IS" BASIS,
 * WITHOUT WARRANTIES OR CONDITIONS OF ANY KIND, either express or implied.
 * See the License for the specific language governing permissions and
 * limitations under the License.
 */

#include <boost/algorithm/string/predicate.hpp>
#include <cinttypes>
#include <fstream>
#include <functional>
#include <map>
#include <toml.hpp>

#include "flow/ActorCollection.h"
#include "flow/ChaosMetrics.h"
#include "flow/DeterministicRandom.h"
#include "flow/Histogram.h"
#include "flow/IAsyncFile.h"
#include "flow/TDMetric.actor.h"
#include "fdbrpc/Locality.h"
#include "fdbrpc/SimulatorProcessInfo.h"
#include "fdbrpc/sim_validation.h"
#include "fdbrpc/simulator.h"
#include "fdbclient/Audit.h"
#include "fdbclient/AuditUtils.actor.h"
#include "fdbclient/ClusterInterface.h"
#include "fdbclient/NativeAPI.actor.h"
#include "fdbclient/SystemData.h"
#include "fdbclient/TenantManagement.actor.h"
#include "fdbserver/KnobProtectiveGroups.h"
#include "fdbserver/TesterInterface.actor.h"
#include "fdbserver/WorkerInterface.actor.h"
#include "fdbserver/workloads/workloads.actor.h"
#include "fdbserver/Status.actor.h"
#include "fdbserver/QuietDatabase.h"
#include "fdbclient/MonitorLeader.h"
#include "fdbserver/CoordinationInterface.h"
#include "fdbclient/ManagementAPI.actor.h"
#include "fdbserver/Knobs.h"
#include "fdbserver/WorkerInterface.actor.h"
#include "flow/Platform.h"
#include "flow/actorcompiler.h" // This must be the last #include.

FDB_DEFINE_BOOLEAN_PARAM(UntrustedMode);

WorkloadContext::WorkloadContext() {}

WorkloadContext::WorkloadContext(const WorkloadContext& r)
  : options(r.options), clientId(r.clientId), clientCount(r.clientCount), sharedRandomNumber(r.sharedRandomNumber),
    dbInfo(r.dbInfo), ccr(r.ccr), defaultTenant(r.defaultTenant) {}

WorkloadContext::~WorkloadContext() {}

const char HEX_CHAR_LOOKUP[16] = { '0', '1', '2', '3', '4', '5', '6', '7', '8', '9', 'a', 'b', 'c', 'd', 'e', 'f' };

void emplaceIndex(uint8_t* data, int offset, int64_t index) {
	for (int i = 0; i < 16; i++) {
		data[(15 - i) + offset] = HEX_CHAR_LOOKUP[index & 0xf];
		index = index >> 4;
	}
}

Key doubleToTestKey(double p) {
	return StringRef(format("%016llx", *(uint64_t*)&p));
}

double testKeyToDouble(const KeyRef& p) {
	uint64_t x = 0;
	sscanf(p.toString().c_str(), "%" SCNx64, &x);
	return *(double*)&x;
}

Key doubleToTestKey(double p, const KeyRef& prefix) {
	return doubleToTestKey(p).withPrefix(prefix);
}

Key KVWorkload::getRandomKey() const {
	return getRandomKey(absentFrac);
}

Key KVWorkload::getRandomKey(double absentFrac) const {
	if (absentFrac > 0.0000001) {
		return getRandomKey(deterministicRandom()->random01() < absentFrac);
	} else {
		return getRandomKey(false);
	}
}

Key KVWorkload::getRandomKey(bool absent) const {
	return keyForIndex(deterministicRandom()->randomInt(0, nodeCount), absent);
}

Key KVWorkload::keyForIndex(uint64_t index) const {
	if (absentFrac > 0.0000001) {
		return keyForIndex(index, deterministicRandom()->random01() < absentFrac);
	} else {
		return keyForIndex(index, false);
	}
}

int64_t KVWorkload::indexForKey(const KeyRef& key, bool absent) const {
	int idx = 0;
	if (nodePrefix > 0) {
		ASSERT(keyBytes >= 32);
		idx += 16;
	}
	ASSERT(keyBytes >= 16);
	// extract int64_t index, the reverse process of emplaceIndex()
	auto end = key.size() - idx - (absent ? 1 : 0);
	std::string str((char*)key.begin() + idx, end);
	int64_t res = std::stoll(str, nullptr, 16);
	return res;
}

Key KVWorkload::keyForIndex(uint64_t index, bool absent) const {
	int adjustedKeyBytes = (absent) ? (keyBytes + 1) : keyBytes;
	Key result = makeString(adjustedKeyBytes);
	uint8_t* data = mutateString(result);
	memset(data, '.', adjustedKeyBytes);

	int idx = 0;
	if (nodePrefix > 0) {
		ASSERT(keyBytes >= 32);
		emplaceIndex(data, 0, nodePrefix);
		idx += 16;
	}
	ASSERT(keyBytes >= 16);
	emplaceIndex(data, idx, (int64_t)index);
	// ASSERT(indexForKey(result) == (int64_t)index); // debug assert

	return result;
}

double testKeyToDouble(const KeyRef& p, const KeyRef& prefix) {
	return testKeyToDouble(p.removePrefix(prefix));
}

ACTOR Future<Void> poisson(double* last, double meanInterval) {
	*last += meanInterval * -log(deterministicRandom()->random01());
	wait(delayUntil(*last));
	return Void();
}

ACTOR Future<Void> uniform(double* last, double meanInterval) {
	*last += meanInterval;
	wait(delayUntil(*last));
	return Void();
}

Value getOption(VectorRef<KeyValueRef> options, Key key, Value defaultValue) {
	for (int i = 0; i < options.size(); i++)
		if (options[i].key == key) {
			Value value = options[i].value;
			options[i].value = ""_sr;
			return value;
		}

	return defaultValue;
}

int getOption(VectorRef<KeyValueRef> options, Key key, int defaultValue) {
	for (int i = 0; i < options.size(); i++)
		if (options[i].key == key) {
			int r;
			if (sscanf(options[i].value.toString().c_str(), "%d", &r)) {
				options[i].value = ""_sr;
				return r;
			} else {
				TraceEvent(SevError, "InvalidTestOption").detail("OptionName", key);
				throw test_specification_invalid();
			}
		}

	return defaultValue;
}

uint64_t getOption(VectorRef<KeyValueRef> options, Key key, uint64_t defaultValue) {
	for (int i = 0; i < options.size(); i++)
		if (options[i].key == key) {
			uint64_t r;
			if (sscanf(options[i].value.toString().c_str(), "%" SCNd64, &r)) {
				options[i].value = ""_sr;
				return r;
			} else {
				TraceEvent(SevError, "InvalidTestOption").detail("OptionName", key);
				throw test_specification_invalid();
			}
		}

	return defaultValue;
}

int64_t getOption(VectorRef<KeyValueRef> options, Key key, int64_t defaultValue) {
	for (int i = 0; i < options.size(); i++)
		if (options[i].key == key) {
			int64_t r;
			if (sscanf(options[i].value.toString().c_str(), "%" SCNd64, &r)) {
				options[i].value = ""_sr;
				return r;
			} else {
				TraceEvent(SevError, "InvalidTestOption").detail("OptionName", key);
				throw test_specification_invalid();
			}
		}

	return defaultValue;
}

double getOption(VectorRef<KeyValueRef> options, Key key, double defaultValue) {
	for (int i = 0; i < options.size(); i++)
		if (options[i].key == key) {
			float r;
			if (sscanf(options[i].value.toString().c_str(), "%f", &r)) {
				options[i].value = ""_sr;
				return r;
			}
		}

	return defaultValue;
}

bool getOption(VectorRef<KeyValueRef> options, Key key, bool defaultValue) {
	Value p = getOption(options, key, defaultValue ? "true"_sr : "false"_sr);
	if (p == "true"_sr)
		return true;
	if (p == "false"_sr)
		return false;
	ASSERT(false);
	return false; // Assure that compiler is fine with the function
}

std::vector<std::string> getOption(VectorRef<KeyValueRef> options, Key key, std::vector<std::string> defaultValue) {
	for (int i = 0; i < options.size(); i++)
		if (options[i].key == key) {
			std::vector<std::string> v;
			int begin = 0;
			for (int c = 0; c < options[i].value.size(); c++)
				if (options[i].value[c] == ',') {
					v.push_back(options[i].value.substr(begin, c - begin).toString());
					begin = c + 1;
				}
			v.push_back(options[i].value.substr(begin).toString());
			options[i].value = ""_sr;
			return v;
		}
	return defaultValue;
}

std::vector<int> getOption(VectorRef<KeyValueRef> options, Key key, std::vector<int> defaultValue) {
	for (int i = 0; i < options.size(); i++)
		if (options[i].key == key) {
			std::vector<int> v;
			int begin = 0;
			for (int c = 0; c < options[i].value.size(); c++)
				if (options[i].value[c] == ',') {
					v.push_back(atoi((char*)options[i].value.begin() + begin));
					begin = c + 1;
				}
			v.push_back(atoi((char*)options[i].value.begin() + begin));
			options[i].value = ""_sr;
			return v;
		}
	return defaultValue;
}

bool hasOption(VectorRef<KeyValueRef> options, Key key) {
	for (const auto& option : options) {
		if (option.key == key) {
			return true;
		}
	}
	return false;
}

// returns unconsumed options
Standalone<VectorRef<KeyValueRef>> checkAllOptionsConsumed(VectorRef<KeyValueRef> options) {
	static StringRef nothing = ""_sr;
	Standalone<VectorRef<KeyValueRef>> unconsumed;
	for (int i = 0; i < options.size(); i++)
		if (!(options[i].value == nothing)) {
			TraceEvent(SevError, "OptionNotConsumed")
			    .detail("Key", options[i].key.toString().c_str())
			    .detail("Value", options[i].value.toString().c_str());
			unconsumed.push_back_deep(unconsumed.arena(), options[i]);
		}
	return unconsumed;
}

CompoundWorkload::CompoundWorkload(WorkloadContext& wcx) : TestWorkload(wcx) {}

CompoundWorkload* CompoundWorkload::add(Reference<TestWorkload>&& w) {
	workloads.push_back(std::move(w));
	return this;
}

std::string CompoundWorkload::description() const {
	std::vector<std::string> names;
	names.reserve(workloads.size());
	for (auto const& w : workloads) {
		names.push_back(w->description());
	}
	return fmt::format("{}", fmt::join(std::move(names), ";"));
}
Future<Void> CompoundWorkload::setup(Database const& cx) {
	std::vector<Future<Void>> all;
	all.reserve(workloads.size());
	for (int w = 0; w < workloads.size(); w++)
		all.push_back(workloads[w]->setup(cx));
	auto done = waitForAll(all);
	if (failureInjection.empty()) {
		return done;
	}
	std::vector<Future<Void>> res;
	res.reserve(failureInjection.size());
	for (auto& f : failureInjection) {
		res.push_back(f->setupInjectionWorkload(cx, done));
	}
	return waitForAll(res);
}

Future<Void> CompoundWorkload::start(Database const& cx) {
	std::vector<Future<Void>> all;
	all.reserve(workloads.size() + failureInjection.size());
	auto wCount = std::make_shared<unsigned>(0);
	auto startWorkload = [&](TestWorkload& workload) -> Future<Void> {
		auto workloadName = workload.description();
		++(*wCount);
		TraceEvent("WorkloadRunStatus").detail("Name", workloadName).detail("Count", *wCount).detail("Phase", "Start");
		return fmap(
		    [workloadName, wCount](Void value) {
			    --(*wCount);
			    TraceEvent("WorkloadRunStatus")
			        .detail("Name", workloadName)
			        .detail("Remaining", *wCount)
			        .detail("Phase", "End");
			    return Void();
		    },
		    workload.start(cx));
	};
	for (auto& workload : workloads) {
		all.push_back(startWorkload(*workload));
	}
	for (auto& workload : failureInjection) {
		all.push_back(startWorkload(*workload));
	}
	return waitForAll(all);
}

Future<bool> CompoundWorkload::check(Database const& cx) {
	std::vector<Future<bool>> all;
	all.reserve(workloads.size() + failureInjection.size());
	auto wCount = std::make_shared<unsigned>(0);
	auto starter = [&](TestWorkload& workload) -> Future<bool> {
		++(*wCount);
		std::string workloadName = workload.description();
		TraceEvent("WorkloadCheckStatus")
		    .detail("Name", workloadName)
		    .detail("Count", *wCount)
		    .detail("Phase", "Start");
		return fmap(
		    [workloadName, wCount](bool ret) {
			    --(*wCount);
			    TraceEvent("WorkloadCheckStatus")
			        .detail("Name", workloadName)
			        .detail("Remaining", *wCount)
			        .detail("Phase", "End");
			    return ret;
		    },
		    workload.check(cx));
	};
	for (auto& workload : workloads) {
		all.push_back(starter(*workload));
	}
	for (auto& workload : failureInjection) {
		all.push_back(starter(*workload));
	}
	return allTrue(all);
}

ACTOR Future<std::vector<PerfMetric>> getMetricsCompoundWorkload(CompoundWorkload* self) {
	state std::vector<Future<std::vector<PerfMetric>>> results;
	for (int w = 0; w < self->workloads.size(); w++) {
		std::vector<PerfMetric> p;
		results.push_back(self->workloads[w]->getMetrics());
	}
	wait(waitForAll(results));
	std::vector<PerfMetric> res;
	for (int i = 0; i < results.size(); ++i) {
		auto const& p = results[i].get();
		for (auto const& m : p) {
			res.push_back(m.withPrefix(self->workloads[i]->description() + "."));
		}
	}
	return res;
}

void CompoundWorkload::addFailureInjection(WorkloadRequest& work) {
	if (!work.runFailureWorkloads) {
		return;
	}
	// Some workloads won't work with some failure injection workloads
	std::set<std::string> disabledWorkloads;
	for (auto const& w : workloads) {
		w->disableFailureInjectionWorkloads(disabledWorkloads);
	}
	if (disabledWorkloads.count("all") > 0) {
		return;
	}
	auto& factories = IFailureInjectorFactory::factories();
	DeterministicRandom random(sharedRandomNumber);
	for (auto& factory : factories) {
		auto workload = factory->create(*this);
		if (disabledWorkloads.count(workload->description()) > 0) {
			continue;
		}
		if (std::count(work.disabledFailureInjectionWorkloads.begin(),
		               work.disabledFailureInjectionWorkloads.end(),
		               workload->description()) > 0) {
			continue;
		}
		while (shouldInjectFailure(random, work, workload)) {
			workload->initFailureInjectionMode(random);
			TraceEvent("AddFailureInjectionWorkload")
			    .detail("Name", workload->description())
			    .detail("ClientID", work.clientId)
			    .detail("ClientCount", clientCount)
			    .detail("Title", work.title);
			failureInjection.push_back(workload);
			workload = factory->create(*this);
		}
	}
}

bool CompoundWorkload::shouldInjectFailure(DeterministicRandom& random,
                                           const WorkloadRequest& work,
                                           Reference<FailureInjectionWorkload> failure) const {
	auto desc = failure->description();
	unsigned alreadyAdded =
	    std::count_if(workloads.begin(), workloads.end(), [&desc](auto const& w) { return w->description() == desc; });
	alreadyAdded += std::count_if(
	    failureInjection.begin(), failureInjection.end(), [&desc](auto const& w) { return w->description() == desc; });
	return failure->shouldInject(random, work, alreadyAdded);
}

Future<std::vector<PerfMetric>> CompoundWorkload::getMetrics() {
	return getMetricsCompoundWorkload(this);
}

double CompoundWorkload::getCheckTimeout() const {
	double m = 0;
	for (int w = 0; w < workloads.size(); w++)
		m = std::max(workloads[w]->getCheckTimeout(), m);
	return m;
}

void CompoundWorkload::getMetrics(std::vector<PerfMetric>&) {
	ASSERT(false);
}

void TestWorkload::disableFailureInjectionWorkloads(std::set<std::string>& out) const {}

FailureInjectionWorkload::FailureInjectionWorkload(WorkloadContext const& wcx) : TestWorkload(wcx) {}

void FailureInjectionWorkload::initFailureInjectionMode(DeterministicRandom& random) {}

bool FailureInjectionWorkload::shouldInject(DeterministicRandom& random,
                                            const WorkloadRequest& work,
                                            const unsigned alreadyAdded) const {
	return alreadyAdded < 3 && work.useDatabase && 0.1 / (1 + alreadyAdded) > random.random01();
}

Future<Void> FailureInjectionWorkload::setupInjectionWorkload(const Database& cx, Future<Void> done) {
	return holdWhile(this->setup(cx), done);
}

Future<Void> FailureInjectionWorkload::startInjectionWorkload(const Database& cx, Future<Void> done) {
	return holdWhile(this->start(cx), done);
}

Future<bool> FailureInjectionWorkload::checkInjectionWorkload(const Database& cx, Future<bool> done) {
	return holdWhile(this->check(cx), done);
}

ACTOR Future<Reference<TestWorkload>> getWorkloadIface(WorkloadRequest work,
                                                       Reference<IClusterConnectionRecord> ccr,
                                                       VectorRef<KeyValueRef> options,
                                                       Reference<AsyncVar<ServerDBInfo> const> dbInfo) {
	state Reference<TestWorkload> workload;
	state Value testName = getOption(options, "testName"_sr, "no-test-specified"_sr);
	WorkloadContext wcx;
	wcx.clientId = work.clientId;
	wcx.clientCount = work.clientCount;
	wcx.ccr = ccr;
	wcx.dbInfo = dbInfo;
	wcx.options = options;
	wcx.sharedRandomNumber = work.sharedRandomNumber;
	wcx.defaultTenant = work.defaultTenant.castTo<TenantName>();

	workload = IWorkloadFactory::create(testName.toString(), wcx);
	if (workload) {
		wait(workload->initialized());
	}

	auto unconsumedOptions = checkAllOptionsConsumed(workload ? workload->options : VectorRef<KeyValueRef>());
	if (!workload || unconsumedOptions.size()) {
		TraceEvent evt(SevError, "TestCreationError");
		evt.detail("TestName", testName);
		if (!workload) {
			evt.detail("Reason", "Null workload");
			fprintf(stderr,
			        "ERROR: Workload could not be created, perhaps testName (%s) is not a valid workload\n",
			        printable(testName).c_str());
		} else {
			evt.detail("Reason", "Not all options consumed");
			fprintf(stderr, "ERROR: Workload had invalid options. The following were unrecognized:\n");
			for (int i = 0; i < unconsumedOptions.size(); i++)
				fprintf(stderr,
				        " '%s' = '%s'\n",
				        unconsumedOptions[i].key.toString().c_str(),
				        unconsumedOptions[i].value.toString().c_str());
		}
		throw test_specification_invalid();
	}
	return workload;
}

ACTOR Future<Reference<TestWorkload>> getWorkloadIface(WorkloadRequest work,
                                                       Reference<IClusterConnectionRecord> ccr,
                                                       Reference<AsyncVar<ServerDBInfo> const> dbInfo) {
	state WorkloadContext wcx;
	state std::vector<Future<Reference<TestWorkload>>> ifaces;
	if (work.options.size() < 1) {
		TraceEvent(SevError, "TestCreationError").detail("Reason", "No options provided");
		fprintf(stderr, "ERROR: No options were provided for workload.\n");
		throw test_specification_invalid();
	}

	wcx.clientId = work.clientId;
	wcx.clientCount = work.clientCount;
	wcx.sharedRandomNumber = work.sharedRandomNumber;
	wcx.ccr = ccr;
	wcx.dbInfo = dbInfo;
	wcx.defaultTenant = work.defaultTenant.castTo<TenantName>();
	// FIXME: Other stuff not filled in; why isn't this constructed here and passed down to the other
	// getWorkloadIface()?
	for (int i = 0; i < work.options.size(); i++) {
		ifaces.push_back(getWorkloadIface(work, ccr, work.options[i], dbInfo));
	}
	wait(waitForAll(ifaces));
	auto compound = makeReference<CompoundWorkload>(wcx);
	for (int i = 0; i < work.options.size(); i++) {
		compound->add(ifaces[i].getValue());
	}
	compound->addFailureInjection(work);
	return compound;
}

/**
 * Only works in simulation. This method prints all simulated processes in a human readable form to stdout. It groups
 * processes by data center, data hall, zone, and machine (in this order).
 */
void printSimulatedTopology() {
	if (!g_network->isSimulated()) {
		return;
	}
	auto processes = g_simulator->getAllProcesses();
	std::sort(processes.begin(), processes.end(), [](ISimulator::ProcessInfo* lhs, ISimulator::ProcessInfo* rhs) {
		auto l = lhs->locality;
		auto r = rhs->locality;
		if (l.dcId() != r.dcId()) {
			return l.dcId() < r.dcId();
		}
		if (l.dataHallId() != r.dataHallId()) {
			return l.dataHallId() < r.dataHallId();
		}
		if (l.zoneId() != r.zoneId()) {
			return l.zoneId() < r.zoneId();
		}
		if (l.machineId() != r.zoneId()) {
			return l.machineId() < r.machineId();
		}
		return lhs->address < rhs->address;
	});
	printf("Simulated Cluster Topology:\n");
	printf("===========================\n");
	Optional<Standalone<StringRef>> dcId, dataHallId, zoneId, machineId;
	for (auto p : processes) {
		std::string indent = "";
		if (dcId != p->locality.dcId()) {
			dcId = p->locality.dcId();
			printf("%sdcId: %s\n", indent.c_str(), p->locality.describeDcId().c_str());
		}
		indent += "  ";
		if (dataHallId != p->locality.dataHallId()) {
			dataHallId = p->locality.dataHallId();
			printf("%sdataHallId: %s\n", indent.c_str(), p->locality.describeDataHall().c_str());
		}
		indent += "  ";
		if (zoneId != p->locality.zoneId()) {
			zoneId = p->locality.zoneId();
			printf("%szoneId: %s\n", indent.c_str(), p->locality.describeZone().c_str());
		}
		indent += "  ";
		if (machineId != p->locality.machineId()) {
			machineId = p->locality.machineId();
			printf("%smachineId: %s\n", indent.c_str(), p->locality.describeMachineId().c_str());
		}
		indent += "  ";
		printf("%sAddress: %s\n", indent.c_str(), p->address.toString().c_str());
		indent += "  ";
		printf("%sClass: %s\n", indent.c_str(), p->startingClass.toString().c_str());
		printf("%sName: %s\n", indent.c_str(), p->name.c_str());
	}
}

ACTOR Future<Void> databaseWarmer(Database cx) {
	loop {
		state Transaction tr(cx);
		wait(success(tr.getReadVersion()));
		wait(delay(0.25));
	}
}

// Tries indefinitely to commit a simple, self conflicting transaction
ACTOR Future<Void> pingDatabase(Database cx) {
	state Transaction tr(cx);
	loop {
		try {
			tr.setOption(FDBTransactionOptions::PRIORITY_SYSTEM_IMMEDIATE);
			tr.setOption(FDBTransactionOptions::LOCK_AWARE);
			Optional<Value> v =
			    wait(tr.get(StringRef("/Liveness/" + deterministicRandom()->randomUniqueID().toString())));
			tr.makeSelfConflicting();
			wait(tr.commit());
			return Void();
		} catch (Error& e) {
			TraceEvent("PingingDatabaseTransactionError").error(e);
			wait(tr.onError(e));
		}
	}
}

ACTOR Future<Void> testDatabaseLiveness(Database cx,
                                        double databasePingDelay,
                                        std::string context,
                                        double startDelay = 0.0) {
	wait(delay(startDelay));
	loop {
		try {
			state double start = now();
			auto traceMsg = "PingingDatabaseLiveness_" + context;
			TraceEvent(traceMsg.c_str()).log();
			wait(timeoutError(pingDatabase(cx), databasePingDelay));
			double pingTime = now() - start;
			ASSERT(pingTime > 0);
			TraceEvent(("PingingDatabaseLivenessDone_" + context).c_str()).detail("TimeTaken", pingTime);
			wait(delay(databasePingDelay - pingTime));
		} catch (Error& e) {
			if (e.code() != error_code_actor_cancelled)
				TraceEvent(SevError, ("PingingDatabaseLivenessError_" + context).c_str())
				    .error(e)
				    .detail("PingDelay", databasePingDelay);
			throw;
		}
	}
}

template <class T>
void sendResult(ReplyPromise<T>& reply, Optional<ErrorOr<T>> const& result) {
	auto& res = result.get();
	if (res.isError())
		reply.sendError(res.getError());
	else
		reply.send(res.get());
}

ACTOR Future<Void> runWorkloadAsync(Database cx,
                                    WorkloadInterface workIface,
                                    Reference<TestWorkload> workload,
                                    double databasePingDelay) {
	state Optional<ErrorOr<Void>> setupResult;
	state Optional<ErrorOr<Void>> startResult;
	state Optional<ErrorOr<CheckReply>> checkResult;
	state ReplyPromise<Void> setupReq;
	state ReplyPromise<Void> startReq;
	state ReplyPromise<CheckReply> checkReq;

	TraceEvent("TestBeginAsync", workIface.id())
	    .detail("Workload", workload->description())
	    .detail("DatabasePingDelay", databasePingDelay);

	state Future<Void> databaseError =
	    databasePingDelay == 0.0 ? Never() : testDatabaseLiveness(cx, databasePingDelay, "RunWorkloadAsync");

	loop choose {
		when(ReplyPromise<Void> req = waitNext(workIface.setup.getFuture())) {
			printf("Test received trigger for setup...\n");
			TraceEvent("TestSetupBeginning", workIface.id()).detail("Workload", workload->description());
			setupReq = req;
			if (!setupResult.present()) {
				try {
					wait(workload->setup(cx) || databaseError);
					TraceEvent("TestSetupComplete", workIface.id()).detail("Workload", workload->description());
					setupResult = Void();
				} catch (Error& e) {
					setupResult = operation_failed();
					TraceEvent(SevError, "TestSetupError", workIface.id())
					    .error(e)
					    .detail("Workload", workload->description());
					if (e.code() == error_code_please_reboot || e.code() == error_code_please_reboot_delete)
						throw;
				}
			}
			sendResult(setupReq, setupResult);
		}
		when(ReplyPromise<Void> req = waitNext(workIface.start.getFuture())) {
			startReq = req;
			if (!startResult.present()) {
				try {
					TraceEvent("TestStarting", workIface.id()).detail("Workload", workload->description());
					wait(workload->start(cx) || databaseError);
					startResult = Void();
				} catch (Error& e) {
					startResult = operation_failed();
					if (e.code() == error_code_please_reboot || e.code() == error_code_please_reboot_delete)
						throw;
					TraceEvent(SevError, "TestFailure", workIface.id())
					    .errorUnsuppressed(e)
					    .detail("Reason", "Error starting workload")
					    .detail("Workload", workload->description());
					// ok = false;
				}
				TraceEvent("TestComplete", workIface.id())
				    .detail("Workload", workload->description())
				    .detail("OK", !startResult.get().isError());
				printf("%s complete\n", workload->description().c_str());
			}
			sendResult(startReq, startResult);
		}
		when(ReplyPromise<CheckReply> req = waitNext(workIface.check.getFuture())) {
			checkReq = req;
			if (!checkResult.present()) {
				try {
					TraceEvent("TestChecking", workIface.id()).detail("Workload", workload->description());
					bool check = wait(timeoutError(workload->check(cx), workload->getCheckTimeout()));
					checkResult = CheckReply{ (!startResult.present() || !startResult.get().isError()) && check };
				} catch (Error& e) {
					checkResult = operation_failed(); // was: checkResult = false;
					if (e.code() == error_code_please_reboot || e.code() == error_code_please_reboot_delete)
						throw;
					TraceEvent(SevError, "TestFailure", workIface.id())
					    .error(e)
					    .detail("Reason", "Error checking workload")
					    .detail("Workload", workload->description());
					// ok = false;
				}
				TraceEvent("TestCheckComplete", workIface.id()).detail("Workload", workload->description());
			}

			sendResult(checkReq, checkResult);
		}
		when(ReplyPromise<std::vector<PerfMetric>> req = waitNext(workIface.metrics.getFuture())) {
			state ReplyPromise<std::vector<PerfMetric>> s_req = req;
			try {
				std::vector<PerfMetric> m = wait(workload->getMetrics());
				TraceEvent("WorkloadSendMetrics", workIface.id()).detail("Count", m.size());
				s_req.send(m);
			} catch (Error& e) {
				if (e.code() == error_code_please_reboot || e.code() == error_code_please_reboot_delete)
					throw;
				TraceEvent(SevError, "WorkloadSendMetrics", workIface.id()).error(e);
				s_req.sendError(operation_failed());
			}
		}
		when(ReplyPromise<Void> r = waitNext(workIface.stop.getFuture())) {
			r.send(Void());
			break;
		}
	}
	return Void();
}

ACTOR Future<Void> testerServerWorkload(WorkloadRequest work,
                                        Reference<IClusterConnectionRecord> ccr,
                                        Reference<AsyncVar<struct ServerDBInfo> const> dbInfo,
                                        LocalityData locality) {
	state WorkloadInterface workIface;
	state bool replied = false;
	state Database cx;
	try {
		std::map<std::string, std::string> details;
		details["WorkloadTitle"] = printable(work.title);
		details["ClientId"] = format("%d", work.clientId);
		details["ClientCount"] = format("%d", work.clientCount);
		details["WorkloadTimeout"] = format("%d", work.timeout);
		startRole(Role::TESTER, workIface.id(), UID(), details);

		if (work.useDatabase) {
			cx = Database::createDatabase(ccr, ApiVersion::LATEST_VERSION, IsInternal::True, locality);
			cx->defaultTenant = work.defaultTenant.castTo<TenantName>();
			wait(delay(1.0));
		}

		// add test for "done" ?
		TraceEvent("WorkloadReceived", workIface.id()).detail("Title", work.title);
		Reference<TestWorkload> workload = wait(getWorkloadIface(work, ccr, dbInfo));
		if (!workload) {
			TraceEvent("TestCreationError").detail("Reason", "Workload could not be created");
			fprintf(stderr, "ERROR: The workload could not be created.\n");
			throw test_specification_invalid();
		}
		Future<Void> test = runWorkloadAsync(cx, workIface, workload, work.databasePingDelay) ||
		                    traceRole(Role::TESTER, workIface.id());
		work.reply.send(workIface);
		replied = true;

		if (work.timeout > 0) {
			test = timeoutError(test, work.timeout);
		}

		wait(test);

		endRole(Role::TESTER, workIface.id(), "Complete");
	} catch (Error& e) {
		TraceEvent(SevDebug, "TesterWorkloadFailed").errorUnsuppressed(e);
		if (!replied) {
			if (e.code() == error_code_test_specification_invalid)
				work.reply.sendError(e);
			else
				work.reply.sendError(operation_failed());
		}

		bool ok = e.code() == error_code_please_reboot || e.code() == error_code_please_reboot_delete ||
		          e.code() == error_code_actor_cancelled;
		endRole(Role::TESTER, workIface.id(), "Error", ok, e);

		if (e.code() != error_code_test_specification_invalid && e.code() != error_code_timed_out) {
			throw; // fatal errors will kill the testerServer as well
		}
	}
	return Void();
}

ACTOR Future<Void> testerServerCore(TesterInterface interf,
                                    Reference<IClusterConnectionRecord> ccr,
                                    Reference<AsyncVar<struct ServerDBInfo> const> dbInfo,
                                    LocalityData locality) {
	state PromiseStream<Future<Void>> addWorkload;
	state Future<Void> workerFatalError = actorCollection(addWorkload.getFuture());

	TraceEvent("StartingTesterServerCore", interf.id()).log();
	loop choose {
		when(wait(workerFatalError)) {}
		when(WorkloadRequest work = waitNext(interf.recruitments.getFuture())) {
			addWorkload.send(testerServerWorkload(work, ccr, dbInfo, locality));
		}
	}
}

ACTOR Future<Void> clearData(Database cx, Optional<TenantName> defaultTenant) {
	state Transaction tr(cx);
	state UID debugID = debugRandom()->randomUniqueID();
	tr.debugTransaction(debugID);

	loop {
		try {
			TraceEvent("TesterClearingDatabaseStart", debugID).log();
			// This transaction needs to be self-conflicting, but not conflict consistently with
			// any other transactions
			tr.clear(normalKeys);
			tr.makeSelfConflicting();
			Version rv = wait(tr.getReadVersion()); // required since we use addReadConflictRange but not get
			TraceEvent("TesterClearingDatabaseRV", debugID).detail("RV", rv);
			wait(tr.commit());
			TraceEvent("TesterClearingDatabase", debugID).detail("AtVersion", tr.getCommittedVersion());
			break;
		} catch (Error& e) {
			TraceEvent(SevWarn, "TesterClearingDatabaseError", debugID).error(e);
			wait(tr.onError(e));
			debugID = debugRandom()->randomUniqueID();
			tr.debugTransaction(debugID);
		}
	}

	tr = Transaction(cx);
	loop {
		try {
			TraceEvent("TesterClearingTenantsStart", debugID);
			state KeyBackedRangeResult<std::pair<int64_t, TenantMapEntry>> tenants =
			    wait(TenantMetadata::tenantMap().getRange(&tr, {}, {}, 1000));

			TraceEvent("TesterClearingTenantsDeletingBatch", debugID)
			    .detail("FirstTenant", tenants.results.empty() ? "<none>"_sr : tenants.results[0].second.tenantName)
			    .detail("BatchSize", tenants.results.size());

			std::vector<Future<Void>> deleteFutures;
			for (auto const& [id, entry] : tenants.results) {
				if (entry.tenantName != defaultTenant) {
					deleteFutures.push_back(TenantAPI::deleteTenantTransaction(&tr, id));
				}
			}

			wait(waitForAll(deleteFutures));
			wait(tr.commit());

			TraceEvent("TesterClearingTenantsDeletedBatch", debugID)
			    .detail("FirstTenant", tenants.results.empty() ? "<none>"_sr : tenants.results[0].second.tenantName)
			    .detail("BatchSize", tenants.results.size());

			if (!tenants.more) {
				TraceEvent("TesterClearingTenantsComplete", debugID).detail("AtVersion", tr.getCommittedVersion());
				break;
			}
<<<<<<< HEAD
=======

>>>>>>> 2497aa57
			tr.reset();
		} catch (Error& e) {
			TraceEvent(SevWarn, "TesterClearingTenantsError", debugID).error(e);
			wait(tr.onError(e));
		}
	}

	tr = Transaction(cx);
	loop {
		try {
			tr.setOption(FDBTransactionOptions::RAW_ACCESS);
			state RangeResult rangeResult = wait(tr.getRange(normalKeys, 1));
			state Optional<Key> tenantPrefix;

			// If the result is non-empty, it is possible that there is some bad interaction between the test
			// and the optional simulated default tenant:
			//
			// 1. If the test is creating/deleting tenants itself, then it should disable the default tenant.
			// 2. If the test is opening Database objects itself, then it needs to propagate the default tenant
			//    value from the existing Database.
			// 3. If the test is using raw access or system key access and writing to the normal key-space, then
			//    it should disable the default tenant.
			if (!rangeResult.empty()) {
				if (cx->defaultTenant.present()) {
					TenantMapEntry entry = wait(TenantAPI::getTenant(cx.getReference(), cx->defaultTenant.get()));
					tenantPrefix = entry.prefix;
				}

				TraceEvent(SevError, "TesterClearFailure")
				    .detail("DefaultTenant", cx->defaultTenant)
				    .detail("TenantPrefix", tenantPrefix)
				    .detail("FirstKey", rangeResult[0].key);

				ASSERT(false);
			}
			break;
		} catch (Error& e) {
			TraceEvent(SevWarn, "TesterCheckDatabaseClearedError").error(e);
			wait(tr.onError(e));
		}
	}
	return Void();
}

Future<Void> dumpDatabase(Database const& cx, std::string const& outputFilename, KeyRange const& range);

int passCount = 0;
int failCount = 0;

std::vector<PerfMetric> aggregateMetrics(std::vector<std::vector<PerfMetric>> metrics) {
	std::map<std::string, std::vector<PerfMetric>> metricMap;
	for (int i = 0; i < metrics.size(); i++) {
		std::vector<PerfMetric> workloadMetrics = metrics[i];
		TraceEvent("MetricsReturned").detail("Count", workloadMetrics.size());
		for (int m = 0; m < workloadMetrics.size(); m++) {
			printf("Metric (%d, %d): %s, %f, %s\n",
			       i,
			       m,
			       workloadMetrics[m].name().c_str(),
			       workloadMetrics[m].value(),
			       workloadMetrics[m].formatted().c_str());
			metricMap[workloadMetrics[m].name()].push_back(workloadMetrics[m]);
		}
	}
	TraceEvent("Metric")
	    .detail("Name", "Reporting Clients")
	    .detail("Value", (double)metrics.size())
	    .detail("Formatted", format("%d", metrics.size()).c_str());

	std::vector<PerfMetric> result;
	std::map<std::string, std::vector<PerfMetric>>::iterator it;
	for (it = metricMap.begin(); it != metricMap.end(); it++) {
		auto& vec = it->second;
		if (!vec.size())
			continue;
		double sum = 0;
		for (int i = 0; i < vec.size(); i++)
			sum += vec[i].value();
		if (vec[0].averaged() && vec.size())
			sum /= vec.size();
		result.emplace_back(vec[0].name(), sum, Averaged::False, vec[0].format_code());
	}
	return result;
}

void logMetrics(std::vector<PerfMetric> metrics) {
	for (int idx = 0; idx < metrics.size(); idx++)
		TraceEvent("Metric")
		    .detail("Name", metrics[idx].name())
		    .detail("Value", metrics[idx].value())
		    .detail("Formatted", format(metrics[idx].format_code().c_str(), metrics[idx].value()));
}

template <class T>
void throwIfError(const std::vector<Future<ErrorOr<T>>>& futures, std::string errorMsg) {
	for (auto& future : futures) {
		if (future.get().isError()) {
			TraceEvent(SevError, errorMsg.c_str()).error(future.get().getError());
			throw future.get().getError();
		}
	}
}

ACTOR Future<DistributedTestResults> runWorkload(Database cx,
                                                 std::vector<TesterInterface> testers,
                                                 TestSpec spec,
                                                 Optional<TenantName> defaultTenant) {
	TraceEvent("TestRunning")
	    .detail("WorkloadTitle", spec.title)
	    .detail("TesterCount", testers.size())
	    .detail("Phases", spec.phases)
	    .detail("TestTimeout", spec.timeout);

	state std::vector<Future<WorkloadInterface>> workRequests;
	state std::vector<std::vector<PerfMetric>> metricsResults;

	state int i = 0;
	state int success = 0;
	state int failure = 0;
	int64_t sharedRandom = deterministicRandom()->randomInt64(0, 10000000);
	for (; i < testers.size(); i++) {
		WorkloadRequest req;
		req.title = spec.title;
		req.useDatabase = spec.useDB;
		req.runFailureWorkloads = spec.runFailureWorkloads;
		req.timeout = spec.timeout;
		req.databasePingDelay = spec.useDB ? spec.databasePingDelay : 0.0;
		req.options = spec.options;
		req.clientId = i;
		req.clientCount = testers.size();
		req.sharedRandomNumber = sharedRandom;
		req.defaultTenant = defaultTenant.castTo<TenantNameRef>();
		req.disabledFailureInjectionWorkloads = spec.disabledFailureInjectionWorkloads;
		workRequests.push_back(testers[i].recruitments.getReply(req));
	}

	state std::vector<WorkloadInterface> workloads = wait(getAll(workRequests));
	state double waitForFailureTime = g_network->isSimulated() ? 24 * 60 * 60 : 60;
	if (g_network->isSimulated() && spec.simCheckRelocationDuration)
		debug_setCheckRelocationDuration(true);

	if (spec.phases & TestWorkload::SETUP) {
		state std::vector<Future<ErrorOr<Void>>> setups;
		printf("setting up test (%s)...\n", printable(spec.title).c_str());
		TraceEvent("TestSetupStart").detail("WorkloadTitle", spec.title);
		setups.reserve(workloads.size());
		for (int i = 0; i < workloads.size(); i++)
			setups.push_back(workloads[i].setup.template getReplyUnlessFailedFor<Void>(waitForFailureTime, 0));
		wait(waitForAll(setups));
		throwIfError(setups, "SetupFailedForWorkload" + printable(spec.title));
		TraceEvent("TestSetupComplete").detail("WorkloadTitle", spec.title);
	}

	if (spec.phases & TestWorkload::EXECUTION) {
		TraceEvent("TestStarting").detail("WorkloadTitle", spec.title);
		printf("running test (%s)...\n", printable(spec.title).c_str());
		state std::vector<Future<ErrorOr<Void>>> starts;
		starts.reserve(workloads.size());
		for (int i = 0; i < workloads.size(); i++)
			starts.push_back(workloads[i].start.template getReplyUnlessFailedFor<Void>(waitForFailureTime, 0));
		wait(waitForAll(starts));
		throwIfError(starts, "StartFailedForWorkload" + printable(spec.title));
		printf("%s complete\n", printable(spec.title).c_str());
		TraceEvent("TestComplete").detail("WorkloadTitle", spec.title);
	}

	if (spec.phases & TestWorkload::CHECK) {
		if (spec.useDB && (spec.phases & TestWorkload::EXECUTION)) {
			wait(delay(3.0));
		}

		state std::vector<Future<ErrorOr<CheckReply>>> checks;
		TraceEvent("CheckingResults").log();

		printf("checking test (%s)...\n", printable(spec.title).c_str());

		checks.reserve(workloads.size());
		for (int i = 0; i < workloads.size(); i++)
			checks.push_back(workloads[i].check.template getReplyUnlessFailedFor<CheckReply>(waitForFailureTime, 0));
		wait(waitForAll(checks));

		throwIfError(checks, "CheckFailedForWorkload" + printable(spec.title));

		for (int i = 0; i < checks.size(); i++) {
			if (checks[i].get().get().value)
				success++;
			else
				failure++;
		}
	}

	if (spec.phases & TestWorkload::METRICS) {
		state std::vector<Future<ErrorOr<std::vector<PerfMetric>>>> metricTasks;
		printf("fetching metrics (%s)...\n", printable(spec.title).c_str());
		TraceEvent("TestFetchingMetrics").detail("WorkloadTitle", spec.title);
		metricTasks.reserve(workloads.size());
		for (int i = 0; i < workloads.size(); i++)
			metricTasks.push_back(
			    workloads[i].metrics.template getReplyUnlessFailedFor<std::vector<PerfMetric>>(waitForFailureTime, 0));
		wait(waitForAll(metricTasks));
		throwIfError(metricTasks, "MetricFailedForWorkload" + printable(spec.title));
		for (int i = 0; i < metricTasks.size(); i++) {
			metricsResults.push_back(metricTasks[i].get().get());
		}
	}

	// Stopping the workloads is unreliable, but they have a timeout
	// FIXME: stop if one of the above phases throws an exception
	for (int i = 0; i < workloads.size(); i++)
		workloads[i].stop.send(ReplyPromise<Void>());

	return DistributedTestResults(aggregateMetrics(metricsResults), success, failure);
}

// Sets the database configuration by running the ChangeConfig workload
ACTOR Future<Void> changeConfiguration(Database cx, std::vector<TesterInterface> testers, StringRef configMode) {
	state TestSpec spec;
	Standalone<VectorRef<KeyValueRef>> options;
	spec.title = "ChangeConfig"_sr;
	spec.runFailureWorkloads = false;
	options.push_back_deep(options.arena(), KeyValueRef("testName"_sr, "ChangeConfig"_sr));
	options.push_back_deep(options.arena(), KeyValueRef("configMode"_sr, configMode));
	spec.options.push_back_deep(spec.options.arena(), options);

	DistributedTestResults testResults = wait(runWorkload(cx, testers, spec, Optional<TenantName>()));

	return Void();
}

ACTOR Future<Void> auditStorageCorrectness(Reference<AsyncVar<ServerDBInfo>> dbInfo) {
	state UID auditId;
	TraceEvent("AuditStorageCorrectnessBegin");

	loop {
		try {
			TriggerAuditRequest req(AuditType::ValidateHA, allKeys);
			req.async = true;
			UID auditId_ = wait(dbInfo->get().clusterInterface.clientInterface.triggerAudit.getReply(req));
			auditId = auditId_;
			break;
		} catch (Error& e) {
			TraceEvent(SevWarn, "StartAuditStorageError").errorUnsuppressed(e);
			wait(delay(1));
		}
	}

	state Database cx = openDBOnServer(dbInfo);
	loop {
		try {
			AuditStorageState auditState = wait(getAuditState(cx, AuditType::ValidateHA, auditId));
			if (auditState.getPhase() != AuditPhase::Complete) {
				ASSERT(auditState.getPhase() == AuditPhase::Running);
				wait(delay(30));
			} else {
				TraceEvent(SevInfo, "AuditStorageResult").detail("AuditStorageState", auditState.toString());
				ASSERT(auditState.getPhase() == AuditPhase::Complete);
				break;
			}
		} catch (Error& e) {
			TraceEvent("WaitAuditStorageError").errorUnsuppressed(e).detail("AuditID", auditId);
			wait(delay(1));
		}
	}

	return Void();
}

// Runs the consistency check workload, which verifies that the database is in a consistent state
ACTOR Future<Void> checkConsistency(Database cx,
                                    std::vector<TesterInterface> testers,
                                    bool doQuiescentCheck,
                                    bool doCacheCheck,
                                    bool doTSSCheck,
                                    double quiescentWaitTimeout,
                                    double softTimeLimit,
                                    double databasePingDelay,
                                    Reference<AsyncVar<ServerDBInfo>> dbInfo) {
	state TestSpec spec;

	state double connectionFailures;
	if (g_network->isSimulated()) {
		// NOTE: the value will be reset after consistency check
		connectionFailures = g_simulator->connectionFailuresDisableDuration;
		g_simulator->connectionFailuresDisableDuration = 1e6;
		g_simulator->speedUpSimulation = true;
	}

	Standalone<VectorRef<KeyValueRef>> options;
	StringRef performQuiescent = "false"_sr;
	StringRef performCacheCheck = "false"_sr;
	StringRef performTSSCheck = "false"_sr;
	if (doQuiescentCheck) {
		performQuiescent = "true"_sr;
		spec.restorePerpetualWiggleSetting = false;
	}
	if (doCacheCheck) {
		performCacheCheck = "true"_sr;
	}
	if (doTSSCheck) {
		performTSSCheck = "true"_sr;
	}
	spec.title = "ConsistencyCheck"_sr;
	spec.databasePingDelay = databasePingDelay;
	spec.runFailureWorkloads = false;
	spec.timeout = 32000;
	options.push_back_deep(options.arena(), KeyValueRef("testName"_sr, "ConsistencyCheck"_sr));
	options.push_back_deep(options.arena(), KeyValueRef("performQuiescentChecks"_sr, performQuiescent));
	options.push_back_deep(options.arena(), KeyValueRef("performCacheCheck"_sr, performCacheCheck));
	options.push_back_deep(options.arena(), KeyValueRef("performTSSCheck"_sr, performTSSCheck));
	options.push_back_deep(
	    options.arena(),
	    KeyValueRef("quiescentWaitTimeout"_sr, ValueRef(options.arena(), format("%f", quiescentWaitTimeout))));
	options.push_back_deep(options.arena(), KeyValueRef("distributed"_sr, "false"_sr));
	spec.options.push_back_deep(spec.options.arena(), options);

	state double start = now();
	state bool lastRun = false;
	loop {
		DistributedTestResults testResults = wait(runWorkload(cx, testers, spec, Optional<TenantName>()));
		if (testResults.ok() || lastRun) {
			if (g_network->isSimulated()) {
				g_simulator->connectionFailuresDisableDuration = connectionFailures;
			}
			return Void();
		}
		if (now() - start > softTimeLimit) {
			spec.options[0].push_back_deep(spec.options.arena(), KeyValueRef("failureIsError"_sr, "true"_sr));
			lastRun = true;
		}

		wait(repairDeadDatacenter(cx, dbInfo, "ConsistencyCheck"));
	}
}

ACTOR Future<bool> runTest(Database cx,
                           std::vector<TesterInterface> testers,
                           TestSpec spec,
                           Reference<AsyncVar<ServerDBInfo>> dbInfo,
                           Optional<TenantName> defaultTenant) {
	state DistributedTestResults testResults;

	try {
		Future<DistributedTestResults> fTestResults = runWorkload(cx, testers, spec, defaultTenant);
		if (spec.timeout > 0) {
			fTestResults = timeoutError(fTestResults, spec.timeout);
		}
		DistributedTestResults _testResults = wait(fTestResults);
		testResults = _testResults;
		logMetrics(testResults.metrics);
	} catch (Error& e) {
		if (e.code() == error_code_timed_out) {
			TraceEvent(SevError, "TestFailure")
			    .error(e)
			    .detail("Reason", "Test timed out")
			    .detail("Timeout", spec.timeout);
			fprintf(stderr, "ERROR: Test timed out after %d seconds.\n", spec.timeout);
			testResults.failures = testers.size();
			testResults.successes = 0;
		} else
			throw;
	}

	state bool ok = testResults.ok();

	if (spec.useDB) {
		if (spec.dumpAfterTest) {
			try {
				wait(timeoutError(dumpDatabase(cx, "dump after " + printable(spec.title) + ".html", allKeys), 30.0));
			} catch (Error& e) {
				TraceEvent(SevError, "TestFailure").error(e).detail("Reason", "Unable to dump database");
				ok = false;
			}

			wait(delay(1.0));
		}

		// Run the consistency check workload
		if (spec.runConsistencyCheck) {
			try {
				bool quiescent = g_network->isSimulated() ? !BUGGIFY : spec.waitForQuiescenceEnd;
				wait(timeoutError(checkConsistency(cx,
				                                   testers,
				                                   quiescent,
				                                   spec.runConsistencyCheckOnCache,
				                                   spec.runConsistencyCheckOnTSS,
				                                   10000.0,
				                                   18000,
				                                   spec.databasePingDelay,
				                                   dbInfo),
				                  20000.0));
			} catch (Error& e) {
				TraceEvent(SevError, "TestFailure").error(e).detail("Reason", "Unable to perform consistency check");
				ok = false;
			}
		}
	}

	TraceEvent(ok ? SevInfo : SevWarnAlways, "TestResults").detail("Workload", spec.title).detail("Passed", (int)ok);
	//.detail("Metrics", metricSummary);

	if (ok) {
		passCount++;
	} else {
		failCount++;
	}

	printf("%d test clients passed; %d test clients failed\n", testResults.successes, testResults.failures);

	if (spec.useDB && spec.clearAfterTest) {
		try {
			TraceEvent("TesterClearingDatabase").log();
			wait(timeoutError(clearData(cx, defaultTenant), 1000.0));
		} catch (Error& e) {
			TraceEvent(SevError, "ErrorClearingDatabaseAfterTest").error(e);
			throw; // If we didn't do this, we don't want any later tests to run on this DB
		}

		wait(delay(1.0));
	}

	return ok;
}

std::map<std::string, std::function<void(const std::string&)>> testSpecGlobalKeys = {
	// These are read by SimulatedCluster and used before testers exist.  Thus, they must
	// be recognized and accepted, but there's no point in placing them into a testSpec.
	// testClass and testPriority are only used for TestHarness, we'll ignore those here
	{ "testClass", [](std::string const&) {} },
	{ "testPriority", [](std::string const&) {} },
	{ "extraDatabaseMode",
	  [](const std::string& value) { TraceEvent("TestParserTest").detail("ParsedExtraDatabaseMode", ""); } },
	{ "extraDatabaseCount",
	  [](const std::string& value) { TraceEvent("TestParserTest").detail("ParsedExtraDatabaseCount", ""); } },
	{ "configureLocked",
	  [](const std::string& value) { TraceEvent("TestParserTest").detail("ParsedConfigureLocked", ""); } },
	{ "minimumReplication",
	  [](const std::string& value) { TraceEvent("TestParserTest").detail("ParsedMinimumReplication", ""); } },
	{ "minimumRegions",
	  [](const std::string& value) { TraceEvent("TestParserTest").detail("ParsedMinimumRegions", ""); } },
	{ "logAntiQuorum",
	  [](const std::string& value) { TraceEvent("TestParserTest").detail("ParsedLogAntiQuorum", ""); } },
	{ "buggify", [](const std::string& value) { TraceEvent("TestParserTest").detail("ParsedBuggify", ""); } },
	// The test harness handles NewSeverity events specially.
	{ "StderrSeverity", [](const std::string& value) { TraceEvent("StderrSeverity").detail("NewSeverity", value); } },
	{ "ClientInfoLogging",
	  [](const std::string& value) {
	      if (value == "false") {
		      setNetworkOption(FDBNetworkOptions::DISABLE_CLIENT_STATISTICS_LOGGING);
	      }
	      // else { } It is enable by default for tester
	      TraceEvent("TestParserTest").detail("ClientInfoLogging", value);
	  } },
	{ "startIncompatibleProcess",
	  [](const std::string& value) { TraceEvent("TestParserTest").detail("ParsedStartIncompatibleProcess", value); } },
	{ "storageEngineExcludeTypes",
	  [](const std::string& value) { TraceEvent("TestParserTest").detail("ParsedStorageEngineExcludeTypes", ""); } },
	{ "maxTLogVersion",
	  [](const std::string& value) { TraceEvent("TestParserTest").detail("ParsedMaxTLogVersion", ""); } },
	{ "disableTss", [](const std::string& value) { TraceEvent("TestParserTest").detail("ParsedDisableTSS", ""); } },
	{ "disableHostname",
	  [](const std::string& value) { TraceEvent("TestParserTest").detail("ParsedDisableHostname", ""); } },
	{ "disableRemoteKVS",
	  [](const std::string& value) { TraceEvent("TestParserTest").detail("ParsedRemoteKVS", ""); } },
	{ "allowDefaultTenant",
	  [](const std::string& value) { TraceEvent("TestParserTest").detail("ParsedDefaultTenant", ""); } }
};

std::map<std::string, std::function<void(const std::string& value, TestSpec* spec)>> testSpecTestKeys = {
	{ "testTitle",
	  [](const std::string& value, TestSpec* spec) {
	      spec->title = value;
	      TraceEvent("TestParserTest").detail("ParsedTest", spec->title);
	  } },
	{ "timeout",
	  [](const std::string& value, TestSpec* spec) {
	      sscanf(value.c_str(), "%d", &(spec->timeout));
	      ASSERT(spec->timeout > 0);
	      TraceEvent("TestParserTest").detail("ParsedTimeout", spec->timeout);
	  } },
	{ "databasePingDelay",
	  [](const std::string& value, TestSpec* spec) {
	      double databasePingDelay;
	      sscanf(value.c_str(), "%lf", &databasePingDelay);
	      ASSERT(databasePingDelay >= 0);
	      if (!spec->useDB && databasePingDelay > 0) {
		      TraceEvent(SevError, "TestParserError")
		          .detail("Reason", "Cannot have non-zero ping delay on test that does not use database")
		          .detail("PingDelay", databasePingDelay)
		          .detail("UseDB", spec->useDB);
		      ASSERT(false);
	      }
	      spec->databasePingDelay = databasePingDelay;
	      TraceEvent("TestParserTest").detail("ParsedPingDelay", spec->databasePingDelay);
	  } },
	{ "runSetup",
	  [](const std::string& value, TestSpec* spec) {
	      spec->phases = TestWorkload::EXECUTION | TestWorkload::CHECK | TestWorkload::METRICS;
	      if (value == "true")
		      spec->phases |= TestWorkload::SETUP;
	      TraceEvent("TestParserTest").detail("ParsedSetupFlag", (spec->phases & TestWorkload::SETUP) != 0);
	  } },
	{ "dumpAfterTest",
	  [](const std::string& value, TestSpec* spec) {
	      spec->dumpAfterTest = (value == "true");
	      TraceEvent("TestParserTest").detail("ParsedDumpAfter", spec->dumpAfterTest);
	  } },
	{ "clearAfterTest",
	  [](const std::string& value, TestSpec* spec) {
	      spec->clearAfterTest = (value == "true");
	      TraceEvent("TestParserTest").detail("ParsedClearAfter", spec->clearAfterTest);
	  } },
	{ "useDB",
	  [](const std::string& value, TestSpec* spec) {
	      spec->useDB = (value == "true");
	      TraceEvent("TestParserTest").detail("ParsedUseDB", spec->useDB);
	      if (!spec->useDB)
		      spec->databasePingDelay = 0.0;
	  } },
	{ "startDelay",
	  [](const std::string& value, TestSpec* spec) {
	      sscanf(value.c_str(), "%lf", &spec->startDelay);
	      TraceEvent("TestParserTest").detail("ParsedStartDelay", spec->startDelay);
	  } },
	{ "runConsistencyCheck",
	  [](const std::string& value, TestSpec* spec) {
	      spec->runConsistencyCheck = (value == "true");
	      TraceEvent("TestParserTest").detail("ParsedRunConsistencyCheck", spec->runConsistencyCheck);
	  } },
	{ "runConsistencyCheckOnCache",
	  [](const std::string& value, TestSpec* spec) {
	      spec->runConsistencyCheckOnCache = (value == "true");
	      TraceEvent("TestParserTest").detail("ParsedRunConsistencyCheckOnCache", spec->runConsistencyCheckOnCache);
	  } },
	{ "runConsistencyCheckOnTSS",
	  [](const std::string& value, TestSpec* spec) {
	      spec->runConsistencyCheckOnTSS = (value == "true");
	      TraceEvent("TestParserTest").detail("ParsedRunConsistencyCheckOnTSS", spec->runConsistencyCheckOnTSS);
	  } },
	{ "waitForQuiescence",
	  [](const std::string& value, TestSpec* spec) {
	      bool toWait = value == "true";
	      spec->waitForQuiescenceBegin = toWait;
	      spec->waitForQuiescenceEnd = toWait;
	      TraceEvent("TestParserTest").detail("ParsedWaitForQuiescence", toWait);
	  } },
	{ "waitForQuiescenceBegin",
	  [](const std::string& value, TestSpec* spec) {
	      bool toWait = value == "true";
	      spec->waitForQuiescenceBegin = toWait;
	      TraceEvent("TestParserTest").detail("ParsedWaitForQuiescenceBegin", toWait);
	  } },
	{ "waitForQuiescenceEnd",
	  [](const std::string& value, TestSpec* spec) {
	      bool toWait = value == "true";
	      spec->waitForQuiescenceEnd = toWait;
	      TraceEvent("TestParserTest").detail("ParsedWaitForQuiescenceEnd", toWait);
	  } },
	{ "simCheckRelocationDuration",
	  [](const std::string& value, TestSpec* spec) {
	      spec->simCheckRelocationDuration = (value == "true");
	      TraceEvent("TestParserTest").detail("ParsedSimCheckRelocationDuration", spec->simCheckRelocationDuration);
	  } },
	{ "connectionFailuresDisableDuration",
	  [](const std::string& value, TestSpec* spec) {
	      double connectionFailuresDisableDuration;
	      sscanf(value.c_str(), "%lf", &connectionFailuresDisableDuration);
	      ASSERT(connectionFailuresDisableDuration >= 0);
	      spec->simConnectionFailuresDisableDuration = connectionFailuresDisableDuration;
	      if (g_network->isSimulated())
		      g_simulator->connectionFailuresDisableDuration = spec->simConnectionFailuresDisableDuration;
	      TraceEvent("TestParserTest")
	          .detail("ParsedSimConnectionFailuresDisableDuration", spec->simConnectionFailuresDisableDuration);
	  } },
	{ "simBackupAgents",
	  [](const std::string& value, TestSpec* spec) {
	      if (value == "BackupToFile" || value == "BackupToFileAndDB")
		      spec->simBackupAgents = ISimulator::BackupAgentType::BackupToFile;
	      else
		      spec->simBackupAgents = ISimulator::BackupAgentType::NoBackupAgents;
	      TraceEvent("TestParserTest").detail("ParsedSimBackupAgents", spec->simBackupAgents);

	      if (value == "BackupToDB" || value == "BackupToFileAndDB")
		      spec->simDrAgents = ISimulator::BackupAgentType::BackupToDB;
	      else
		      spec->simDrAgents = ISimulator::BackupAgentType::NoBackupAgents;
	      TraceEvent("TestParserTest").detail("ParsedSimDrAgents", spec->simDrAgents);
	  } },
	{ "checkOnly",
	  [](const std::string& value, TestSpec* spec) {
	      if (value == "true")
		      spec->phases = TestWorkload::CHECK;
	  } },
	{ "restorePerpetualWiggleSetting",
	  [](const std::string& value, TestSpec* spec) {
	      if (value == "false")
		      spec->restorePerpetualWiggleSetting = false;
	  } },
	{ "runFailureWorkloads",
	  [](const std::string& value, TestSpec* spec) { spec->runFailureWorkloads = (value == "true"); } },
	{ "disabledFailureInjectionWorkloads",
	  [](const std::string& value, TestSpec* spec) {
	      // Expects a comma separated list of workload names in "value".
	      // This custom encoding is needed because both text and toml files need to be supported
	      // and "value" is passed in as a string.
	      std::stringstream ss(value);
	      while (ss.good()) {
		      std::string substr;
		      getline(ss, substr, ',');
		      substr = removeWhitespace(substr);
		      if (!substr.empty()) {
			      spec->disabledFailureInjectionWorkloads.push_back(substr);
		      }
	      }
	  } },
};

std::vector<TestSpec> readTests(std::ifstream& ifs) {
	TestSpec spec;
	std::vector<TestSpec> result;
	Standalone<VectorRef<KeyValueRef>> workloadOptions;
	std::string cline;
	bool beforeFirstTest = true;
	bool parsingWorkloads = false;

	while (ifs.good()) {
		getline(ifs, cline);
		std::string line = removeWhitespace(cline);
		if (!line.size() || line.find(';') == 0)
			continue;

		size_t found = line.find('=');
		if (found == std::string::npos)
			// hmmm, not good
			continue;
		std::string attrib = removeWhitespace(line.substr(0, found));
		std::string value = removeWhitespace(line.substr(found + 1));

		if (attrib == "testTitle") {
			beforeFirstTest = false;
			parsingWorkloads = false;
			if (workloadOptions.size()) {
				spec.options.push_back_deep(spec.options.arena(), workloadOptions);
				workloadOptions = Standalone<VectorRef<KeyValueRef>>();
			}
			if (spec.options.size() && spec.title.size()) {
				result.push_back(spec);
				spec = TestSpec();
			}

			testSpecTestKeys[attrib](value, &spec);
		} else if (testSpecTestKeys.find(attrib) != testSpecTestKeys.end()) {
			if (parsingWorkloads)
				TraceEvent(SevError, "TestSpecTestParamInWorkload").detail("Attrib", attrib).detail("Value", value);
			testSpecTestKeys[attrib](value, &spec);
		} else if (testSpecGlobalKeys.find(attrib) != testSpecGlobalKeys.end()) {
			if (!beforeFirstTest)
				TraceEvent(SevError, "TestSpecGlobalParamInTest").detail("Attrib", attrib).detail("Value", value);
			testSpecGlobalKeys[attrib](value);
		} else {
			if (attrib == "testName") {
				parsingWorkloads = true;
				if (workloadOptions.size()) {
					TraceEvent("TestParserFlush").detail("Reason", "new (compound) test");
					spec.options.push_back_deep(spec.options.arena(), workloadOptions);
					workloadOptions = Standalone<VectorRef<KeyValueRef>>();
				}
			}

			workloadOptions.push_back_deep(workloadOptions.arena(), KeyValueRef(StringRef(attrib), StringRef(value)));
			TraceEvent("TestParserOption").detail("ParsedKey", attrib).detail("ParsedValue", value);
		}
	}
	if (workloadOptions.size())
		spec.options.push_back_deep(spec.options.arena(), workloadOptions);
	if (spec.options.size() && spec.title.size()) {
		result.push_back(spec);
	}

	return result;
}

template <typename T>
std::string toml_to_string(const T& value) {
	// TOML formatting converts numbers to strings exactly how they're in the file
	// and thus, is equivalent to testspec.  However, strings are quoted, so we
	// must remove the quotes.
	if (value.type() == toml::value_t::string) {
		const std::string& formatted = toml::format(value);
		return formatted.substr(1, formatted.size() - 2);
	} else {
		return toml::format(value);
	}
}

struct TestSet {
	KnobKeyValuePairs overrideKnobs;
	std::vector<TestSpec> testSpecs;
};

namespace {

// In the current TOML scope, look for "knobs" field. If exists, translate all
// key value pairs into KnobKeyValuePairs
KnobKeyValuePairs getOverriddenKnobKeyValues(const toml::value& context) {
	KnobKeyValuePairs result;

	try {
		const toml::array& overrideKnobs = toml::find(context, "knobs").as_array();
		for (const toml::value& knob : overrideKnobs) {
			for (const auto& [key, value_] : knob.as_table()) {
				const std::string& value = toml_to_string(value_);
				ParsedKnobValue parsedValue = CLIENT_KNOBS->parseKnobValue(key, value);
				if (std::get_if<NoKnobFound>(&parsedValue)) {
					parsedValue = SERVER_KNOBS->parseKnobValue(key, value);
				}
				if (std::get_if<NoKnobFound>(&parsedValue)) {
					parsedValue = FLOW_KNOBS->parseKnobValue(key, value);
				}
				if (std::get_if<NoKnobFound>(&parsedValue)) {
					TraceEvent(SevError, "TestSpecUnrecognizedKnob")
					    .detail("KnobName", key)
					    .detail("OverrideValue", value);
					continue;
				}
				result.set(key, parsedValue);
			}
		}
	} catch (const std::out_of_range&) {
		// No knobs field in this scope, this is not an error
	}

	return result;
}

} // namespace

TestSet readTOMLTests_(std::string fileName) {
	Standalone<VectorRef<KeyValueRef>> workloadOptions;
	TestSet result;

	const toml::value& conf = toml::parse(fileName);

	// Parse the global knob changes
	result.overrideKnobs = getOverriddenKnobKeyValues(conf);

	// Then parse each test
	const toml::array& tests = toml::find(conf, "test").as_array();
	for (const toml::value& test : tests) {
		TestSpec spec;

		// First handle all test-level settings
		for (const auto& [k, v] : test.as_table()) {
			if (k == "workload" || k == "knobs") {
				continue;
			}
			if (testSpecTestKeys.find(k) != testSpecTestKeys.end()) {
				testSpecTestKeys[k](toml_to_string(v), &spec);
			} else {
				TraceEvent(SevError, "TestSpecUnrecognizedTestParam")
				    .detail("Attrib", k)
				    .detail("Value", toml_to_string(v));
			}
		}

		// And then copy the workload attributes to spec.options
		const toml::array& workloads = toml::find(test, "workload").as_array();
		for (const toml::value& workload : workloads) {
			workloadOptions = Standalone<VectorRef<KeyValueRef>>();
			TraceEvent("TestParserFlush").detail("Reason", "new (compound) test");
			for (const auto& [attrib, v] : workload.as_table()) {
				const std::string& value = toml_to_string(v);
				workloadOptions.push_back_deep(workloadOptions.arena(),
				                               KeyValueRef(StringRef(attrib), StringRef(value)));
				TraceEvent("TestParserOption").detail("ParsedKey", attrib).detail("ParsedValue", value);
			}
			spec.options.push_back_deep(spec.options.arena(), workloadOptions);
		}

		// And then copy the knob attributes to spec.overrideKnobs
		spec.overrideKnobs = getOverriddenKnobKeyValues(test);

		result.testSpecs.push_back(spec);
	}

	return result;
}

// A hack to catch and log std::exception, because TOML11 has very useful
// error messages, but the actor framework can't handle std::exception.
TestSet readTOMLTests(std::string fileName) {
	try {
		return readTOMLTests_(fileName);
	} catch (std::exception& e) {
		std::cerr << e.what() << std::endl;
		TraceEvent("TOMLParseError").detail("Error", printable(e.what()));
		// TODO: replace with toml_parse_error();
		throw unknown_error();
	}
}

ACTOR Future<Void> monitorServerDBInfo(Reference<AsyncVar<Optional<ClusterControllerFullInterface>>> ccInterface,
                                       LocalityData locality,
                                       Reference<AsyncVar<ServerDBInfo>> dbInfo) {
	// Initially most of the serverDBInfo is not known, but we know our locality right away
	ServerDBInfo localInfo;
	localInfo.myLocality = locality;
	dbInfo->set(localInfo);

	loop {
		GetServerDBInfoRequest req;
		req.knownServerInfoID = dbInfo->get().id;

		choose {
			when(ServerDBInfo _localInfo =
			         wait(ccInterface->get().present()
			                  ? brokenPromiseToNever(ccInterface->get().get().getServerDBInfo.getReply(req))
			                  : Never())) {
				ServerDBInfo localInfo = _localInfo;
				TraceEvent("GotServerDBInfoChange")
				    .detail("ChangeID", localInfo.id)
				    .detail("MasterID", localInfo.master.id())
				    .detail("RatekeeperID", localInfo.ratekeeper.present() ? localInfo.ratekeeper.get().id() : UID())
				    .detail("DataDistributorID",
				            localInfo.distributor.present() ? localInfo.distributor.get().id() : UID());

				localInfo.myLocality = locality;
				dbInfo->set(localInfo);
			}
			when(wait(ccInterface->onChange())) {
				if (ccInterface->get().present())
					TraceEvent("GotCCInterfaceChange")
					    .detail("CCID", ccInterface->get().get().id())
					    .detail("CCMachine", ccInterface->get().get().getWorkers.getEndpoint().getPrimaryAddress());
			}
		}
	}
}

ACTOR Future<Void> initializeSimConfig(Database db) {
	state Transaction tr(db);
	ASSERT(g_network->isSimulated());
	loop {
		try {
			DatabaseConfiguration dbConfig = wait(getDatabaseConfiguration(&tr));
			g_simulator->storagePolicy = dbConfig.storagePolicy;
			g_simulator->tLogPolicy = dbConfig.tLogPolicy;
			g_simulator->tLogWriteAntiQuorum = dbConfig.tLogWriteAntiQuorum;
			g_simulator->remoteTLogPolicy = dbConfig.getRemoteTLogPolicy();
			g_simulator->usableRegions = dbConfig.usableRegions;
			return Void();
		} catch (Error& e) {
			wait(tr.onError(e));
		}
	}
}

/**
 * \brief Test orchestrator: sends test specification to testers in the right order and collects the results.
 *
 * There are multiple actors in this file with similar names (runTest, runTests) and slightly different signatures.
 *
 * This is the actual orchestrator. It reads the test specifications (from tests), prepares the cluster (by running the
 * configure command given in startingConfiguration) and then runs the workload.
 *
 * \param cc The cluster controller interface
 * \param ci Same as cc.clientInterface
 * \param testers The interfaces of the testers that should run the actual workloads
 * \param tests The test specifications to run
 * \param startingConfiguration If non-empty, the orchestrator will attempt to set this configuration before starting
 * the tests.
 * \param locality client locality (it seems this is unused?)
 *
 * \returns A future which will be set after all tests finished.
 */
ACTOR Future<Void> runTests(Reference<AsyncVar<Optional<struct ClusterControllerFullInterface>>> cc,
                            Reference<AsyncVar<Optional<struct ClusterInterface>>> ci,
                            std::vector<TesterInterface> testers,
                            std::vector<TestSpec> tests,
                            StringRef startingConfiguration,
                            LocalityData locality,
                            Optional<TenantName> defaultTenant,
                            Standalone<VectorRef<TenantNameRef>> tenantsToCreate,
                            bool restartingTest) {
	state Database cx;
	state Reference<AsyncVar<ServerDBInfo>> dbInfo(new AsyncVar<ServerDBInfo>);
	state Future<Void> ccMonitor = monitorServerDBInfo(cc, LocalityData(), dbInfo); // FIXME: locality

	state bool useDB = false;
	state bool waitForQuiescenceBegin = false;
	state bool waitForQuiescenceEnd = false;
	state bool restorePerpetualWiggleSetting = false;
	state bool perpetualWiggleEnabled = false;
	state double startDelay = 0.0;
	state double databasePingDelay = 1e9;
	state ISimulator::BackupAgentType simBackupAgents = ISimulator::BackupAgentType::NoBackupAgents;
	state ISimulator::BackupAgentType simDrAgents = ISimulator::BackupAgentType::NoBackupAgents;
	state bool enableDD = false;
	if (tests.empty())
		useDB = true;
	for (auto iter = tests.begin(); iter != tests.end(); ++iter) {
		if (iter->useDB)
			useDB = true;
		if (iter->waitForQuiescenceBegin)
			waitForQuiescenceBegin = true;
		if (iter->waitForQuiescenceEnd)
			waitForQuiescenceEnd = true;
		if (iter->restorePerpetualWiggleSetting)
			restorePerpetualWiggleSetting = true;
		startDelay = std::max(startDelay, iter->startDelay);
		databasePingDelay = std::min(databasePingDelay, iter->databasePingDelay);
		if (iter->simBackupAgents != ISimulator::BackupAgentType::NoBackupAgents)
			simBackupAgents = iter->simBackupAgents;

		if (iter->simDrAgents != ISimulator::BackupAgentType::NoBackupAgents) {
			simDrAgents = iter->simDrAgents;
		}
		enableDD = enableDD || getOption(iter->options[0], "enableDD"_sr, false);
	}

	if (g_network->isSimulated()) {
		g_simulator->backupAgents = simBackupAgents;
		g_simulator->drAgents = simDrAgents;
	}

	// turn off the database ping functionality if the suite of tests are not going to be using the database
	if (!useDB)
		databasePingDelay = 0.0;

	if (useDB) {
		cx = openDBOnServer(dbInfo);
		cx->defaultTenant = defaultTenant;
	}

	state Future<Void> disabler = disableConnectionFailuresAfter(FLOW_KNOBS->SIM_SPEEDUP_AFTER_SECONDS, "Tester");
	state Future<Void> repairDataCenter;
	if (useDB) {
		Future<Void> reconfigure = reconfigureAfter(cx, FLOW_KNOBS->SIM_SPEEDUP_AFTER_SECONDS, dbInfo, "Tester");
		repairDataCenter = reconfigure;
	}

	// Change the configuration (and/or create the database) if necessary
	printf("startingConfiguration:%s start\n", startingConfiguration.toString().c_str());
	fmt::print("useDB: {}\n", useDB);
	printSimulatedTopology();
	if (useDB && startingConfiguration != StringRef()) {
		try {
			wait(timeoutError(changeConfiguration(cx, testers, startingConfiguration), 2000.0));
			if (g_network->isSimulated() && enableDD) {
				wait(success(setDDMode(cx, 1)));
			}
		} catch (Error& e) {
			TraceEvent(SevError, "TestFailure").error(e).detail("Reason", "Unable to set starting configuration");
		}
		if (restorePerpetualWiggleSetting) {
			std::string_view confView(reinterpret_cast<const char*>(startingConfiguration.begin()),
			                          startingConfiguration.size());
			const std::string setting = "perpetual_storage_wiggle:=";
			auto pos = confView.find(setting);
			if (pos != confView.npos && confView.at(pos + setting.size()) == '1') {
				perpetualWiggleEnabled = true;
			}
		}
	}

	// Read cluster configuration
	if (useDB && g_network->isSimulated()) {
		DatabaseConfiguration configuration = wait(getDatabaseConfiguration(cx));

		g_simulator->storagePolicy = configuration.storagePolicy;
		g_simulator->tLogPolicy = configuration.tLogPolicy;
		g_simulator->tLogWriteAntiQuorum = configuration.tLogWriteAntiQuorum;
		g_simulator->remoteTLogPolicy = configuration.remoteTLogPolicy;
		g_simulator->usableRegions = configuration.usableRegions;
		if (configuration.regions.size() > 0) {
			g_simulator->primaryDcId = configuration.regions[0].dcId;
			g_simulator->hasSatelliteReplication = configuration.regions[0].satelliteTLogReplicationFactor > 0;
			if (configuration.regions[0].satelliteTLogUsableDcsFallback > 0) {
				g_simulator->satelliteTLogPolicyFallback = configuration.regions[0].satelliteTLogPolicyFallback;
				g_simulator->satelliteTLogWriteAntiQuorumFallback =
				    configuration.regions[0].satelliteTLogWriteAntiQuorumFallback;
			} else {
				g_simulator->satelliteTLogPolicyFallback = configuration.regions[0].satelliteTLogPolicy;
				g_simulator->satelliteTLogWriteAntiQuorumFallback =
				    configuration.regions[0].satelliteTLogWriteAntiQuorum;
			}
			g_simulator->satelliteTLogPolicy = configuration.regions[0].satelliteTLogPolicy;
			g_simulator->satelliteTLogWriteAntiQuorum = configuration.regions[0].satelliteTLogWriteAntiQuorum;

			for (auto s : configuration.regions[0].satellites) {
				g_simulator->primarySatelliteDcIds.push_back(s.dcId);
			}
		} else {
			g_simulator->hasSatelliteReplication = false;
			g_simulator->satelliteTLogWriteAntiQuorum = 0;
		}

		if (configuration.regions.size() == 2) {
			g_simulator->remoteDcId = configuration.regions[1].dcId;
			ASSERT((!configuration.regions[0].satelliteTLogPolicy && !configuration.regions[1].satelliteTLogPolicy) ||
			       configuration.regions[0].satelliteTLogPolicy->info() ==
			           configuration.regions[1].satelliteTLogPolicy->info());

			for (auto s : configuration.regions[1].satellites) {
				g_simulator->remoteSatelliteDcIds.push_back(s.dcId);
			}
		}

		if (restartingTest || g_simulator->usableRegions < 2 || !g_simulator->hasSatelliteReplication) {
			g_simulator->allowLogSetKills = false;
		}

		ASSERT(g_simulator->storagePolicy && g_simulator->tLogPolicy);
		ASSERT(!g_simulator->hasSatelliteReplication || g_simulator->satelliteTLogPolicy);
	}

	if (useDB) {
		std::vector<Future<Void>> tenantFutures;
		for (auto tenant : tenantsToCreate) {
			TenantMapEntry entry;
			if (deterministicRandom()->coinflip()) {
				entry.tenantGroup = "TestTenantGroup"_sr;
			}
			TraceEvent("CreatingTenant").detail("Tenant", tenant).detail("TenantGroup", entry.tenantGroup);
			tenantFutures.push_back(success(TenantAPI::createTenant(cx.getReference(), tenant, entry)));
		}

		wait(waitForAll(tenantFutures));
		if (g_network->isSimulated()) {
			wait(initializeSimConfig(cx));
		}
	}

	if (useDB && waitForQuiescenceBegin) {
		TraceEvent("TesterStartingPreTestChecks")
		    .detail("DatabasePingDelay", databasePingDelay)
		    .detail("StartDelay", startDelay);
		try {
			wait(quietDatabase(cx, dbInfo, "Start") ||
			     (databasePingDelay == 0.0
			          ? Never()
			          : testDatabaseLiveness(cx, databasePingDelay, "QuietDatabaseStart", startDelay)));
		} catch (Error& e) {
			TraceEvent("QuietDatabaseStartExternalError").error(e);
			throw;
		}

		if (perpetualWiggleEnabled) { // restore the enabled perpetual storage wiggle setting
			printf("Set perpetual_storage_wiggle=1 ...\n");
			Version cVer = wait(setPerpetualStorageWiggle(cx, true, LockAware::True));
			(void)cVer;
			printf("Set perpetual_storage_wiggle=1 Done.\n");
		}
	}

	TraceEvent("TestsExpectedToPass").detail("Count", tests.size());
	state int idx = 0;
	state std::unique_ptr<KnobProtectiveGroup> knobProtectiveGroup;
	for (; idx < tests.size(); idx++) {
		printf("Run test:%s start\n", tests[idx].title.toString().c_str());
		knobProtectiveGroup = std::make_unique<KnobProtectiveGroup>(tests[idx].overrideKnobs);
		wait(success(runTest(cx, testers, tests[idx], dbInfo, defaultTenant)));
		knobProtectiveGroup.reset(nullptr);
		printf("Run test:%s Done.\n", tests[idx].title.toString().c_str());
		// do we handle a failure here?
	}

	printf("\n%d tests passed; %d tests failed.\n", passCount, failCount);

	// If the database was deleted during the workload we need to recreate the database
	if (tests.empty() || useDB) {
		if (waitForQuiescenceEnd) {
			printf("Waiting for DD to end...\n");
			try {
				wait(quietDatabase(cx, dbInfo, "End", 0, 2e6, 2e6) ||
				     (databasePingDelay == 0.0 ? Never()
				                               : testDatabaseLiveness(cx, databasePingDelay, "QuietDatabaseEnd")));
			} catch (Error& e) {
				TraceEvent("QuietDatabaseEndExternalError").error(e);
				throw;
			}
		}
	}
	printf("\n");

	return Void();
}

/**
 * \brief Proxy function that waits until enough testers are available and then calls into the orchestrator.
 *
 * There are multiple actors in this file with similar names (runTest, runTests) and slightly different signatures.
 *
 * This actor wraps the actual orchestrator (also called runTests). But before calling that actor, it waits for enough
 * testers to come up.
 *
 * \param cc The cluster controller interface
 * \param ci Same as cc.clientInterface
 * \param tests The test specifications to run
 * \param minTestersExpected The number of testers to expect. This actor will block until it can find this many testers.
 * \param startingConfiguration If non-empty, the orchestrator will attempt to set this configuration before starting
 * the tests.
 * \param locality client locality (it seems this is unused?)
 *
 * \returns A future which will be set after all tests finished.
 */
ACTOR Future<Void> runTests(Reference<AsyncVar<Optional<struct ClusterControllerFullInterface>>> cc,
                            Reference<AsyncVar<Optional<struct ClusterInterface>>> ci,
                            std::vector<TestSpec> tests,
                            test_location_t at,
                            int minTestersExpected,
                            StringRef startingConfiguration,
                            LocalityData locality,
                            Optional<TenantName> defaultTenant,
                            Standalone<VectorRef<TenantNameRef>> tenantsToCreate,
                            bool restartingTest) {
	state int flags = (at == TEST_ON_SERVERS ? 0 : GetWorkersRequest::TESTER_CLASS_ONLY) |
	                  GetWorkersRequest::NON_EXCLUDED_PROCESSES_ONLY;
	state Future<Void> testerTimeout = delay(600.0); // wait 600 sec for testers to show up
	state std::vector<WorkerDetails> workers;

	loop {
		choose {
			when(std::vector<WorkerDetails> w =
			         wait(cc->get().present()
			                  ? brokenPromiseToNever(cc->get().get().getWorkers.getReply(GetWorkersRequest(flags)))
			                  : Never())) {
				if (w.size() >= minTestersExpected) {
					workers = w;
					break;
				}
				wait(delay(SERVER_KNOBS->WORKER_POLL_DELAY));
			}
			when(wait(cc->onChange())) {}
			when(wait(testerTimeout)) {
				TraceEvent(SevError, "TesterRecruitmentTimeout").log();
				throw timed_out();
			}
		}
	}

	std::vector<TesterInterface> ts;
	ts.reserve(workers.size());
	for (int i = 0; i < workers.size(); i++)
		ts.push_back(workers[i].interf.testerInterface);

	wait(runTests(cc, ci, ts, tests, startingConfiguration, locality, defaultTenant, tenantsToCreate, restartingTest));
	return Void();
}

/**
 * \brief Set up testing environment and run the given tests on a cluster.
 *
 * There are multiple actors in this file with similar names (runTest, runTests) and slightly different signatures.
 *
 * This actor is usually the first entry point into the test environment. It itself doesn't implement too much
 * functionality. Its main purpose is to generate the test specification from passed arguments and then call into the
 * correct actor which will orchestrate the actual test.
 *
 * \param connRecord A cluster connection record. Not all tests require a functional cluster but all tests require
 * a cluster record.
 * \param whatToRun TEST_TYPE_FROM_FILE to read the test description from a passed toml file or
 * TEST_TYPE_CONSISTENCY_CHECK to generate a test spec for consistency checking
 * \param at TEST_HERE: this process will act as a test client and execute the given workload. TEST_ON_SERVERS: Run a
 * test client on every worker in the cluster. TEST_ON_TESTERS: Run a test client on all servers with class Test
 * \param minTestersExpected In at is not TEST_HERE, this will instruct the orchestrator until it can find at least
 * minTestersExpected test-clients. This is usually passed through from a command line argument. In simulation, the
 * simulator will pass the number of testers that it started.
 * \param fileName The path to the toml-file containing the test description. Is ignored if whatToRun !=
 * TEST_TYPE_FROM_FILE
 * \param startingConfiguration Can be used to configure a cluster before running the test. If this is an empty string,
 * it will be ignored, otherwise it will be passed to changeConfiguration.
 * \param locality The client locality to be used. This is only used if at == TEST_HERE
 *
 * \returns A future which will be set after all tests finished.
 */
ACTOR Future<Void> runTests(Reference<IClusterConnectionRecord> connRecord,
                            test_type_t whatToRun,
                            test_location_t at,
                            int minTestersExpected,
                            std::string fileName,
                            StringRef startingConfiguration,
                            LocalityData locality,
                            UnitTestParameters testOptions,
                            Optional<TenantName> defaultTenant,
                            Standalone<VectorRef<TenantNameRef>> tenantsToCreate,
                            bool restartingTest) {
	state TestSet testSet;
	state std::unique_ptr<KnobProtectiveGroup> knobProtectiveGroup(nullptr);
	auto cc = makeReference<AsyncVar<Optional<ClusterControllerFullInterface>>>();
	auto ci = makeReference<AsyncVar<Optional<ClusterInterface>>>();
	std::vector<Future<Void>> actors;
	if (connRecord) {
		actors.push_back(reportErrors(monitorLeader(connRecord, cc), "MonitorLeader"));
		actors.push_back(reportErrors(extractClusterInterface(cc, ci), "ExtractClusterInterface"));
	}

	if (whatToRun == TEST_TYPE_CONSISTENCY_CHECK) {
		TestSpec spec;
		Standalone<VectorRef<KeyValueRef>> options;
		spec.title = "ConsistencyCheck"_sr;
		spec.runFailureWorkloads = false;
		spec.databasePingDelay = 0;
		spec.timeout = 0;
		spec.waitForQuiescenceBegin = false;
		spec.waitForQuiescenceEnd = false;
		std::string rateLimitMax = format("%d", CLIENT_KNOBS->CONSISTENCY_CHECK_RATE_LIMIT_MAX);
		options.push_back_deep(options.arena(), KeyValueRef("testName"_sr, "ConsistencyCheck"_sr));
		options.push_back_deep(options.arena(), KeyValueRef("performQuiescentChecks"_sr, "false"_sr));
		options.push_back_deep(options.arena(), KeyValueRef("distributed"_sr, "false"_sr));
		options.push_back_deep(options.arena(), KeyValueRef("failureIsError"_sr, "true"_sr));
		options.push_back_deep(options.arena(), KeyValueRef("indefinite"_sr, "true"_sr));
		options.push_back_deep(options.arena(), KeyValueRef("rateLimitMax"_sr, StringRef(rateLimitMax)));
		options.push_back_deep(options.arena(), KeyValueRef("shuffleShards"_sr, "true"_sr));
		spec.options.push_back_deep(spec.options.arena(), options);
		testSet.testSpecs.push_back(spec);
	} else if (whatToRun == TEST_TYPE_UNIT_TESTS) {
		TestSpec spec;
		Standalone<VectorRef<KeyValueRef>> options;
		spec.title = "UnitTests"_sr;
		spec.startDelay = 0;
		spec.useDB = false;
		spec.timeout = 0;
		options.push_back_deep(options.arena(), KeyValueRef("testName"_sr, "UnitTests"_sr));
		options.push_back_deep(options.arena(), KeyValueRef("testsMatching"_sr, fileName));
		// Add unit test options as test spec options
		for (auto& kv : testOptions.params) {
			options.push_back_deep(options.arena(), KeyValueRef(kv.first, kv.second));
		}
		spec.options.push_back_deep(spec.options.arena(), options);
		testSet.testSpecs.push_back(spec);
	} else {
		std::ifstream ifs;
		ifs.open(fileName.c_str(), std::ifstream::in);
		if (!ifs.good()) {
			TraceEvent(SevError, "TestHarnessFail")
			    .detail("Reason", "file open failed")
			    .detail("File", fileName.c_str());
			fprintf(stderr, "ERROR: Could not open file `%s'\n", fileName.c_str());
			return Void();
		}
		enableClientInfoLogging(); // Enable Client Info logging by default for tester
		if (boost::algorithm::ends_with(fileName, ".txt")) {
			testSet.testSpecs = readTests(ifs);
		} else if (boost::algorithm::ends_with(fileName, ".toml")) {
			// TOML is weird about opening the file as binary on windows, so we
			// just let TOML re-open the file instead of using ifs.
			testSet = readTOMLTests(fileName);
		} else {
			TraceEvent(SevError, "TestHarnessFail")
			    .detail("Reason", "unknown tests specification extension")
			    .detail("File", fileName.c_str());
			return Void();
		}
		ifs.close();
	}

	knobProtectiveGroup = std::make_unique<KnobProtectiveGroup>(testSet.overrideKnobs);
	Future<Void> tests;
	if (at == TEST_HERE) {
		auto db = makeReference<AsyncVar<ServerDBInfo>>();
		std::vector<TesterInterface> iTesters(1);
		actors.push_back(
		    reportErrors(monitorServerDBInfo(cc, LocalityData(), db), "MonitorServerDBInfo")); // FIXME: Locality
		actors.push_back(reportErrors(testerServerCore(iTesters[0], connRecord, db, locality), "TesterServerCore"));
		tests = runTests(cc,
		                 ci,
		                 iTesters,
		                 testSet.testSpecs,
		                 startingConfiguration,
		                 locality,
		                 defaultTenant,
		                 tenantsToCreate,
		                 restartingTest);
	} else {
		tests = reportErrors(runTests(cc,
		                              ci,
		                              testSet.testSpecs,
		                              at,
		                              minTestersExpected,
		                              startingConfiguration,
		                              locality,
		                              defaultTenant,
		                              tenantsToCreate,
		                              restartingTest),
		                     "RunTests");
	}

	choose {
		when(wait(tests)) {
			return Void();
		}
		when(wait(quorum(actors, 1))) {
			ASSERT(false);
			throw internal_error();
		}
	}
}

namespace {
ACTOR Future<Void> testExpectedErrorImpl(Future<Void> test,
                                         const char* testDescr,
                                         Optional<Error> expectedError,
                                         Optional<bool*> successFlag,
                                         std::map<std::string, std::string> details,
                                         Optional<Error> throwOnError,
                                         UID id) {
	state Error actualError;
	try {
		wait(test);
	} catch (Error& e) {
		if (e.code() == error_code_actor_cancelled) {
			throw e;
		}
		actualError = e;
		// The test failed as expected
		if (!expectedError.present() || actualError.code() == expectedError.get().code()) {
			return Void();
		}
	}

	// The test has failed
	if (successFlag.present()) {
		*(successFlag.get()) = false;
	}
	TraceEvent evt(SevError, "TestErrorFailed", id);
	evt.detail("TestDescription", testDescr);
	if (expectedError.present()) {
		evt.detail("ExpectedError", expectedError.get().name());
		evt.detail("ExpectedErrorCode", expectedError.get().code());
	}
	if (actualError.isValid()) {
		evt.detail("ActualError", actualError.name());
		evt.detail("ActualErrorCode", actualError.code());
	} else {
		evt.detail("Reason", "Unexpected success");
	}

	// Make sure that no duplicate details were provided
	ASSERT(details.count("TestDescription") == 0);
	ASSERT(details.count("ExpectedError") == 0);
	ASSERT(details.count("ExpectedErrorCode") == 0);
	ASSERT(details.count("ActualError") == 0);
	ASSERT(details.count("ActualErrorCode") == 0);
	ASSERT(details.count("Reason") == 0);

	for (auto& p : details) {
		evt.detail(p.first.c_str(), p.second);
	}
	if (throwOnError.present()) {
		throw throwOnError.get();
	}
	return Void();
}
} // namespace

Future<Void> testExpectedError(Future<Void> test,
                               const char* testDescr,
                               Optional<Error> expectedError,
                               Optional<bool*> successFlag,
                               std::map<std::string, std::string> details,
                               Optional<Error> throwOnError,
                               UID id) {
	return testExpectedErrorImpl(test, testDescr, expectedError, successFlag, details, throwOnError, id);
}<|MERGE_RESOLUTION|>--- conflicted
+++ resolved
@@ -925,10 +925,6 @@
 				TraceEvent("TesterClearingTenantsComplete", debugID).detail("AtVersion", tr.getCommittedVersion());
 				break;
 			}
-<<<<<<< HEAD
-=======
-
->>>>>>> 2497aa57
 			tr.reset();
 		} catch (Error& e) {
 			TraceEvent(SevWarn, "TesterClearingTenantsError", debugID).error(e);
