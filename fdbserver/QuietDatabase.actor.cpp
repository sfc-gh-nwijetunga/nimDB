--- conflicted
+++ resolved
@@ -290,11 +290,7 @@
 		TraceEvent(SevWarnAlways, "DisablingFearlessConfiguration");
 		g_simulator.usableRegions = 1;
 		ConfigurationResult::Type _ = wait( changeConfig( cx, "repopulate_anti_quorum=1" ) );
-<<<<<<< HEAD
-		while( dbInfo->get().recoveryState < RecoveryState::REMOTE_RECOVERED ) {
-=======
 		while( dbInfo->get().recoveryState < RecoveryState::STORAGE_RECOVERED ) {
->>>>>>> 6dbddab5
 			Void _ = wait( dbInfo->onChange() );
 		}
 		ConfigurationResult::Type _ = wait( changeConfig( cx, "usable_regions=1" ) );
