/*
 * GrvProxyTransactionTagThrottler.h
 *
 * This source file is part of the FoundationDB open source project
 *
 * Copyright 2013-2022 Apple Inc. and the FoundationDB project authors
 *
 * Licensed under the Apache License, Version 2.0 (the "License");
 * you may not use this file except in compliance with the License.
 * You may obtain a copy of the License at
 *
 *     http://www.apache.org/licenses/LICENSE-2.0
 *
 * Unless required by applicable law or agreed to in writing, software
 * distributed under the License is distributed on an "AS IS" BASIS,
 * WITHOUT WARRANTIES OR CONDITIONS OF ANY KIND, either express or implied.
 * See the License for the specific language governing permissions and
 * limitations under the License.
 */

#pragma once

#include "fdbclient/CommitProxyInterface.h"
#include "fdbclient/TagThrottle.actor.h"
#include "fdbserver/GrvTransactionRateInfo.h"
#include "fdbserver/LatencyBandsMap.h"

// GrvProxyTransactionTagThrottler is used to throttle GetReadVersionRequests based on tag quotas
// before they're pushed into priority-partitioned queues.
//
// A GrvTransactionRateInfo object and a request queue are maintained for each tag.
// The GrvTransactionRateInfo object is used to determine when a request can be released.
//
// Between each set of waits, releaseTransactions is run, releasing queued transactions
// that have passed the tag throttling stage. Transactions that are not yet ready
// are requeued during releaseTransactions.
class GrvProxyTransactionTagThrottler {
	class DelayedRequest {
		static uint64_t lastSequenceNumber;
		double startTime;

	public:
		GetReadVersionRequest req;
		uint64_t sequenceNumber;

		explicit DelayedRequest(GetReadVersionRequest const& req)
		  : req(req), startTime(now()), sequenceNumber(++lastSequenceNumber) {}

<<<<<<< HEAD
		void updateProxyTagThrottledDuration();
		bool isMaxThrottled(double maxThrottleDuration) const;
=======
		void updateProxyTagThrottledDuration(LatencyBandsMap&);
		bool isMaxThrottled() const;
>>>>>>> fa80d7bf
	};

	struct TagQueue {
		Optional<GrvTransactionRateInfo> rateInfo;
		Deque<DelayedRequest> requests;

		TagQueue() = default;
		explicit TagQueue(double rate) : rateInfo(rate) {}

		void setRate(double rate);
<<<<<<< HEAD
		bool isMaxThrottled(double maxThrottledDuration) const;
		void rejectRequests();
=======
		bool isMaxThrottled() const;
		void rejectRequests(LatencyBandsMap&);
>>>>>>> fa80d7bf
	};

	// Track the budgets for each tag
	TransactionTagMap<TagQueue> queues;
	double maxThrottleDuration;

	// Track latency bands for each tag
	LatencyBandsMap latencyBandsMap;

public:
<<<<<<< HEAD
	explicit GrvProxyTransactionTagThrottler(double maxThrottleDuration);
=======
	GrvProxyTransactionTagThrottler();
>>>>>>> fa80d7bf

	// Called with rates received from ratekeeper
	void updateRates(TransactionTagMap<double> const& newRates);

	// elapsed indicates the amount of time since the last epoch was run.
	// If a request is ready to be executed, it is sent to the deque
	// corresponding to its priority. If not, the request remains queued.
	void releaseTransactions(double elapsed,
	                         Deque<GetReadVersionRequest>& outBatchPriority,
	                         Deque<GetReadVersionRequest>& outDefaultPriority);

	void addRequest(GetReadVersionRequest const&);

	void addLatencyBandThreshold(double value);

public: // testing
	// Returns number of tags tracked
	uint32_t size() const;
};<|MERGE_RESOLUTION|>--- conflicted
+++ resolved
@@ -46,13 +46,8 @@
 		explicit DelayedRequest(GetReadVersionRequest const& req)
 		  : req(req), startTime(now()), sequenceNumber(++lastSequenceNumber) {}
 
-<<<<<<< HEAD
-		void updateProxyTagThrottledDuration();
+		void updateProxyTagThrottledDuration(LatencyBandsMap&);
 		bool isMaxThrottled(double maxThrottleDuration) const;
-=======
-		void updateProxyTagThrottledDuration(LatencyBandsMap&);
-		bool isMaxThrottled() const;
->>>>>>> fa80d7bf
 	};
 
 	struct TagQueue {
@@ -63,13 +58,8 @@
 		explicit TagQueue(double rate) : rateInfo(rate) {}
 
 		void setRate(double rate);
-<<<<<<< HEAD
-		bool isMaxThrottled(double maxThrottledDuration) const;
-		void rejectRequests();
-=======
-		bool isMaxThrottled() const;
+		bool isMaxThrottled(double maxThrottleDuration) const;
 		void rejectRequests(LatencyBandsMap&);
->>>>>>> fa80d7bf
 	};
 
 	// Track the budgets for each tag
@@ -80,11 +70,7 @@
 	LatencyBandsMap latencyBandsMap;
 
 public:
-<<<<<<< HEAD
 	explicit GrvProxyTransactionTagThrottler(double maxThrottleDuration);
-=======
-	GrvProxyTransactionTagThrottler();
->>>>>>> fa80d7bf
 
 	// Called with rates received from ratekeeper
 	void updateRates(TransactionTagMap<double> const& newRates);
