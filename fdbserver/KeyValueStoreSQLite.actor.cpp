--- conflicted
+++ resolved
@@ -1451,14 +1451,9 @@
 	Future<Void> getError() override { return delayed(readThreads->getError() || writeThread->getError()); }
 	Future<Void> onClosed() override { return stopped.getFuture(); }
 
-<<<<<<< HEAD
 	KeyValueStoreType getType() const override { return type; }
 	StorageBytes getStorageBytes() const override;
-=======
-	virtual KeyValueStoreType getType() const override { return type; }
-	virtual StorageBytes getStorageBytes() const override;
-	virtual bool canPipelineCommits() const override { return false; }
->>>>>>> 202f4b27
+	bool canPipelineCommits() const override { return false; }
 
 	void set(KeyValueRef keyValue, const Arena* arena = nullptr) override;
 	void clear(KeyRangeRef range, const Arena* arena = nullptr) override;
