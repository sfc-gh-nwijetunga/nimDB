--- conflicted
+++ resolved
@@ -99,10 +99,7 @@
 			    makeReference<TenantEntryCache<Void>>(cx, TenantEntryCacheRefreshMode::WATCH);
 			wait(tenantCache->init());
 			state int numTenantsToDelete = deterministicRandom()->randomInt(0, workload->tenantNames.size() + 1);
-<<<<<<< HEAD
 			TraceEvent("BulkSetupTenantDeletion").detail("NumTenants", numTenantsToDelete);
-=======
->>>>>>> ca4a964d
 			if (numTenantsToDelete > 0) {
 				state int i;
 				for (i = 0; i < numTenantsToDelete; i++) {
@@ -143,6 +140,8 @@
 		return Void();
 	}
 
+	Future<Void> setup(Database const& cx) override { return Void(); }
+
 	Future<Void> start(Database const& cx) override {
 		if (clientId == 0) {
 			if (testDuration > 0) {
@@ -154,8 +153,6 @@
 		return Void();
 	}
 
-	Future<Void> setup(Database const& cx) override { return Void(); }
-
 	Future<bool> check(Database const& cx) override { return true; }
 };
 
