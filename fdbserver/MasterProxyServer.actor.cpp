/*
 * MasterProxyServer.actor.cpp
 *
 * This source file is part of the FoundationDB open source project
 *
 * Copyright 2013-2018 Apple Inc. and the FoundationDB project authors
 *
 * Licensed under the Apache License, Version 2.0 (the "License");
 * you may not use this file except in compliance with the License.
 * You may obtain a copy of the License at
 *
 *     http://www.apache.org/licenses/LICENSE-2.0
 *
 * Unless required by applicable law or agreed to in writing, software
 * distributed under the License is distributed on an "AS IS" BASIS,
 * WITHOUT WARRANTIES OR CONDITIONS OF ANY KIND, either express or implied.
 * See the License for the specific language governing permissions and
 * limitations under the License.
 */

#include "fdbclient/Atomic.h"
#include "fdbclient/DatabaseConfiguration.h"
#include "fdbclient/FDBTypes.h"
#include "fdbclient/KeyRangeMap.h"
#include "fdbclient/Knobs.h"
#include "fdbclient/MasterProxyInterface.h"
#include "fdbclient/NativeAPI.actor.h"
#include "fdbclient/Notified.h"
#include "fdbclient/SystemData.h"
#include "fdbrpc/sim_validation.h"
#include "fdbrpc/Stats.h"
#include "fdbserver/ApplyMetadataMutation.h"
#include "fdbserver/ConflictSet.h"
#include "fdbserver/DataDistributorInterface.h"
#include "fdbserver/FDBExecHelper.actor.h"
#include "fdbserver/IKeyValueStore.h"
#include "fdbserver/Knobs.h"
#include "fdbserver/LatencyBandConfig.h"
#include "fdbserver/LogSystem.h"
#include "fdbserver/LogSystemDiskQueueAdapter.h"
#include "fdbserver/MasterInterface.h"
#include "fdbserver/MutationTracking.h"
#include "fdbserver/RecoveryState.h"
#include "fdbserver/ServerDBInfo.h"
#include "fdbserver/WaitFailure.h"
#include "fdbserver/WorkerInterface.actor.h"
#include "flow/ActorCollection.h"
#include "flow/IRandom.h"
#include "flow/Knobs.h"
#include "flow/TDMetric.actor.h"
#include "flow/Tracing.h"
#include "flow/actorcompiler.h"  // This must be the last #include.
#include <tuple>

ACTOR Future<Void> broadcastTxnRequest(TxnStateRequest req, int sendAmount, bool sendReply) {
	state ReplyPromise<Void> reply = req.reply;
	resetReply( req );
	std::vector<Future<Void>> replies;
	int currentStream = 0;
	std::vector<Endpoint> broadcastEndpoints = req.broadcastInfo;
	for(int i = 0; i < sendAmount && currentStream < broadcastEndpoints.size(); i++) {
		std::vector<Endpoint> endpoints;
		RequestStream<TxnStateRequest> cur(broadcastEndpoints[currentStream++]);
		while(currentStream < broadcastEndpoints.size()*(i+1)/sendAmount) {
			endpoints.push_back(broadcastEndpoints[currentStream++]);
		}
		req.broadcastInfo = endpoints;
		replies.push_back(brokenPromiseToNever( cur.getReply( req ) ));
		resetReply( req );
	}
	wait( waitForAll(replies) );
	if(sendReply) {
		reply.send(Void());
	}
	return Void();
}

struct ProxyStats {
	CounterCollection cc;
	Counter txnRequestIn, txnRequestOut, txnRequestErrors;
	Counter txnStartIn, txnStartOut, txnStartBatch;
	Counter txnSystemPriorityStartIn, txnSystemPriorityStartOut;
	Counter txnBatchPriorityStartIn, txnBatchPriorityStartOut;
	Counter txnDefaultPriorityStartIn, txnDefaultPriorityStartOut;
	Counter txnCommitIn, txnCommitVersionAssigned, txnCommitResolving, txnCommitResolved, txnCommitOut, txnCommitOutSuccess, txnCommitErrors;
	Counter txnConflicts;
	Counter txnThrottled;
	Counter commitBatchIn, commitBatchOut;
	Counter mutationBytes;
	Counter mutations;
	Counter conflictRanges;
	Counter keyServerLocationIn, keyServerLocationOut, keyServerLocationErrors;
	Version lastCommitVersionAssigned;

	LatencySample commitLatencySample;
	LatencySample grvLatencySample;

	LatencyBands commitLatencyBands;
	LatencyBands grvLatencyBands;

	Future<Void> logger;

	int recentRequests;
	Deque<int> requestBuckets;
	double lastBucketBegin;
	double bucketInterval;

	void updateRequestBuckets() {
		while(now() - lastBucketBegin > bucketInterval) {
			lastBucketBegin += bucketInterval;
			recentRequests -= requestBuckets.front();
			requestBuckets.pop_front();
			requestBuckets.push_back(0);
		}
	}

	void addRequest() {
		updateRequestBuckets();
		++recentRequests;
		++requestBuckets.back();
	}

	int getRecentRequests() {
		updateRequestBuckets();
		return recentRequests*FLOW_KNOBS->BASIC_LOAD_BALANCE_UPDATE_RATE/(FLOW_KNOBS->BASIC_LOAD_BALANCE_UPDATE_RATE-(lastBucketBegin+bucketInterval-now()));
	}

	explicit ProxyStats(UID id, Version* pVersion, NotifiedVersion* pCommittedVersion, int64_t *commitBatchesMemBytesCountPtr)
	  : cc("ProxyStats", id.toString()), recentRequests(0), lastBucketBegin(now()), bucketInterval(FLOW_KNOBS->BASIC_LOAD_BALANCE_UPDATE_RATE/FLOW_KNOBS->BASIC_LOAD_BALANCE_BUCKETS),
	    txnRequestIn("TxnRequestIn", cc), txnRequestOut("TxnRequestOut", cc),
	    txnRequestErrors("TxnRequestErrors", cc), txnStartIn("TxnStartIn", cc), txnStartOut("TxnStartOut", cc),
		txnStartBatch("TxnStartBatch", cc), txnSystemPriorityStartIn("TxnSystemPriorityStartIn", cc),
		txnSystemPriorityStartOut("TxnSystemPriorityStartOut", cc),
		txnBatchPriorityStartIn("TxnBatchPriorityStartIn", cc),
		txnBatchPriorityStartOut("TxnBatchPriorityStartOut", cc),
		txnDefaultPriorityStartIn("TxnDefaultPriorityStartIn", cc),
		txnDefaultPriorityStartOut("TxnDefaultPriorityStartOut", cc), txnCommitIn("TxnCommitIn", cc),
		txnCommitVersionAssigned("TxnCommitVersionAssigned", cc), txnCommitResolving("TxnCommitResolving", cc),
		txnCommitResolved("TxnCommitResolved", cc), txnCommitOut("TxnCommitOut", cc),
		txnCommitOutSuccess("TxnCommitOutSuccess", cc), txnCommitErrors("TxnCommitErrors", cc),
		txnConflicts("TxnConflicts", cc), txnThrottled("TxnThrottled", cc), commitBatchIn("CommitBatchIn", cc),
		commitBatchOut("CommitBatchOut", cc), mutationBytes("MutationBytes", cc), mutations("Mutations", cc),
		conflictRanges("ConflictRanges", cc), keyServerLocationIn("KeyServerLocationIn", cc),
		keyServerLocationOut("KeyServerLocationOut", cc), keyServerLocationErrors("KeyServerLocationErrors", cc),
		lastCommitVersionAssigned(0),
		commitLatencySample("CommitLatencyMetrics", id, SERVER_KNOBS->LATENCY_METRICS_LOGGING_INTERVAL, SERVER_KNOBS->LATENCY_SAMPLE_SIZE),
		grvLatencySample("GRVLatencyMetrics", id, SERVER_KNOBS->LATENCY_METRICS_LOGGING_INTERVAL, SERVER_KNOBS->LATENCY_SAMPLE_SIZE),
		commitLatencyBands("CommitLatencyMetrics", id, SERVER_KNOBS->STORAGE_LOGGING_DELAY),
		grvLatencyBands("GRVLatencyMetrics", id, SERVER_KNOBS->STORAGE_LOGGING_DELAY) {
		specialCounter(cc, "LastAssignedCommitVersion", [this](){return this->lastCommitVersionAssigned;});
		specialCounter(cc, "Version", [pVersion](){return *pVersion; });
		specialCounter(cc, "CommittedVersion", [pCommittedVersion](){ return pCommittedVersion->get(); });
		specialCounter(cc, "CommitBatchesMemBytesCount", [commitBatchesMemBytesCountPtr]() { return *commitBatchesMemBytesCountPtr; });
		logger = traceCounters("ProxyMetrics", id, SERVER_KNOBS->WORKER_LOGGING_INTERVAL, &cc, "ProxyMetrics");
		for(int i = 0; i < FLOW_KNOBS->BASIC_LOAD_BALANCE_BUCKETS; i++) {
			requestBuckets.push_back(0);
		}
	}
};

struct TransactionRateInfo {
	double rate;
	double limit;
	double budget;

	bool disabled;

	Smoother smoothRate;
	Smoother smoothReleased;

	TransactionRateInfo(double rate) : rate(rate), limit(0), budget(0), disabled(true), smoothRate(SERVER_KNOBS->START_TRANSACTION_RATE_WINDOW), 
	                                   smoothReleased(SERVER_KNOBS->START_TRANSACTION_RATE_WINDOW) {}

	void reset() {
		// Determine the number of transactions that this proxy is allowed to release
		// Roughly speaking, this is done by computing the number of transactions over some historical window that we could
		// have started but didn't, and making that our limit. More precisely, we track a smoothed rate limit and release rate,
		// the difference of which is the rate of additional transactions that we could have released based on that window.
		// Then we multiply by the window size to get a number of transactions.
		// 
		// Limit can be negative in the event that we are releasing more transactions than we are allowed (due to the use of
		// our budget or because of higher priority transactions).
		double releaseRate = smoothRate.smoothTotal() - smoothReleased.smoothRate();
		limit = SERVER_KNOBS->START_TRANSACTION_RATE_WINDOW * releaseRate;
	}

	bool canStart(int64_t numAlreadyStarted, int64_t count) {
		return numAlreadyStarted + count <= std::min(limit + budget, SERVER_KNOBS->START_TRANSACTION_MAX_TRANSACTIONS_TO_START);
	}

	void updateBudget(int64_t numStartedAtPriority, bool queueEmptyAtPriority, double elapsed) {
		// Update the budget to accumulate any extra capacity available or remove any excess that was used.
		// The actual delta is the portion of the limit we didn't use multiplied by the fraction of the window that elapsed.
		// 
		// We may have exceeded our limit due to the budget or because of higher priority transactions, in which case this 
		// delta will be negative. The delta can also be negative in the event that our limit was negative, which can happen 
		// if we had already started more transactions in our window than our rate would have allowed.
		//
		// This budget has the property that when the budget is required to start transactions (because batches are big),
		// the sum limit+budget will increase linearly from 0 to the batch size over time and decrease by the batch size
		// upon starting a batch. In other words, this works equivalently to a model where we linearly accumulate budget over 
		// time in the case that our batches are too big to take advantage of the window based limits.
		budget = std::max(0.0, budget + elapsed * (limit - numStartedAtPriority) / SERVER_KNOBS->START_TRANSACTION_RATE_WINDOW);

		// If we are emptying out the queue of requests, then we don't need to carry much budget forward
		// If we did keep accumulating budget, then our responsiveness to changes in workflow could be compromised
		if(queueEmptyAtPriority) {
			budget = std::min(budget, SERVER_KNOBS->START_TRANSACTION_MAX_EMPTY_QUEUE_BUDGET);
		}

		smoothReleased.addDelta(numStartedAtPriority);
	}

	void disable() {
		disabled = true;
		rate = 0;
		smoothRate.reset(0);
	}

	void setRate(double rate) {
		ASSERT(rate >= 0 && rate != std::numeric_limits<double>::infinity() && !std::isnan(rate));

		this->rate = rate;
		if(disabled) {
			smoothRate.reset(rate);
			disabled = false;
		}
		else {
			smoothRate.setTotal(rate);
		}
	}
};

ACTOR Future<Void> getRate(UID myID, Reference<AsyncVar<ServerDBInfo>> db, int64_t* inTransactionCount,
                           int64_t* inBatchTransactionCount, TransactionRateInfo* transactionRateInfo,
                           TransactionRateInfo* batchTransactionRateInfo, GetHealthMetricsReply* healthMetricsReply,
                           GetHealthMetricsReply* detailedHealthMetricsReply,
                           TransactionTagMap<uint64_t>* transactionTagCounter,
                           PrioritizedTransactionTagMap<ClientTagThrottleLimits>* throttledTags,
                           TransactionTagMap<TransactionCommitCostEstimation>* transactionTagCommitCostEst) {
	state Future<Void> nextRequestTimer = Never();
	state Future<Void> leaseTimeout = Never();
	state Future<GetRateInfoReply> reply = Never();
	state double lastDetailedReply = 0.0; // request detailed metrics immediately
	state bool expectingDetailedReply = false;
	state int64_t lastTC = 0;

	if (db->get().ratekeeper.present()) nextRequestTimer = Void();
	loop choose {
		when ( wait( db->onChange() ) ) {
			if ( db->get().ratekeeper.present() ) {
				TraceEvent("ProxyRatekeeperChanged", myID)
				.detail("RKID", db->get().ratekeeper.get().id());
				nextRequestTimer = Void();  // trigger GetRate request
			} else {
				TraceEvent("ProxyRatekeeperDied", myID);
				nextRequestTimer = Never();
				reply = Never();
			}
		}
		when ( wait( nextRequestTimer ) ) {
			nextRequestTimer = Never();
			bool detailed = now() - lastDetailedReply > SERVER_KNOBS->DETAILED_METRIC_UPDATE_RATE;

			TransactionTagMap<uint64_t> tagCounts;
			for(auto itr : *throttledTags) {
				for(auto priorityThrottles : itr.second) {
					tagCounts[priorityThrottles.first] = (*transactionTagCounter)[priorityThrottles.first];
				}
			}
			reply = brokenPromiseToNever(db->get().ratekeeper.get().getRateInfo.getReply(
			    GetRateInfoRequest(myID, *inTransactionCount, *inBatchTransactionCount, *transactionTagCounter,
			                       *transactionTagCommitCostEst, detailed)));
			transactionTagCounter->clear();
			transactionTagCommitCostEst->clear();
			expectingDetailedReply = detailed;
		}
		when ( GetRateInfoReply rep = wait(reply) ) {
			reply = Never();

			transactionRateInfo->setRate(rep.transactionRate);
			batchTransactionRateInfo->setRate(rep.batchTransactionRate);
			//TraceEvent("MasterProxyRate", myID).detail("Rate", rep.transactionRate).detail("BatchRate", rep.batchTransactionRate).detail("Lease", rep.leaseDuration).detail("ReleasedTransactions", *inTransactionCount - lastTC);
			lastTC = *inTransactionCount;
			leaseTimeout = delay(rep.leaseDuration);
			nextRequestTimer = delayJittered(rep.leaseDuration / 2);
			healthMetricsReply->update(rep.healthMetrics, expectingDetailedReply, true);
			if (expectingDetailedReply) {
				detailedHealthMetricsReply->update(rep.healthMetrics, true, true);
				lastDetailedReply = now();
			}

			// Replace our throttles with what was sent by ratekeeper. Because we do this,
			// we are not required to expire tags out of the map
			if(rep.throttledTags.present()) {
				*throttledTags = std::move(rep.throttledTags.get());
			}
		}
		when ( wait( leaseTimeout ) ) {
			transactionRateInfo->disable();
			batchTransactionRateInfo->disable();
			TraceEvent(SevWarn, "MasterProxyRateLeaseExpired", myID).suppressFor(5.0);
			//TraceEvent("MasterProxyRate", myID).detail("Rate", 0.0).detail("BatchRate", 0.0).detail("Lease", 0);
			leaseTimeout = Never();
		}
	}
}

ACTOR Future<Void> queueTransactionStartRequests(
	Reference<AsyncVar<ServerDBInfo>> db,
	SpannedDeque<GetReadVersionRequest> *systemQueue,
	SpannedDeque<GetReadVersionRequest> *defaultQueue,
	SpannedDeque<GetReadVersionRequest> *batchQueue,
	FutureStream<GetReadVersionRequest> readVersionRequests,
	PromiseStream<Void> GRVTimer, double *lastGRVTime,
	double *GRVBatchTime, FutureStream<double> replyTimes,
	ProxyStats* stats, TransactionRateInfo* batchRateInfo,
	TransactionTagMap<uint64_t>* transactionTagCounter) 
{
	loop choose{
		when(GetReadVersionRequest req = waitNext(readVersionRequests)) {
			//WARNING: this code is run at a high priority, so it needs to do as little work as possible
			stats->addRequest();
			if( stats->txnRequestIn.getValue() - stats->txnRequestOut.getValue() > SERVER_KNOBS->START_TRANSACTION_MAX_QUEUE_SIZE ) {
				++stats->txnRequestErrors;
				//FIXME: send an error instead of giving an unreadable version when the client can support the error: req.reply.sendError(proxy_memory_limit_exceeded());
				GetReadVersionReply rep;
				rep.version = 1;
				rep.locked = true;
				req.reply.send(rep);
				TraceEvent(SevWarnAlways, "ProxyGRVThresholdExceeded").suppressFor(60);
			} else {
				// TODO: check whether this is reasonable to do in the fast path
				for(auto tag : req.tags) {
					(*transactionTagCounter)[tag.first] += tag.second;
				}

				if (req.debugID.present())
					g_traceBatch.addEvent("TransactionDebug", req.debugID.get().first(), "MasterProxyServer.queueTransactionStartRequests.Before");

				if (systemQueue->empty() && defaultQueue->empty() && batchQueue->empty()) {
					forwardPromise(GRVTimer, delayJittered(std::max(0.0, *GRVBatchTime - (now() - *lastGRVTime)), TaskPriority::ProxyGRVTimer));
				}

				++stats->txnRequestIn;
				stats->txnStartIn += req.transactionCount;
				if (req.priority >= TransactionPriority::IMMEDIATE) {
					stats->txnSystemPriorityStartIn += req.transactionCount;
					systemQueue->push_back(req);
					systemQueue->span.addParent(req.spanContext);
				} else if (req.priority >= TransactionPriority::DEFAULT) {
					stats->txnDefaultPriorityStartIn += req.transactionCount;
					defaultQueue->push_back(req);
					defaultQueue->span.addParent(req.spanContext);
				} else {
					// Return error for batch_priority GRV requests
					int64_t proxiesCount = std::max((int)db->get().client.proxies.size(), 1);
					if (batchRateInfo->rate <= (1.0 / proxiesCount)) {
						req.reply.sendError(batch_transaction_throttled());
						stats->txnThrottled += req.transactionCount;
						continue;
					}

					stats->txnBatchPriorityStartIn += req.transactionCount;
					batchQueue->push_back(req);
					batchQueue->span.addParent(req.spanContext);
				}
			}
		}
		// dynamic batching monitors reply latencies
		when(double reply_latency = waitNext(replyTimes)) {
			double target_latency = reply_latency * SERVER_KNOBS->START_TRANSACTION_BATCH_INTERVAL_LATENCY_FRACTION;
			*GRVBatchTime = std::max(
			    SERVER_KNOBS->START_TRANSACTION_BATCH_INTERVAL_MIN,
			    std::min(SERVER_KNOBS->START_TRANSACTION_BATCH_INTERVAL_MAX,
			             target_latency * SERVER_KNOBS->START_TRANSACTION_BATCH_INTERVAL_SMOOTHER_ALPHA +
			                 *GRVBatchTime * (1 - SERVER_KNOBS->START_TRANSACTION_BATCH_INTERVAL_SMOOTHER_ALPHA)));
		}
	}
}

ACTOR void discardCommit(UID id, Future<LogSystemDiskQueueAdapter::CommitMessage> fcm, Future<Void> dummyCommitState) {
	ASSERT(!dummyCommitState.isReady());
	LogSystemDiskQueueAdapter::CommitMessage cm = wait(fcm);
	TraceEvent("Discarding", id).detail("Count", cm.messages.size());
	cm.acknowledge.send(Void());
	ASSERT(dummyCommitState.isReady());
}

DESCR struct SingleKeyMutation {
	Standalone<StringRef> shardBegin;
	Standalone<StringRef> shardEnd;
	int64_t tag1;
	int64_t tag2;
	int64_t tag3;
};

struct ProxyCommitData {
	UID dbgid;
	int64_t commitBatchesMemBytesCount;
	ProxyStats stats;
	MasterInterface master;
	vector<ResolverInterface> resolvers;
	LogSystemDiskQueueAdapter* logAdapter;
	Reference<ILogSystem> logSystem;
	IKeyValueStore* txnStateStore;
	NotifiedVersion committedVersion; // Provided that this recovery has succeeded or will succeed, this version is fully committed (durable)
	Version minKnownCommittedVersion; // No version smaller than this one will be used as the known committed version
	                                  // during recovery
	Version version;  // The version at which txnStateStore is up to date
	Promise<Void> validState;  // Set once txnStateStore and version are valid
	double lastVersionTime;
	KeyRangeMap<std::set<Key>> vecBackupKeys;
	uint64_t commitVersionRequestNumber;
	uint64_t mostRecentProcessedRequestNumber;
	KeyRangeMap<Deque<std::pair<Version,int>>> keyResolvers;
	KeyRangeMap<ServerCacheInfo> keyInfo;
	KeyRangeMap<bool> cacheInfo;
	std::map<Key, applyMutationsData> uid_applyMutationsData;
	bool firstProxy;
	double lastCoalesceTime;
	bool locked;
	Optional<Value> metadataVersion;
	double commitBatchInterval;

	int64_t localCommitBatchesStarted;
	NotifiedVersion latestLocalCommitBatchResolving;
	NotifiedVersion latestLocalCommitBatchLogging;

	RequestStream<GetReadVersionRequest> getConsistentReadVersion;
	RequestStream<CommitTransactionRequest> commit;
	Database cx;
	Reference<AsyncVar<ServerDBInfo>> db;
	EventMetricHandle<SingleKeyMutation> singleKeyMutationEvent;

	std::map<UID, Reference<StorageInfo>> storageCache;
	std::map<Tag, Version> tag_popped;
	Deque<std::pair<Version, Version>> txsPopVersions;
	Version lastTxsPop;
	bool popRemoteTxs;
	vector<Standalone<StringRef>> whitelistedBinPathVec;

	Optional<LatencyBandConfig> latencyBandConfig;
	double lastStartCommit;
	double lastCommitLatency;
	int updateCommitRequests = 0;
	NotifiedDouble lastCommitTime;

	vector<double> commitComputePerOperation;
	TransactionTagMap<TransactionCommitCostEstimation> transactionTagCommitCostEst;

	//The tag related to a storage server rarely change, so we keep a vector of tags for each key range to be slightly more CPU efficient.
	//When a tag related to a storage server does change, we empty out all of these vectors to signify they must be repopulated.
	//We do not repopulate them immediately to avoid a slow task.
	const vector<Tag>& tagsForKey(StringRef key) {
		auto& tags = keyInfo[key].tags;
		if(!tags.size()) {
			auto& r = keyInfo.rangeContaining(key).value();
			for(auto info : r.src_info) {
				r.tags.push_back(info->tag);
			}
			for(auto info : r.dest_info) {
				r.tags.push_back(info->tag);
			}
			uniquify(r.tags);
			return r.tags;
		}
		return tags;
	}

	const bool needsCacheTag(KeyRangeRef range) {
		auto ranges = cacheInfo.intersectingRanges(range);
		for(auto r : ranges) {
			if(r.value()) {
				return true;
			}
		}
		return false;
	}
	
	void updateLatencyBandConfig(Optional<LatencyBandConfig> newLatencyBandConfig) {
		if(newLatencyBandConfig.present() != latencyBandConfig.present()
			|| (newLatencyBandConfig.present() && newLatencyBandConfig.get().grvConfig != latencyBandConfig.get().grvConfig))
		{
			TraceEvent("LatencyBandGrvUpdatingConfig").detail("Present", newLatencyBandConfig.present());
			stats.grvLatencyBands.clearBands();
			if(newLatencyBandConfig.present()) {
				for(auto band : newLatencyBandConfig.get().grvConfig.bands) {
					stats.grvLatencyBands.addThreshold(band);
				}
			}
		}

		if(newLatencyBandConfig.present() != latencyBandConfig.present()
			|| (newLatencyBandConfig.present() && newLatencyBandConfig.get().commitConfig != latencyBandConfig.get().commitConfig))
		{
			TraceEvent("LatencyBandCommitUpdatingConfig").detail("Present", newLatencyBandConfig.present());
			stats.commitLatencyBands.clearBands();
			if(newLatencyBandConfig.present()) {
				for(auto band : newLatencyBandConfig.get().commitConfig.bands) {
					stats.commitLatencyBands.addThreshold(band);
				}
			}
		}

		latencyBandConfig = newLatencyBandConfig;
	}

	ProxyCommitData(UID dbgid, MasterInterface master, RequestStream<GetReadVersionRequest> getConsistentReadVersion, Version recoveryTransactionVersion, RequestStream<CommitTransactionRequest> commit, Reference<AsyncVar<ServerDBInfo>> db, bool firstProxy)
		: dbgid(dbgid), stats(dbgid, &version, &committedVersion, &commitBatchesMemBytesCount), master(master),
			logAdapter(NULL), txnStateStore(NULL), popRemoteTxs(false),
			committedVersion(recoveryTransactionVersion), version(0), minKnownCommittedVersion(0),
			lastVersionTime(0), commitVersionRequestNumber(1), mostRecentProcessedRequestNumber(0),
			getConsistentReadVersion(getConsistentReadVersion), commit(commit), lastCoalesceTime(0),
			localCommitBatchesStarted(0), locked(false), commitBatchInterval(SERVER_KNOBS->COMMIT_TRANSACTION_BATCH_INTERVAL_MIN),
			firstProxy(firstProxy), cx(openDBOnServer(db, TaskPriority::DefaultEndpoint, true, true)), db(db),
			singleKeyMutationEvent(LiteralStringRef("SingleKeyMutation")), commitBatchesMemBytesCount(0), lastTxsPop(0), lastStartCommit(0), lastCommitLatency(SERVER_KNOBS->REQUIRED_MIN_RECOVERY_DURATION), lastCommitTime(0)
	{
		commitComputePerOperation.resize(SERVER_KNOBS->PROXY_COMPUTE_BUCKETS,0.0);
	}
};

struct ResolutionRequestBuilder {
	ProxyCommitData* self;
	vector<ResolveTransactionBatchRequest> requests;
	vector<vector<int>> transactionResolverMap;
	vector<CommitTransactionRef*> outTr;
	std::vector<std::vector<std::vector<int>>>
	    txReadConflictRangeIndexMap; // Used to report conflicting keys, the format is
	                                 // [CommitTransactionRef_Index][Resolver_Index][Read_Conflict_Range_Index_on_Resolver]
	                                 // -> read_conflict_range's original index in the commitTransactionRef

	ResolutionRequestBuilder(ProxyCommitData* self, Version version, Version prevVersion, Version lastReceivedVersion,
	                         Span& parentSpan)
	  : self(self), requests(self->resolvers.size()) {
		for (auto& req : requests) {
			req.spanContext = parentSpan.context;
			req.prevVersion = prevVersion;
			req.version = version;
			req.lastReceivedVersion = lastReceivedVersion;
		}
	}

	CommitTransactionRef& getOutTransaction(int resolver, Version read_snapshot) {
		CommitTransactionRef *& out = outTr[resolver];
		if (!out) {
			ResolveTransactionBatchRequest& request = requests[resolver];
			request.transactions.resize(request.arena, request.transactions.size() + 1);
			out = &request.transactions.back();
			out->read_snapshot = read_snapshot;
		}
		return *out;
	}

	void addTransaction(CommitTransactionRef& trIn, int transactionNumberInBatch) {
		// SOMEDAY: There are a couple of unnecessary O( # resolvers ) steps here
		outTr.assign(requests.size(), NULL);
		ASSERT( transactionNumberInBatch >= 0 && transactionNumberInBatch < 32768 );

		bool isTXNStateTransaction = false;
		for (auto & m : trIn.mutations) {
			if (m.type == MutationRef::SetVersionstampedKey) {
				transformVersionstampMutation( m, &MutationRef::param1, requests[0].version, transactionNumberInBatch );
				trIn.write_conflict_ranges.push_back( requests[0].arena, singleKeyRange( m.param1, requests[0].arena ) );
			} else if (m.type == MutationRef::SetVersionstampedValue) {
				transformVersionstampMutation( m, &MutationRef::param2, requests[0].version, transactionNumberInBatch );
			}
			if (isMetadataMutation(m)) {
				isTXNStateTransaction = true;
				getOutTransaction(0, trIn.read_snapshot).mutations.push_back(requests[0].arena, m);
			}
		}
		std::vector<std::vector<int>> rCRIndexMap(
		    requests.size()); // [resolver_index][read_conflict_range_index_on_the_resolver]
		                      // -> read_conflict_range's original index
		for (int idx = 0; idx < trIn.read_conflict_ranges.size(); ++idx) {
			const auto& r = trIn.read_conflict_ranges[idx];
			auto ranges = self->keyResolvers.intersectingRanges( r );
			std::set<int> resolvers;
			for(auto &ir : ranges) {
				auto& version_resolver = ir.value();
				for(int i = version_resolver.size()-1; i >= 0; i--) {
					resolvers.insert(version_resolver[i].second);
					if( version_resolver[i].first < trIn.read_snapshot )
						break;
				}
			}
			ASSERT(resolvers.size());
			for (int resolver : resolvers) {
				getOutTransaction( resolver, trIn.read_snapshot ).read_conflict_ranges.push_back( requests[resolver].arena, r );
				rCRIndexMap[resolver].push_back(idx);
			}
		}
		txReadConflictRangeIndexMap.push_back(std::move(rCRIndexMap));
		for(auto& r : trIn.write_conflict_ranges) {
			auto ranges = self->keyResolvers.intersectingRanges( r );
			std::set<int> resolvers;
			for(auto &ir : ranges)
				resolvers.insert(ir.value().back().second);
			ASSERT(resolvers.size());
			for(int resolver : resolvers)
				getOutTransaction( resolver, trIn.read_snapshot ).write_conflict_ranges.push_back( requests[resolver].arena, r );
		}
		if (isTXNStateTransaction)
			for (int r = 0; r<requests.size(); r++) {
				int transactionNumberInRequest = &getOutTransaction(r, trIn.read_snapshot) - requests[r].transactions.begin();
				requests[r].txnStateTransactions.push_back(requests[r].arena, transactionNumberInRequest);
			}

		vector<int> resolversUsed;
		for (int r = 0; r<outTr.size(); r++)
			if (outTr[r]) {
				resolversUsed.push_back(r);
				outTr[r]->report_conflicting_keys = trIn.report_conflicting_keys;
			}
		transactionResolverMap.push_back(std::move(resolversUsed));
	}
};

ACTOR Future<Void> commitBatcher(ProxyCommitData *commitData, PromiseStream<std::pair<std::vector<CommitTransactionRequest>, int> > out, FutureStream<CommitTransactionRequest> in, int desiredBytes, int64_t memBytesLimit) {
	wait(delayJittered(commitData->commitBatchInterval, TaskPriority::ProxyCommitBatcher));

	state double lastBatch = 0;

	loop{
		state Future<Void> timeout;
		state std::vector<CommitTransactionRequest> batch;
		state int batchBytes = 0;

		if(SERVER_KNOBS->MAX_COMMIT_BATCH_INTERVAL <= 0) {
			timeout = Never();
		}
		else {
			timeout = delayJittered(SERVER_KNOBS->MAX_COMMIT_BATCH_INTERVAL, TaskPriority::ProxyCommitBatcher);
		}

		while(!timeout.isReady() && !(batch.size() == SERVER_KNOBS->COMMIT_TRANSACTION_BATCH_COUNT_MAX || batchBytes >= desiredBytes)) {
			choose{
				when(CommitTransactionRequest req = waitNext(in)) {
					//WARNING: this code is run at a high priority, so it needs to do as little work as possible
					commitData->stats.addRequest();
					int bytes = getBytes(req);

					// Drop requests if memory is under severe pressure
					if(commitData->commitBatchesMemBytesCount + bytes > memBytesLimit) {
						++commitData->stats.txnCommitErrors;
						req.reply.sendError(proxy_memory_limit_exceeded());
						TraceEvent(SevWarnAlways, "ProxyCommitBatchMemoryThresholdExceeded").suppressFor(60).detail("MemBytesCount", commitData->commitBatchesMemBytesCount).detail("MemLimit", memBytesLimit);
						continue;
					}

					if (bytes > FLOW_KNOBS->PACKET_WARNING) {
						TraceEvent(!g_network->isSimulated() ? SevWarnAlways : SevWarn, "LargeTransaction")
						    .suppressFor(1.0)
						    .detail("Size", bytes)
						    .detail("Client", req.reply.getEndpoint().getPrimaryAddress());
					}
					++commitData->stats.txnCommitIn;

					if(req.debugID.present()) {
						g_traceBatch.addEvent("CommitDebug", req.debugID.get().first(), "MasterProxyServer.batcher");
					}

					if(!batch.size()) {
						if(now() - lastBatch > commitData->commitBatchInterval) {
							timeout = delayJittered(SERVER_KNOBS->COMMIT_TRANSACTION_BATCH_INTERVAL_FROM_IDLE, TaskPriority::ProxyCommitBatcher);
						}
						else {
							timeout = delayJittered(commitData->commitBatchInterval - (now() - lastBatch), TaskPriority::ProxyCommitBatcher);
						}
					}

					if((batchBytes + bytes > CLIENT_KNOBS->TRANSACTION_SIZE_LIMIT || req.firstInBatch()) && batch.size()) {
						out.send({ std::move(batch), batchBytes });
						lastBatch = now();
						timeout = delayJittered(commitData->commitBatchInterval, TaskPriority::ProxyCommitBatcher);
						batch = std::vector<CommitTransactionRequest>();
						batchBytes = 0;
					}

					batch.push_back(req);
					batchBytes += bytes;
					commitData->commitBatchesMemBytesCount += bytes;
				}
				when(wait(timeout)) {}
			}
		}
		out.send({ std::move(batch), batchBytes });
		lastBatch = now();
	}
}

void createWhitelistBinPathVec(const std::string& binPath, vector<Standalone<StringRef>>& binPathVec) {
	TraceEvent(SevDebug, "BinPathConverter").detail("Input", binPath);
	StringRef input(binPath);
	while (input != StringRef()) {
		StringRef token = input.eat(LiteralStringRef(","));
		if (token != StringRef()) {
			const uint8_t* ptr = token.begin();
			while (ptr != token.end() && *ptr == ' ') {
				ptr++;
			}
			if (ptr != token.end()) {
				Standalone<StringRef> newElement(token.substr(ptr - token.begin()));
				TraceEvent(SevDebug, "BinPathItem").detail("Element", newElement);
				binPathVec.push_back(newElement);
			}
		}
	}
	return;
}

bool isWhitelisted(const vector<Standalone<StringRef>>& binPathVec, StringRef binPath) {
	TraceEvent("BinPath").detail("Value", binPath);
	for (const auto& item : binPathVec) {
		TraceEvent("Element").detail("Value", item);
	}
	return std::find(binPathVec.begin(), binPathVec.end(), binPath) != binPathVec.end();
}

ACTOR Future<Void> addBackupMutations(ProxyCommitData* self, std::map<Key, MutationListRef>* logRangeMutations,
                                      LogPushData* toCommit, Version commitVersion, double* computeDuration, double* computeStart) {
	state std::map<Key, MutationListRef>::iterator logRangeMutation = logRangeMutations->begin();
	state int32_t version = commitVersion / CLIENT_KNOBS->LOG_RANGE_BLOCK_SIZE;
	state int yieldBytes = 0;
	state BinaryWriter valueWriter(Unversioned());

	// Serialize the log range mutations within the map
	for (; logRangeMutation != logRangeMutations->end(); ++logRangeMutation)
	{
		//FIXME: this is re-implementing the serialize function of MutationListRef in order to have a yield
		valueWriter = BinaryWriter(IncludeVersion(ProtocolVersion::withBackupMutations()));
		valueWriter << logRangeMutation->second.totalSize();

		state MutationListRef::Blob* blobIter = logRangeMutation->second.blob_begin;
		while(blobIter) {
			if(yieldBytes > SERVER_KNOBS->DESIRED_TOTAL_BYTES) {
				yieldBytes = 0;
				if(g_network->check_yield(TaskPriority::ProxyCommitYield1)) {
					*computeDuration += g_network->timer() - *computeStart;
					wait(delay(0, TaskPriority::ProxyCommitYield1));
					*computeStart = g_network->timer();
				}
			}
			valueWriter.serializeBytes(blobIter->data);
			yieldBytes += blobIter->data.size();
			blobIter = blobIter->next;
		}

		Key val = valueWriter.toValue();
		
		BinaryWriter wr(Unversioned());

		// Serialize the log destination
		wr.serializeBytes( logRangeMutation->first );

		// Write the log keys and version information
		wr << (uint8_t)hashlittle(&version, sizeof(version), 0);
		wr << bigEndian64(commitVersion);

		MutationRef backupMutation;
		backupMutation.type = MutationRef::SetValue;
		uint32_t* partBuffer = NULL;

		for (int part = 0; part * CLIENT_KNOBS->MUTATION_BLOCK_SIZE < val.size(); part++) {

			// Assign the second parameter as the part
			backupMutation.param2 = val.substr(part * CLIENT_KNOBS->MUTATION_BLOCK_SIZE,
				std::min(val.size() - part * CLIENT_KNOBS->MUTATION_BLOCK_SIZE, CLIENT_KNOBS->MUTATION_BLOCK_SIZE));

			// Write the last part of the mutation to the serialization, if the buffer is not defined
			if (!partBuffer) {
				// Serialize the part to the writer
				wr << bigEndian32(part);

				// Define the last buffer part
				partBuffer = (uint32_t*) ((char*) wr.getData() + wr.getLength() - sizeof(uint32_t));
			}
			else {
				*partBuffer = bigEndian32(part);
			}

			// Define the mutation type and and location
			backupMutation.param1 = wr.toValue();
			ASSERT( backupMutation.param1.startsWith(logRangeMutation->first) );  // We are writing into the configured destination
				
			auto& tags = self->tagsForKey(backupMutation.param1);
			toCommit->addTags(tags);
			toCommit->addTypedMessage(backupMutation);

//			if (DEBUG_MUTATION("BackupProxyCommit", commitVersion, backupMutation)) {
//				TraceEvent("BackupProxyCommitTo", self->dbgid).detail("To", describe(tags)).detail("BackupMutation", backupMutation.toString())
//					.detail("BackupMutationSize", val.size()).detail("Version", commitVersion).detail("DestPath", logRangeMutation.first)
//					.detail("PartIndex", part).detail("PartIndexEndian", bigEndian32(part)).detail("PartData", backupMutation.param1);
//			}
		}
	}
	return Void();
}

ACTOR Future<Void> releaseResolvingAfter(ProxyCommitData* self, Future<Void> releaseDelay, int64_t localBatchNumber) {
	wait(releaseDelay);
	ASSERT(self->latestLocalCommitBatchResolving.get() == localBatchNumber-1);
	self->latestLocalCommitBatchResolving.set(localBatchNumber);
	return Void();
}

// Commit one batch of transactions trs
ACTOR Future<Void> commitBatch(
	ProxyCommitData* self,
	vector<CommitTransactionRequest>* pTrs,
	int currentBatchMemBytesCount)
{
	//WARNING: this code is run at a high priority (until the first delay(0)), so it needs to do as little work as possible
	state std::vector<CommitTransactionRequest> trs(std::move(*(const_cast<std::vector<CommitTransactionRequest>*>(pTrs))));
	state int64_t localBatchNumber = ++self->localCommitBatchesStarted;
	state LogPushData toCommit(self->logSystem);
	state double t1 = now();
	state Optional<UID> debugID;
	state bool forceRecovery = false;
	state int batchOperations = 0;
	state Span span("MP:commitBatch"_loc);
	int64_t batchBytes = 0;
	for (int t = 0; t<trs.size(); t++) {
		batchOperations += trs[t].transaction.mutations.size();
		batchBytes += trs[t].transaction.mutations.expectedSize();
	}
	state int latencyBucket = batchOperations == 0 ? 0 : std::min<int>(SERVER_KNOBS->PROXY_COMPUTE_BUCKETS-1,SERVER_KNOBS->PROXY_COMPUTE_BUCKETS*batchBytes/(batchOperations*(CLIENT_KNOBS->VALUE_SIZE_LIMIT+CLIENT_KNOBS->KEY_SIZE_LIMIT)));

	ASSERT(SERVER_KNOBS->MAX_READ_TRANSACTION_LIFE_VERSIONS <= SERVER_KNOBS->MAX_VERSIONS_IN_FLIGHT);  // since we are using just the former to limit the number of versions actually in flight!

	// Active load balancing runs at a very high priority (to obtain accurate estimate of memory used by commit batches) so we need to downgrade here
	wait(delay(0, TaskPriority::ProxyCommit));

	self->lastVersionTime = t1;

	++self->stats.commitBatchIn;

	for (int t = 0; t<trs.size(); t++) {
		if (trs[t].debugID.present()) {
			if (!debugID.present())
				debugID = nondeterministicRandom()->randomUniqueID();
			g_traceBatch.addAttach("CommitAttachID", trs[t].debugID.get().first(), debugID.get().first());
		}
		span.addParent(trs[t].spanContext);
	}

	if(localBatchNumber == 2 && !debugID.present() && self->firstProxy && !g_network->isSimulated()) {
		debugID = deterministicRandom()->randomUniqueID();
		TraceEvent("SecondCommitBatch", self->dbgid).detail("DebugID", debugID.get());
	}

	if (debugID.present())
		g_traceBatch.addEvent("CommitDebug", debugID.get().first(), "MasterProxyServer.commitBatch.Before");

	/////// Phase 1: Pre-resolution processing (CPU bound except waiting for a version # which is separately pipelined and *should* be available by now (unless empty commit); ordered; currently atomic but could yield)

	// Queuing pre-resolution commit processing
	TEST(self->latestLocalCommitBatchResolving.get() < localBatchNumber - 1);
	wait(self->latestLocalCommitBatchResolving.whenAtLeast(localBatchNumber-1));
	state Future<Void> releaseDelay = delay(std::min(SERVER_KNOBS->MAX_PROXY_COMPUTE, batchOperations*self->commitComputePerOperation[latencyBucket]), TaskPriority::ProxyMasterVersionReply);

	if (debugID.present())
		g_traceBatch.addEvent("CommitDebug", debugID.get().first(), "MasterProxyServer.commitBatch.GettingCommitVersion");

	GetCommitVersionRequest req(span.context, self->commitVersionRequestNumber++, self->mostRecentProcessedRequestNumber, self->dbgid);
	GetCommitVersionReply versionReply = wait( brokenPromiseToNever(self->master.getCommitVersion.getReply(req, TaskPriority::ProxyMasterVersionReply)) );
	self->mostRecentProcessedRequestNumber = versionReply.requestNum;

	self->stats.txnCommitVersionAssigned += trs.size();
	self->stats.lastCommitVersionAssigned = versionReply.version;

	state Version commitVersion = versionReply.version;
	state Version prevVersion = versionReply.prevVersion;

	for(auto it : versionReply.resolverChanges) {
		auto rs = self->keyResolvers.modify(it.range);
		for(auto r = rs.begin(); r != rs.end(); ++r)
			r->value().emplace_back(versionReply.resolverChangesVersion,it.dest);
	}

	//TraceEvent("ProxyGotVer", self->dbgid).detail("Commit", commitVersion).detail("Prev", prevVersion);

	if (debugID.present())
		g_traceBatch.addEvent("CommitDebug", debugID.get().first(), "MasterProxyServer.commitBatch.GotCommitVersion");

	ResolutionRequestBuilder requests( self, commitVersion, prevVersion, self->version, span );
	int conflictRangeCount = 0;
	state int64_t maxTransactionBytes = 0;
	for (int t = 0; t<trs.size(); t++) {
		requests.addTransaction(trs[t].transaction, t);
		conflictRangeCount += trs[t].transaction.read_conflict_ranges.size() + trs[t].transaction.write_conflict_ranges.size();
		//TraceEvent("MPTransactionDump", self->dbgid).detail("Snapshot", trs[t].transaction.read_snapshot);
		//for(auto& m : trs[t].transaction.mutations)
		maxTransactionBytes = std::max<int64_t>(maxTransactionBytes, trs[t].transaction.expectedSize());
		//	TraceEvent("MPTransactionsDump", self->dbgid).detail("Mutation", m.toString());
	}
	self->stats.conflictRanges += conflictRangeCount;

	for (int r = 1; r<self->resolvers.size(); r++)
		ASSERT(requests.requests[r].txnStateTransactions.size() == requests.requests[0].txnStateTransactions.size());

	// Sending these requests is the fuzzy border between phase 1 and phase 2; it could conceivably overlap with resolution processing but is still using CPU
	self->stats.txnCommitResolving += trs.size();
	vector< Future<ResolveTransactionBatchReply> > replies;
	for (int r = 0; r<self->resolvers.size(); r++) {
		requests.requests[r].debugID = debugID;
		replies.push_back(brokenPromiseToNever(self->resolvers[r].resolve.getReply(requests.requests[r], TaskPriority::ProxyResolverReply)));
	}

	state vector<vector<int>> transactionResolverMap = std::move( requests.transactionResolverMap );
	state std::vector<std::vector<std::vector<int>>> txReadConflictRangeIndexMap =
	    std::move(requests.txReadConflictRangeIndexMap); // used to report conflicting keys
	state Future<Void> releaseFuture = releaseResolvingAfter(self, releaseDelay, localBatchNumber);

	/////// Phase 2: Resolution (waiting on the network; pipelined)
	state vector<ResolveTransactionBatchReply> resolution = wait( getAll(replies) );

	if (debugID.present())
		g_traceBatch.addEvent("CommitDebug", debugID.get().first(), "MasterProxyServer.commitBatch.AfterResolution");

	////// Phase 3: Post-resolution processing (CPU bound except for very rare situations; ordered; currently atomic but doesn't need to be)
	TEST(self->latestLocalCommitBatchLogging.get() < localBatchNumber - 1); // Queuing post-resolution commit processing
	wait(self->latestLocalCommitBatchLogging.whenAtLeast(localBatchNumber-1));
	wait(yield(TaskPriority::ProxyCommitYield1));

	state double computeStart = g_network->timer();
	state double computeDuration = 0; 
	self->stats.txnCommitResolved += trs.size();

	if (debugID.present())
		g_traceBatch.addEvent("CommitDebug", debugID.get().first(), "MasterProxyServer.commitBatch.ProcessingMutations");

	state Arena arena;
	state bool isMyFirstBatch = !self->version;
	state Optional<Value> oldCoordinators = self->txnStateStore->readValue(coordinatorsKey).get();

	//TraceEvent("ResolutionResult", self->dbgid).detail("Sequence", sequence).detail("Version", commitVersion).detail("StateMutationProxies", resolution[0].stateMutations.size()).detail("WaitForResolution", now()-t1).detail("R0Committed", resolution[0].committed.size())
	//	.detail("Transactions", trs.size());

	for(int r=1; r<resolution.size(); r++) {
		ASSERT( resolution[r].stateMutations.size() == resolution[0].stateMutations.size() );
		for(int s=0; s<resolution[r].stateMutations.size(); s++)
			ASSERT( resolution[r].stateMutations[s].size() == resolution[0].stateMutations[s].size() );
	}

	// Compute and apply "metadata" effects of each other proxy's most recent batch
	bool initialState = isMyFirstBatch;
	state bool firstStateMutations = isMyFirstBatch;
	state vector< std::pair<Future<LogSystemDiskQueueAdapter::CommitMessage>, Future<Void>> > storeCommits;
	for (int versionIndex = 0; versionIndex < resolution[0].stateMutations.size(); versionIndex++) {
		// self->logAdapter->setNextVersion( ??? );  << Ideally we would be telling the log adapter that the pushes in this commit will be in the version at which these state mutations were committed by another proxy, but at present we don't have that information here.  So the disk queue may be unnecessarily conservative about popping.

		for (int transactionIndex = 0; transactionIndex < resolution[0].stateMutations[versionIndex].size() && !forceRecovery; transactionIndex++) {
			bool committed = true;
			for (int resolver = 0; resolver < resolution.size(); resolver++)
				committed = committed && resolution[resolver].stateMutations[versionIndex][transactionIndex].committed;
			if (committed)
				applyMetadataMutations( self->dbgid, arena, resolution[0].stateMutations[versionIndex][transactionIndex].mutations, self->txnStateStore, nullptr, &forceRecovery, self->logSystem, 0, &self->vecBackupKeys, &self->keyInfo, &self->cacheInfo, self->firstProxy ? &self->uid_applyMutationsData : nullptr, self->commit, self->cx, &self->committedVersion, &self->storageCache, &self->tag_popped);

			if( resolution[0].stateMutations[versionIndex][transactionIndex].mutations.size() && firstStateMutations ) {
				ASSERT(committed);
				firstStateMutations = false;
				forceRecovery = false;
			}
			//TraceEvent("MetadataTransaction", self->dbgid).detail("Committed", committed).detail("Mutations", resolution[0].stateMutations[versionIndex][transactionIndex].second.size()).detail("R1Mutations", resolution.back().stateMutations[versionIndex][transactionIndex].second.size());
		}
		//TraceEvent("MetadataBatch", self->dbgid).detail("Transactions", resolution[0].stateMutations[versionIndex].size());

		// These changes to txnStateStore will be committed by the other proxy, so we simply discard the commit message
		auto fcm = self->logAdapter->getCommitMessage();
		storeCommits.emplace_back(fcm, self->txnStateStore->commit());
		//discardCommit( dbgid, fcm, txnStateStore->commit() );

		if (initialState) {
			//TraceEvent("ResyncLog", dbgid);
			initialState = false;
			forceRecovery = false;
			self->txnStateStore->resyncLog();

			for (auto &p : storeCommits) {
				ASSERT(!p.second.isReady());
				p.first.get().acknowledge.send(Void());
				ASSERT(p.second.isReady());
			}
			storeCommits.clear();
		}
	}

	// Determine which transactions actually committed (conservatively) by combining results from the resolvers
	state vector<uint8_t> committed(trs.size());
	ASSERT(transactionResolverMap.size() == committed.size());
	// For each commitTransactionRef, it is only sent to resolvers specified in transactionResolverMap
	// Thus, we use this nextTr to track the correct transaction index on each resolver.
	state vector<int> nextTr(resolution.size());
	for (int t = 0; t<trs.size(); t++) {
		uint8_t commit = ConflictBatch::TransactionCommitted;
		for (int r : transactionResolverMap[t])
		{
			commit = std::min(resolution[r].committed[nextTr[r]++], commit);
		}
		committed[t] = commit;
	}
	for (int r = 0; r<resolution.size(); r++)
		ASSERT(nextTr[r] == resolution[r].committed.size());

	self->logAdapter->setNextVersion(commitVersion);

	state Optional<Key> lockedKey = self->txnStateStore->readValue(databaseLockedKey).get();
	state bool locked = lockedKey.present() && lockedKey.get().size();

	state Optional<Key> mustContainSystemKey = self->txnStateStore->readValue(mustContainSystemMutationsKey).get();
	if(mustContainSystemKey.present() && mustContainSystemKey.get().size()) {
		for (int t = 0; t<trs.size(); t++) {
			if( committed[t] == ConflictBatch::TransactionCommitted ) {
				bool foundSystem = false;
				for(auto& m : trs[t].transaction.mutations) {
					if( ( m.type == MutationRef::ClearRange ? m.param2 : m.param1 ) >= nonMetadataSystemKeys.end) {
						foundSystem = true;
						break;
					}
				}
				if(!foundSystem) {
					committed[t] = ConflictBatch::TransactionConflict;
				}
			}
		}
	}

	if(forceRecovery) {
		wait( Future<Void>(Never()) );
	}

	// This first pass through committed transactions deals with "metadata" effects (modifications of txnStateStore, changes to storage servers' responsibilities)
	int t;
	state int commitCount = 0;
	for (t = 0; t < trs.size() && !forceRecovery; t++)
	{
		if (committed[t] == ConflictBatch::TransactionCommitted && (!locked || trs[t].isLockAware())) {
			commitCount++;
			applyMetadataMutations(self->dbgid, arena, trs[t].transaction.mutations, self->txnStateStore, &toCommit, &forceRecovery, self->logSystem, commitVersion+1, &self->vecBackupKeys, &self->keyInfo, &self->cacheInfo, self->firstProxy ? &self->uid_applyMutationsData : NULL, self->commit, self->cx, &self->committedVersion, &self->storageCache, &self->tag_popped);
		}
		if(firstStateMutations) {
			ASSERT(committed[t] == ConflictBatch::TransactionCommitted);
			firstStateMutations = false;
			forceRecovery = false;
		}
	}
	if (forceRecovery) {
		for (; t<trs.size(); t++)
			committed[t] = ConflictBatch::TransactionConflict;
		TraceEvent(SevWarn, "RestartingTxnSubsystem", self->dbgid).detail("Stage", "AwaitCommit");
	}

	lockedKey = self->txnStateStore->readValue(databaseLockedKey).get();
	state bool lockedAfter = lockedKey.present() && lockedKey.get().size();

	state Optional<Value> metadataVersionAfter = self->txnStateStore->readValue(metadataVersionKey).get();

	auto fcm = self->logAdapter->getCommitMessage();
	storeCommits.emplace_back(fcm, self->txnStateStore->commit());
	self->version = commitVersion;
	if (!self->validState.isSet()) self->validState.send(Void());
	ASSERT(commitVersion);

	if (!isMyFirstBatch && self->txnStateStore->readValue( coordinatorsKey ).get().get() != oldCoordinators.get()) {
		wait( brokenPromiseToNever( self->master.changeCoordinators.getReply( ChangeCoordinatorsRequest( self->txnStateStore->readValue( coordinatorsKey ).get().get() ) ) ) );
		ASSERT(false);   // ChangeCoordinatorsRequest should always throw
	}

	// This second pass through committed transactions assigns the actual mutations to the appropriate storage servers' tags
	state int mutationCount = 0;
	state int mutationBytes = 0;

	state std::map<Key, MutationListRef> logRangeMutations;
	state Arena logRangeMutationsArena;
	state int transactionNum = 0;
	state int yieldBytes = 0;

	for (; transactionNum<trs.size(); transactionNum++) {
		if (committed[transactionNum] == ConflictBatch::TransactionCommitted && (!locked || trs[transactionNum].isLockAware())) {
			state int mutationNum = 0;
			state VectorRef<MutationRef>* pMutations = &trs[transactionNum].transaction.mutations;
			for (; mutationNum < pMutations->size(); mutationNum++) {
				if(yieldBytes > SERVER_KNOBS->DESIRED_TOTAL_BYTES) {
					yieldBytes = 0;
					if(g_network->check_yield(TaskPriority::ProxyCommitYield1)) {
						computeDuration += g_network->timer() - computeStart;
						wait(delay(0, TaskPriority::ProxyCommitYield1));
						computeStart = g_network->timer();
					}
				}

				auto& m = (*pMutations)[mutationNum];
				mutationCount++;
				mutationBytes += m.expectedSize();
				yieldBytes += m.expectedSize();
				// Determine the set of tags (responsible storage servers) for the mutation, splitting it
				// if necessary.  Serialize (splits of) the mutation into the message buffer and add the tags.

				if (isSingleKeyMutation((MutationRef::Type) m.type)) {
					auto& tags = self->tagsForKey(m.param1);

					if(self->singleKeyMutationEvent->enabled) {
						KeyRangeRef shard = self->keyInfo.rangeContaining(m.param1).range();
						self->singleKeyMutationEvent->tag1 = (int64_t)tags[0].id;
						self->singleKeyMutationEvent->tag2 = (int64_t)tags[1].id;
						self->singleKeyMutationEvent->tag3 = (int64_t)tags[2].id;
						self->singleKeyMutationEvent->shardBegin = shard.begin;
						self->singleKeyMutationEvent->shardEnd = shard.end;
						self->singleKeyMutationEvent->log();
					}

					DEBUG_MUTATION("ProxyCommit", commitVersion, m).detail("Dbgid", self->dbgid).detail("To", tags).detail("Mutation", m);
					
					toCommit.addTags(tags);
					if(self->cacheInfo[m.param1]) {
						toCommit.addTag(cacheTag);
					}
					toCommit.addTypedMessage(m);
				}
				else if (m.type == MutationRef::ClearRange) {
					KeyRangeRef clearRange(KeyRangeRef(m.param1, m.param2));
					auto ranges = self->keyInfo.intersectingRanges(clearRange);
					auto firstRange = ranges.begin();
					++firstRange;
					if (firstRange == ranges.end()) {
						// Fast path
						DEBUG_MUTATION("ProxyCommit", commitVersion, m).detail("Dbgid", self->dbgid).detail("To", ranges.begin().value().tags).detail("Mutation", m);

						ranges.begin().value().populateTags();
						toCommit.addTags(ranges.begin().value().tags);
					}
					else {
						TEST(true); //A clear range extends past a shard boundary
						std::set<Tag> allSources;
						for (auto r : ranges) {
							r.value().populateTags();
							allSources.insert(r.value().tags.begin(), r.value().tags.end());
						}
						DEBUG_MUTATION("ProxyCommit", commitVersion, m).detail("Dbgid", self->dbgid).detail("To", allSources).detail("Mutation", m);

						toCommit.addTags(allSources);
					}
					if(self->needsCacheTag(clearRange)) {
						toCommit.addTag(cacheTag);
					}
					toCommit.addTypedMessage(m);
				} else
					UNREACHABLE();


				// Check on backing up key, if backup ranges are defined and a normal key
				if (self->vecBackupKeys.size() > 1 && (normalKeys.contains(m.param1) || m.param1 == metadataVersionKey)) {
					if (m.type != MutationRef::Type::ClearRange) {
						// Add the mutation to the relevant backup tag
						for (auto backupName : self->vecBackupKeys[m.param1]) {
							logRangeMutations[backupName].push_back_deep(logRangeMutationsArena, m);
						}
					}
					else {
						KeyRangeRef mutationRange(m.param1, m.param2);
						KeyRangeRef intersectionRange;

						// Identify and add the intersecting ranges of the mutation to the array of mutations to serialize
						for (auto backupRange : self->vecBackupKeys.intersectingRanges(mutationRange))
						{
							// Get the backup sub range
							const auto&		backupSubrange = backupRange.range();

							// Determine the intersecting range
							intersectionRange = mutationRange & backupSubrange;

							// Create the custom mutation for the specific backup tag
							MutationRef		backupMutation(MutationRef::Type::ClearRange, intersectionRange.begin, intersectionRange.end);

							// Add the mutation to the relevant backup tag
							for (auto backupName : backupRange.value()) {
								logRangeMutations[backupName].push_back_deep(logRangeMutationsArena, backupMutation);
							}
						}
					}
				}
			}
		}
	}

	// Serialize and backup the mutations as a single mutation
	if ((self->vecBackupKeys.size() > 1) && logRangeMutations.size()) {
		wait( addBackupMutations(self, &logRangeMutations, &toCommit, commitVersion, &computeDuration, &computeStart) );
	}

	self->stats.mutations += mutationCount;
	self->stats.mutationBytes += mutationBytes;

	// Storage servers mustn't make durable versions which are not fully committed (because then they are impossible to roll back)
	// We prevent this by limiting the number of versions which are semi-committed but not fully committed to be less than the MVCC window
	if(self->committedVersion.get() < commitVersion - SERVER_KNOBS->MAX_READ_TRANSACTION_LIFE_VERSIONS) {
		computeDuration += g_network->timer() - computeStart;
		state Span waitVersionSpan;
		while (self->committedVersion.get() < commitVersion - SERVER_KNOBS->MAX_READ_TRANSACTION_LIFE_VERSIONS) {
			// This should be *extremely* rare in the real world, but knob buggification should make it happen in simulation
			TEST(true);  // Semi-committed pipeline limited by MVCC window
			//TraceEvent("ProxyWaitingForCommitted", self->dbgid).detail("CommittedVersion", self->committedVersion.get()).detail("NeedToCommit", commitVersion);
			waitVersionSpan = Span(deterministicRandom()->randomUniqueID(), "MP:overMaxReadTransactionLifeVersions"_loc, {span.context});
			choose{
				when(wait(self->committedVersion.whenAtLeast(commitVersion - SERVER_KNOBS->MAX_READ_TRANSACTION_LIFE_VERSIONS))) {
					wait(yield());
					break; 
				}
				when(GetReadVersionReply v = wait(self->getConsistentReadVersion.getReply(
				         GetReadVersionRequest(waitVersionSpan.context, 0, TransactionPriority::IMMEDIATE,
				                               GetReadVersionRequest::FLAG_CAUSAL_READ_RISKY)))) {
					if (v.version > self->committedVersion.get()) {
						self->locked = v.locked;
						self->metadataVersion = v.metadataVersion;
						self->committedVersion.set(v.version);
					}

					if (self->committedVersion.get() < commitVersion - SERVER_KNOBS->MAX_READ_TRANSACTION_LIFE_VERSIONS)
						wait(delay(SERVER_KNOBS->PROXY_SPIN_DELAY));
				}
			}
		}
		waitVersionSpan = Span{};
		computeStart = g_network->timer();
	}

	state LogSystemDiskQueueAdapter::CommitMessage msg = storeCommits.back().first.get();

	if (debugID.present())
		g_traceBatch.addEvent("CommitDebug", debugID.get().first(), "MasterProxyServer.commitBatch.AfterStoreCommits");

	// txnState (transaction subsystem state) tag: message extracted from log adapter
	bool firstMessage = true;
	for(auto m : msg.messages) {
		if(firstMessage) {
			toCommit.addTxsTag();
		}
		toCommit.addMessage(StringRef(m.begin(), m.size()), !firstMessage);
		firstMessage = false;
	}

	if ( prevVersion && commitVersion - prevVersion < SERVER_KNOBS->MAX_VERSIONS_IN_FLIGHT/2 )
		debug_advanceMaxCommittedVersion( UID(), commitVersion );  //< Is this valid?

	//TraceEvent("ProxyPush", self->dbgid).detail("PrevVersion", prevVersion).detail("Version", commitVersion)
	//	.detail("TransactionsSubmitted", trs.size()).detail("TransactionsCommitted", commitCount).detail("TxsPopTo", msg.popTo);

	if ( prevVersion && commitVersion - prevVersion < SERVER_KNOBS->MAX_VERSIONS_IN_FLIGHT/2 )
		debug_advanceMaxCommittedVersion(UID(), commitVersion);

	state double commitStartTime = now();
	self->lastStartCommit = commitStartTime;
	Future<Version> loggingComplete = self->logSystem->push( prevVersion, commitVersion, self->committedVersion.get(), self->minKnownCommittedVersion, toCommit, debugID );

	if (!forceRecovery) {
		ASSERT(self->latestLocalCommitBatchLogging.get() == localBatchNumber-1);
		self->latestLocalCommitBatchLogging.set(localBatchNumber);
	}

	computeDuration += g_network->timer() - computeStart;
	if(computeDuration > SERVER_KNOBS->MIN_PROXY_COMPUTE && batchOperations > 0) {
		double computePerOperation = computeDuration/batchOperations;
		if(computePerOperation <= self->commitComputePerOperation[latencyBucket]) {
			self->commitComputePerOperation[latencyBucket] = computePerOperation;
		} else {
			self->commitComputePerOperation[latencyBucket] = SERVER_KNOBS->PROXY_COMPUTE_GROWTH_RATE*computePerOperation + ((1.0-SERVER_KNOBS->PROXY_COMPUTE_GROWTH_RATE)*self->commitComputePerOperation[latencyBucket]);
		}
	}

	/////// Phase 4: Logging (network bound; pipelined up to MAX_READ_TRANSACTION_LIFE_VERSIONS (limited by loop above))

	try {
		choose {
			when(Version ver = wait(loggingComplete)) {
				self->minKnownCommittedVersion = std::max(self->minKnownCommittedVersion, ver);
			}
			when(wait(self->committedVersion.whenAtLeast( commitVersion+1 ))) {}
		}
	} catch(Error &e) {
		if(e.code() == error_code_broken_promise) {
			throw master_tlog_failed();
		}
		throw;
	}

	self->lastCommitLatency = now()-commitStartTime;
	self->lastCommitTime = std::max(self->lastCommitTime.get(), commitStartTime);
	wait(yield(TaskPriority::ProxyCommitYield2));

	if( self->popRemoteTxs && msg.popTo > ( self->txsPopVersions.size() ? self->txsPopVersions.back().second : self->lastTxsPop ) ) {
		if(self->txsPopVersions.size() >= SERVER_KNOBS->MAX_TXS_POP_VERSION_HISTORY) {
			TraceEvent(SevWarnAlways, "DiscardingTxsPopHistory").suppressFor(1.0);
			self->txsPopVersions.pop_front();
		}

		self->txsPopVersions.emplace_back(commitVersion, msg.popTo);
	}
	self->logSystem->popTxs(msg.popTo);

	/////// Phase 5: Replies (CPU bound; no particular order required, though ordered execution would be best for latency)
	if ( prevVersion && commitVersion - prevVersion < SERVER_KNOBS->MAX_VERSIONS_IN_FLIGHT/2 )
		debug_advanceMinCommittedVersion(UID(), commitVersion);

	//TraceEvent("ProxyPushed", self->dbgid).detail("PrevVersion", prevVersion).detail("Version", commitVersion);
	if (debugID.present())
		g_traceBatch.addEvent("CommitDebug", debugID.get().first(), "MasterProxyServer.commitBatch.AfterLogPush");

	for (auto &p : storeCommits) {
		ASSERT(!p.second.isReady());
		p.first.get().acknowledge.send(Void());
		ASSERT(p.second.isReady());
	}

	// After logging finishes, we report the commit version to master so that every other proxy can get the most
	// up-to-date live committed version. We also maintain the invariant that master's committed version >= self->committedVersion
	// by reporting commit version first before updating self->committedVersion. Otherwise, a client may get a commit
	// version that the master is not aware of, and next GRV request may get a version less than self->committedVersion.
	TEST(self->committedVersion.get() > commitVersion);   // A later version was reported committed first
	if (commitVersion > self->committedVersion.get()) {
		wait(self->master.reportLiveCommittedVersion.getReply(ReportRawCommittedVersionRequest(commitVersion, lockedAfter, metadataVersionAfter), TaskPriority::ProxyMasterVersionReply));
	}

	if( commitVersion > self->committedVersion.get() ) {
		self->locked = lockedAfter;
		self->metadataVersion = metadataVersionAfter;
		self->committedVersion.set(commitVersion);
	}

	if (forceRecovery) {
		TraceEvent(SevWarn, "RestartingTxnSubsystem", self->dbgid).detail("Stage", "ProxyShutdown");
		throw worker_removed();
	}

	// Send replies to clients
	double endTime = g_network->timer();
	// Reset all to zero, used to track the correct index of each commitTransacitonRef on each resolver
	std::fill(nextTr.begin(), nextTr.end(), 0);
	for (int t = 0; t < trs.size(); t++) {
		if (committed[t] == ConflictBatch::TransactionCommitted && (!locked || trs[t].isLockAware())) {
			ASSERT_WE_THINK(commitVersion != invalidVersion);
			trs[t].reply.send(CommitID(commitVersion, t, metadataVersionAfter));
			// aggregate commit cost estimation if committed
			ASSERT(trs[t].commitCostEstimation.present() == trs[t].tagSet.present());
			if (trs[t].tagSet.present()) {
				TransactionCommitCostEstimation& costEstimation = trs[t].commitCostEstimation.get();
				for (auto& tag : trs[t].tagSet.get()) {
					self->transactionTagCommitCostEst[tag] += costEstimation;
				}
			}
		}
		else if (committed[t] == ConflictBatch::TransactionTooOld) {
			trs[t].reply.sendError(transaction_too_old());
		}
		else {
			// If enable the option to report conflicting keys from resolvers, we send back all keyranges' indices
			// through CommitID
			if (trs[t].transaction.report_conflicting_keys) {
				Standalone<VectorRef<int>> conflictingKRIndices;
				for (int resolverInd : transactionResolverMap[t]) {
					auto const& cKRs =
					    resolution[resolverInd]
					        .conflictingKeyRangeMap[nextTr[resolverInd]]; // nextTr[resolverInd] -> index of this trs[t]
					                                                      // on the resolver
					for (auto const& rCRIndex : cKRs)
						// read_conflict_range can change when sent to resolvers, mapping the index from resolver-side
						// to original index in commitTransactionRef
						conflictingKRIndices.push_back(conflictingKRIndices.arena(),
						                               txReadConflictRangeIndexMap[t][resolverInd][rCRIndex]);
				}
				// At least one keyRange index should be returned
				ASSERT(conflictingKRIndices.size());
				trs[t].reply.send(CommitID(invalidVersion, t, Optional<Value>(),
				                           Optional<Standalone<VectorRef<int>>>(conflictingKRIndices)));
			} else {
				trs[t].reply.sendError(not_committed());
			}
		}

		// Update corresponding transaction indices on each resolver
		for (int resolverInd : transactionResolverMap[t]) nextTr[resolverInd]++;

		// TODO: filter if pipelined with large commit
		double duration = endTime - trs[t].requestTime();
		self->stats.commitLatencySample.addMeasurement(duration);
		if(self->latencyBandConfig.present()) {
			bool filter = maxTransactionBytes > self->latencyBandConfig.get().commitConfig.maxCommitBytes.orDefault(std::numeric_limits<int>::max());
			self->stats.commitLatencyBands.addMeasurement(duration, filter);
		}
	}

	++self->stats.commitBatchOut;
	self->stats.txnCommitOut += trs.size();
	self->stats.txnConflicts += trs.size() - commitCount;
	self->stats.txnCommitOutSuccess += commitCount;

	if(now() - self->lastCoalesceTime > SERVER_KNOBS->RESOLVER_COALESCE_TIME) {
		self->lastCoalesceTime = now();
		int lastSize = self->keyResolvers.size();
		auto rs = self->keyResolvers.ranges();
		Version oldestVersion = prevVersion - SERVER_KNOBS->MAX_WRITE_TRANSACTION_LIFE_VERSIONS;
		for(auto r = rs.begin(); r != rs.end(); ++r) {
			while(r->value().size() > 1 && r->value()[1].first < oldestVersion)
				r->value().pop_front();
			if(r->value().size() && r->value().front().first < oldestVersion)
				r->value().front().first = 0;
		}
		self->keyResolvers.coalesce(allKeys);
		if(self->keyResolvers.size() != lastSize)
			TraceEvent("KeyResolverSize", self->dbgid).detail("Size", self->keyResolvers.size());
	}

	// Dynamic batching for commits
	double target_latency = (now() - t1) * SERVER_KNOBS->COMMIT_TRANSACTION_BATCH_INTERVAL_LATENCY_FRACTION;
	self->commitBatchInterval = std::max(
	    SERVER_KNOBS->COMMIT_TRANSACTION_BATCH_INTERVAL_MIN,
	    std::min(SERVER_KNOBS->COMMIT_TRANSACTION_BATCH_INTERVAL_MAX,
	             target_latency * SERVER_KNOBS->COMMIT_TRANSACTION_BATCH_INTERVAL_SMOOTHER_ALPHA +
	                 self->commitBatchInterval * (1 - SERVER_KNOBS->COMMIT_TRANSACTION_BATCH_INTERVAL_SMOOTHER_ALPHA)));

	self->commitBatchesMemBytesCount -= currentBatchMemBytesCount;
	ASSERT_ABORT(self->commitBatchesMemBytesCount >= 0);
	wait(releaseFuture);
	return Void();
}

ACTOR Future<Void> updateLastCommit(ProxyCommitData* self, Optional<UID> debugID = Optional<UID>()) {
	state double confirmStart = now();
	self->lastStartCommit = confirmStart;
	self->updateCommitRequests++;
	wait(self->logSystem->confirmEpochLive(debugID));
	self->updateCommitRequests--;
	self->lastCommitLatency = now()-confirmStart;
	self->lastCommitTime = std::max(self->lastCommitTime.get(), confirmStart);
	return Void();
}

<<<<<<< HEAD
ACTOR Future<GetReadVersionReply> getLiveCommittedVersion(ProxyCommitData* commitData, uint32_t flags, Optional<UID> debugID,
=======
ACTOR Future<GetReadVersionReply> getLiveCommittedVersion(SpanID parentSpan, ProxyCommitData* commitData, uint32_t flags, vector<MasterProxyInterface> *otherProxies, Optional<UID> debugID,
>>>>>>> ab0d8b06
                                                          int transactionCount, int systemTransactionCount, int defaultPriTransactionCount, int batchPriTransactionCount)
{
	// Returns a version which (1) is committed, and (2) is >= the latest version reported committed (by a commit response) when this request was sent
	// (1) The version returned is the committedVersion of some proxy at some point before the request returns, so it is committed.
	// (2) No proxy on our list reported committed a higher version before this request was received, because then its committedVersion would have been higher,
	//     and no other proxy could have already committed anything without first ending the epoch
	state Span span("MP:getLiveCommittedVersion"_loc, parentSpan);
	++commitData->stats.txnStartBatch;
<<<<<<< HEAD
	state Future<GetReadVersionReply> replyFromMasterFuture = commitData->master.getLiveCommittedVersion.getReply(GetRawCommittedVersionRequest(debugID), TaskPriority::GetLiveCommittedVersionReply);
=======
	state vector<Future<GetReadVersionReply>> proxyVersions;
	state Future<GetReadVersionReply> replyFromMasterFuture;
	if (SERVER_KNOBS->ASK_READ_VERSION_FROM_MASTER) {
		replyFromMasterFuture = commitData->master.getLiveCommittedVersion.getReply(
		    GetRawCommittedVersionRequest(span.context, debugID), TaskPriority::GetLiveCommittedVersionReply);
	} else {
		for (auto const& p : *otherProxies)
			proxyVersions.push_back(brokenPromiseToNever(p.getRawCommittedVersion.getReply(GetRawCommittedVersionRequest(span.context, debugID), TaskPriority::TLogConfirmRunningReply)));
	}
>>>>>>> ab0d8b06

	if (!SERVER_KNOBS->ALWAYS_CAUSAL_READ_RISKY && !(flags&GetReadVersionRequest::FLAG_CAUSAL_READ_RISKY)) {
		wait(updateLastCommit(commitData, debugID));
	} else if (SERVER_KNOBS->REQUIRED_MIN_RECOVERY_DURATION > 0 && now() - SERVER_KNOBS->REQUIRED_MIN_RECOVERY_DURATION > commitData->lastCommitTime.get()) {
		wait(commitData->lastCommitTime.whenAtLeast(now() - SERVER_KNOBS->REQUIRED_MIN_RECOVERY_DURATION));
	}

	if (debugID.present()) {
		g_traceBatch.addEvent("TransactionDebug", debugID.get().first(), "MasterProxyServer.getLiveCommittedVersion.confirmEpochLive");
	}

	state GetReadVersionReply rep;
	rep.locked = commitData->locked;
	rep.metadataVersion = commitData->metadataVersion;
	rep.version = commitData->committedVersion.get();

	GetReadVersionReply replyFromMaster = wait(replyFromMasterFuture);
	if (replyFromMaster.version > rep.version) {
		rep = replyFromMaster;
	}
	rep.recentRequests = commitData->stats.getRecentRequests();

	if (debugID.present()) {
		g_traceBatch.addEvent("TransactionDebug", debugID.get().first(), "MasterProxyServer.getLiveCommittedVersion.After");
	}

	commitData->stats.txnStartOut += transactionCount;
	commitData->stats.txnSystemPriorityStartOut += systemTransactionCount;
	commitData->stats.txnDefaultPriorityStartOut += defaultPriTransactionCount;
	commitData->stats.txnBatchPriorityStartOut += batchPriTransactionCount;

	return rep;
}

ACTOR Future<Void> sendGrvReplies(Future<GetReadVersionReply> replyFuture, std::vector<GetReadVersionRequest> requests,
                                  ProxyStats* stats, Version minKnownCommittedVersion, PrioritizedTransactionTagMap<ClientTagThrottleLimits> throttledTags) {
	GetReadVersionReply _reply = wait(replyFuture);
	GetReadVersionReply reply = _reply;
	Version replyVersion = reply.version;

	double end = g_network->timer();
	for(GetReadVersionRequest const& request : requests) {
		double duration = end - request.requestTime();
		if(request.priority == TransactionPriority::DEFAULT) {
			stats->grvLatencySample.addMeasurement(duration);
		}
		if(request.priority >= TransactionPriority::DEFAULT) {
			stats->grvLatencyBands.addMeasurement(duration);
		}

		if (request.flags & GetReadVersionRequest::FLAG_USE_MIN_KNOWN_COMMITTED_VERSION) {
			// Only backup worker may infrequently use this flag.
			reply.version = minKnownCommittedVersion;
		} 
		else {
			reply.version = replyVersion;
		}

		reply.tagThrottleInfo.clear();

		if(!request.tags.empty()) {
			auto& priorityThrottledTags = throttledTags[request.priority];
			for(auto tag : request.tags) {
				auto tagItr = priorityThrottledTags.find(tag.first);
				if(tagItr != priorityThrottledTags.end()) {
					if(tagItr->second.expiration > now()) {
						if(tagItr->second.tpsRate == std::numeric_limits<double>::max()) {
							TEST(true); // Auto TPS rate is unlimited
						}
						else {
							TEST(true); // Proxy returning tag throttle
							reply.tagThrottleInfo[tag.first] = tagItr->second;
						}
					}
					else {
						// This isn't required, but we might as well
						TEST(true); // Proxy expiring tag throttle
						priorityThrottledTags.erase(tagItr);
					}
				}
			}
		}

		request.reply.send(reply);
		++stats->txnRequestOut;
	}

	return Void();
}

ACTOR static Future<Void> transactionStarter(
	MasterProxyInterface proxy,
	Reference<AsyncVar<ServerDBInfo>> db,
	PromiseStream<Future<Void>> addActor,
	ProxyCommitData* commitData, GetHealthMetricsReply* healthMetricsReply,
	GetHealthMetricsReply* detailedHealthMetricsReply)
{
	state double lastGRVTime = 0;
	state PromiseStream<Void> GRVTimer;
	state double GRVBatchTime = SERVER_KNOBS->START_TRANSACTION_BATCH_INTERVAL_MIN;

	state int64_t transactionCount = 0;
	state int64_t batchTransactionCount = 0;
	state TransactionRateInfo normalRateInfo(10);
	state TransactionRateInfo batchRateInfo(0);

<<<<<<< HEAD
	state Deque<GetReadVersionRequest> systemQueue;
	state Deque<GetReadVersionRequest> defaultQueue;
	state Deque<GetReadVersionRequest> batchQueue;
=======
	state SpannedDeque<GetReadVersionRequest> systemQueue("MP:transactionStarterSystemQueue"_loc);
	state SpannedDeque<GetReadVersionRequest> defaultQueue("MP:transactionStarterDefaultQueue"_loc);
	state SpannedDeque<GetReadVersionRequest> batchQueue("MP:transactionStarterBatchQueue"_loc);
	state vector<MasterProxyInterface> otherProxies;
>>>>>>> ab0d8b06

	state TransactionTagMap<uint64_t> transactionTagCounter;
	state PrioritizedTransactionTagMap<ClientTagThrottleLimits> throttledTags;

	state PromiseStream<double> replyTimes;
	state Span span;

	addActor.send(getRate(proxy.id(), db, &transactionCount, &batchTransactionCount, &normalRateInfo, &batchRateInfo,
	                      healthMetricsReply, detailedHealthMetricsReply, &transactionTagCounter, &throttledTags,
	                      &(commitData->transactionTagCommitCostEst)));
	addActor.send(queueTransactionStartRequests(db, &systemQueue, &defaultQueue, &batchQueue, proxy.getConsistentReadVersion.getFuture(),
	                                            GRVTimer, &lastGRVTime, &GRVBatchTime, replyTimes.getFuture(), &commitData->stats, &batchRateInfo,
	                                            &transactionTagCounter));

	// Get a list of the other proxies that go together with us
	while (std::find(db->get().client.proxies.begin(), db->get().client.proxies.end(), proxy) == db->get().client.proxies.end())
		wait(db->onChange());

	ASSERT(db->get().recoveryState >= RecoveryState::ACCEPTING_COMMITS);  // else potentially we could return uncommitted read versions (since self->committedVersion is only a committed version if this recovery succeeds)

	TraceEvent("ProxyReadyForTxnStarts", proxy.id());

	loop{
		waitNext(GRVTimer.getFuture());
		// Select zero or more transactions to start
		double t = now();
		double elapsed = now() - lastGRVTime;
		lastGRVTime = t;

		if(elapsed == 0) elapsed = 1e-15; // resolve a possible indeterminant multiplication with infinite transaction rate

		normalRateInfo.reset();
		batchRateInfo.reset();

		int transactionsStarted[2] = {0,0};
		int systemTransactionsStarted[2] = {0,0};
		int defaultPriTransactionsStarted[2] = { 0, 0 };
		int batchPriTransactionsStarted[2] = { 0, 0 };

		vector<vector<GetReadVersionRequest>> start(2);  // start[0] is transactions starting with !(flags&CAUSAL_READ_RISKY), start[1] is transactions starting with flags&CAUSAL_READ_RISKY
		Optional<UID> debugID;

		int requestsToStart = 0;

		while (requestsToStart < SERVER_KNOBS->START_TRANSACTION_MAX_REQUESTS_TO_START) {
			SpannedDeque<GetReadVersionRequest>* transactionQueue;
			if(!systemQueue.empty()) {
				transactionQueue = &systemQueue;
			} else if(!defaultQueue.empty()) {
				transactionQueue = &defaultQueue;
			} else if(!batchQueue.empty()) {
				transactionQueue = &batchQueue;
			} else {
				break;
			}
			transactionQueue->span.swap(span);

			auto& req = transactionQueue->front();
			int tc = req.transactionCount;

			if(req.priority < TransactionPriority::DEFAULT && !batchRateInfo.canStart(transactionsStarted[0] + transactionsStarted[1], tc)) {
				break;
			}
			else if(req.priority < TransactionPriority::IMMEDIATE && !normalRateInfo.canStart(transactionsStarted[0] + transactionsStarted[1], tc)) {
				break;	
			}

			if (req.debugID.present()) {
				if (!debugID.present()) debugID = nondeterministicRandom()->randomUniqueID();
				g_traceBatch.addAttach("TransactionAttachID", req.debugID.get().first(), debugID.get().first());
			}

			transactionsStarted[req.flags&1] += tc;
			if (req.priority >= TransactionPriority::IMMEDIATE)
				systemTransactionsStarted[req.flags & 1] += tc;
			else if (req.priority >= TransactionPriority::DEFAULT)
				defaultPriTransactionsStarted[req.flags & 1] += tc;
			else
				batchPriTransactionsStarted[req.flags & 1] += tc;

			start[req.flags & 1].push_back(std::move(req));  static_assert(GetReadVersionRequest::FLAG_CAUSAL_READ_RISKY == 1, "Implementation dependent on flag value");
			transactionQueue->pop_front();
			requestsToStart++;
		}

		if (!systemQueue.empty() || !defaultQueue.empty() || !batchQueue.empty()) {
			forwardPromise(GRVTimer, delayJittered(SERVER_KNOBS->START_TRANSACTION_BATCH_QUEUE_CHECK_INTERVAL, TaskPriority::ProxyGRVTimer));
		}

		/*TraceEvent("GRVBatch", proxy.id())
		.detail("Elapsed", elapsed)
		.detail("NTransactionToStart", nTransactionsToStart)
		.detail("TransactionRate", transactionRate)
		.detail("TransactionQueueSize", transactionQueue.size())
		.detail("NumTransactionsStarted", transactionsStarted[0] + transactionsStarted[1])
		.detail("NumSystemTransactionsStarted", systemTransactionsStarted[0] + systemTransactionsStarted[1])
		.detail("NumNonSystemTransactionsStarted", transactionsStarted[0] + transactionsStarted[1] -
		systemTransactionsStarted[0] - systemTransactionsStarted[1])
		.detail("TransactionBudget", transactionBudget)
		.detail("BatchTransactionBudget", batchTransactionBudget);*/

		int systemTotalStarted = systemTransactionsStarted[0] + systemTransactionsStarted[1];
		int normalTotalStarted = defaultPriTransactionsStarted[0] + defaultPriTransactionsStarted[1];
		int batchTotalStarted = batchPriTransactionsStarted[0] + batchPriTransactionsStarted[1];

		transactionCount += transactionsStarted[0] + transactionsStarted[1];
		batchTransactionCount += batchTotalStarted;

		normalRateInfo.updateBudget(systemTotalStarted + normalTotalStarted, systemQueue.empty() && defaultQueue.empty(), elapsed);
		batchRateInfo.updateBudget(systemTotalStarted + normalTotalStarted + batchTotalStarted, systemQueue.empty() && defaultQueue.empty() && batchQueue.empty(), elapsed);

		if (debugID.present()) {
			g_traceBatch.addEvent("TransactionDebug", debugID.get().first(), "MasterProxyServer.masterProxyServerCore.Broadcast");
		}

		for (int i = 0; i < start.size(); i++) {
			if (start[i].size()) {
<<<<<<< HEAD
				Future<GetReadVersionReply> readVersionReply = getLiveCommittedVersion(commitData, i, debugID, transactionsStarted[i], systemTransactionsStarted[i], defaultPriTransactionsStarted[i], batchPriTransactionsStarted[i]);
=======
				Future<GetReadVersionReply> readVersionReply = getLiveCommittedVersion(
				    span.context, commitData, i, &otherProxies, debugID, transactionsStarted[i], systemTransactionsStarted[i],
				    defaultPriTransactionsStarted[i], batchPriTransactionsStarted[i]);
>>>>>>> ab0d8b06
				addActor.send(sendGrvReplies(readVersionReply, start[i], &commitData->stats,
				                             commitData->minKnownCommittedVersion, throttledTags));

				// for now, base dynamic batching on the time for normal requests (not read_risky)
				if (i == 0) {
					addActor.send(timeReply(readVersionReply, replyTimes));
				}
			}
		}
		span = Span(span.location);
	}
}

ACTOR static Future<Void> doKeyServerLocationRequest( GetKeyServerLocationsRequest req, ProxyCommitData* commitData ) {
	// We can't respond to these requests until we have valid txnStateStore
	wait(commitData->validState.getFuture());
	wait(delay(0, TaskPriority::DefaultEndpoint));

	GetKeyServerLocationsReply rep;
	if(!req.end.present()) {
		auto r = req.reverse ? commitData->keyInfo.rangeContainingKeyBefore(req.begin) : commitData->keyInfo.rangeContaining(req.begin);
		vector<StorageServerInterface> ssis;
		ssis.reserve(r.value().src_info.size());
		for(auto& it : r.value().src_info) {
			ssis.push_back(it->interf);
		}
		rep.results.push_back(std::make_pair(r.range(), ssis));
	} else if(!req.reverse) {
		int count = 0;
		for(auto r = commitData->keyInfo.rangeContaining(req.begin); r != commitData->keyInfo.ranges().end() && count < req.limit && r.begin() < req.end.get(); ++r) {
			vector<StorageServerInterface> ssis;
			ssis.reserve(r.value().src_info.size());
			for(auto& it : r.value().src_info) {
				ssis.push_back(it->interf);
			}
			rep.results.push_back(std::make_pair(r.range(), ssis));
			count++;
		}
	} else {
		int count = 0;
		auto r = commitData->keyInfo.rangeContainingKeyBefore(req.end.get());
		while( count < req.limit && req.begin < r.end() ) {
			vector<StorageServerInterface> ssis;
			ssis.reserve(r.value().src_info.size());
			for(auto& it : r.value().src_info) {
				ssis.push_back(it->interf);
			}
			rep.results.push_back(std::make_pair(r.range(), ssis));
			if(r == commitData->keyInfo.ranges().begin()) {
				break;
			}
			count++;
			--r;
		}
	}
	req.reply.send(rep);
	++commitData->stats.keyServerLocationOut;
	return Void();
}

ACTOR static Future<Void> readRequestServer( MasterProxyInterface proxy, PromiseStream<Future<Void>> addActor, ProxyCommitData* commitData ) {
	loop {
		GetKeyServerLocationsRequest req = waitNext(proxy.getKeyServersLocations.getFuture());
		//WARNING: this code is run at a high priority, so it needs to do as little work as possible
		commitData->stats.addRequest();
		if(req.limit != CLIENT_KNOBS->STORAGE_METRICS_SHARD_LIMIT && //Always do data distribution requests
		   commitData->stats.keyServerLocationIn.getValue() - commitData->stats.keyServerLocationOut.getValue() > SERVER_KNOBS->KEY_LOCATION_MAX_QUEUE_SIZE) {
			++commitData->stats.keyServerLocationErrors;
			req.reply.sendError(proxy_memory_limit_exceeded());
			TraceEvent(SevWarnAlways, "ProxyLocationRequestThresholdExceeded").suppressFor(60);
		} else {
			++commitData->stats.keyServerLocationIn;
			addActor.send(doKeyServerLocationRequest(req, commitData));
		}
	}
}

ACTOR static Future<Void> rejoinServer( MasterProxyInterface proxy, ProxyCommitData* commitData ) {
	// We can't respond to these requests until we have valid txnStateStore
	wait(commitData->validState.getFuture());

	TraceEvent("ProxyReadyForReads", proxy.id());

	loop {
		GetStorageServerRejoinInfoRequest req = waitNext(proxy.getStorageServerRejoinInfo.getFuture());
		if (commitData->txnStateStore->readValue(serverListKeyFor(req.id)).get().present()) {
			GetStorageServerRejoinInfoReply rep;
			rep.version = commitData->version;
			rep.tag = decodeServerTagValue( commitData->txnStateStore->readValue(serverTagKeyFor(req.id)).get().get() );
			Standalone<RangeResultRef> history = commitData->txnStateStore->readRange(serverTagHistoryRangeFor(req.id)).get();
			for(int i = history.size()-1; i >= 0; i-- ) {
				rep.history.push_back(std::make_pair(decodeServerTagHistoryKey(history[i].key), decodeServerTagValue(history[i].value)));
			}
			auto localityKey = commitData->txnStateStore->readValue(tagLocalityListKeyFor(req.dcId)).get();
			rep.newLocality = false;
			if( localityKey.present() ) {
				int8_t locality = decodeTagLocalityListValue(localityKey.get());
				if(rep.tag.locality != tagLocalityUpgraded && locality != rep.tag.locality) {
					TraceEvent(SevWarnAlways, "SSRejoinedWithChangedLocality").detail("Tag", rep.tag.toString()).detail("DcId", req.dcId).detail("NewLocality", locality);
				} else if(locality != rep.tag.locality) {
					uint16_t tagId = 0;
					std::vector<uint16_t> usedTags;
					auto tagKeys = commitData->txnStateStore->readRange(serverTagKeys).get();
					for( auto& kv : tagKeys ) {
						Tag t = decodeServerTagValue( kv.value );
						if(t.locality == locality) {
							usedTags.push_back(t.id);
						}
					}
					auto historyKeys = commitData->txnStateStore->readRange(serverTagHistoryKeys).get();
					for( auto& kv : historyKeys ) {
						Tag t = decodeServerTagValue( kv.value );
						if(t.locality == locality) {
							usedTags.push_back(t.id);
						}
					}
					std::sort(usedTags.begin(), usedTags.end());

					int usedIdx = 0;
					for(; usedTags.size() > 0 && tagId <= usedTags.end()[-1]; tagId++) {
						if(tagId < usedTags[usedIdx]) {
							break;
						} else {
							usedIdx++;
						}
					}
					rep.newTag = Tag(locality, tagId);
				}
			} else if(rep.tag.locality != tagLocalityUpgraded) {
				TraceEvent(SevWarnAlways, "SSRejoinedWithUnknownLocality").detail("Tag", rep.tag.toString()).detail("DcId", req.dcId);
			} else {
				rep.newLocality = true;
				int8_t maxTagLocality = -1;
				auto localityKeys = commitData->txnStateStore->readRange(tagLocalityListKeys).get();
				for( auto& kv : localityKeys ) {
					maxTagLocality = std::max(maxTagLocality, decodeTagLocalityListValue( kv.value ));
				}
				rep.newTag = Tag(maxTagLocality+1,0);
			}
			req.reply.send(rep);
		} else {
			req.reply.sendError(worker_removed());
		}
	}
}

ACTOR Future<Void> healthMetricsRequestServer(MasterProxyInterface proxy, GetHealthMetricsReply* healthMetricsReply, GetHealthMetricsReply* detailedHealthMetricsReply)
{
	loop {
		choose {
			when(GetHealthMetricsRequest req =
				 waitNext(proxy.getHealthMetrics.getFuture()))
			{
				if (req.detailed)
					req.reply.send(*detailedHealthMetricsReply);
				else
					req.reply.send(*healthMetricsReply);
			}
		}
	}
}

ACTOR Future<Void> ddMetricsRequestServer(MasterProxyInterface proxy, Reference<AsyncVar<ServerDBInfo>> db)
{
	loop {
		choose {
			when(state GetDDMetricsRequest req = waitNext(proxy.getDDMetrics.getFuture()))
			{
				ErrorOr<GetDataDistributorMetricsReply> reply = wait(errorOr(db->get().distributor.get().dataDistributorMetrics.getReply(GetDataDistributorMetricsRequest(req.keys, req.shardLimit))));
				if ( reply.isError() ) {
					req.reply.sendError(reply.getError());
				} else {
					GetDDMetricsReply newReply;
					newReply.storageMetricsList = reply.get().storageMetricsList;
					req.reply.send(newReply);
				}
			}
		}
	}
}

ACTOR Future<Void> monitorRemoteCommitted(ProxyCommitData* self) {
	loop {
		wait(delay(0)); //allow this actor to be cancelled if we are removed after db changes.
		state Optional<std::vector<OptionalInterface<TLogInterface>>> remoteLogs;
		if(self->db->get().recoveryState >= RecoveryState::ALL_LOGS_RECRUITED) {
			for(auto& logSet : self->db->get().logSystemConfig.tLogs) {
				if(!logSet.isLocal) {
					remoteLogs = logSet.tLogs;
					for(auto& tLog : logSet.tLogs) {
						if(!tLog.present()) {
							remoteLogs = Optional<std::vector<OptionalInterface<TLogInterface>>>();
							break;
						}
					}
					break;
				}
			}
		}

		if(!remoteLogs.present()) {
			wait(self->db->onChange());
			continue;
		}
		self->popRemoteTxs = true;

		state Future<Void> onChange = self->db->onChange();
		loop {
			state std::vector<Future<TLogQueuingMetricsReply>> replies;
			for(auto &it : remoteLogs.get()) {
				replies.push_back(brokenPromiseToNever( it.interf().getQueuingMetrics.getReply( TLogQueuingMetricsRequest() ) ));
			}
			wait( waitForAll(replies) || onChange );

			if(onChange.isReady()) {
				break;
			}

			//FIXME: use the configuration to calculate a more precise minimum recovery version.
			Version minVersion = std::numeric_limits<Version>::max();
			for(auto& it : replies) {
				minVersion = std::min(minVersion, it.get().v);
			}

			while(self->txsPopVersions.size() && self->txsPopVersions.front().first <= minVersion) {
				self->lastTxsPop = self->txsPopVersions.front().second;
				self->logSystem->popTxs(self->txsPopVersions.front().second, tagLocalityRemoteLog);
				self->txsPopVersions.pop_front();
			}

			wait( delay(SERVER_KNOBS->UPDATE_REMOTE_LOG_VERSION_INTERVAL) || onChange );
			if(onChange.isReady()) {
				break;
			}
		}
	}
}

ACTOR Future<Void> lastCommitUpdater(ProxyCommitData* self, PromiseStream<Future<Void>> addActor) {
	loop {
		double interval = std::max(SERVER_KNOBS->MIN_CONFIRM_INTERVAL, (SERVER_KNOBS->REQUIRED_MIN_RECOVERY_DURATION - self->lastCommitLatency)/2.0);
		double elapsed = now()-self->lastStartCommit;
		if(elapsed < interval) {
			wait( delay(interval + 0.0001 - elapsed) );
		} else {
			if(self->updateCommitRequests < SERVER_KNOBS->MAX_COMMIT_UPDATES) {
				addActor.send(updateLastCommit(self));
			} else {
				TraceEvent(g_network->isSimulated() ? SevInfo : SevWarnAlways, "TooManyLastCommitUpdates").suppressFor(1.0);
				self->lastStartCommit = now();
			}
		}
	}
}

ACTOR Future<Void> proxySnapCreate(ProxySnapRequest snapReq, ProxyCommitData* commitData) {
	TraceEvent("SnapMasterProxy_SnapReqEnter")
		.detail("SnapPayload", snapReq.snapPayload)
		.detail("SnapUID", snapReq.snapUID);
	try {
		// whitelist check
		ExecCmdValueString execArg(snapReq.snapPayload);
		StringRef binPath = execArg.getBinaryPath();
		if (!isWhitelisted(commitData->whitelistedBinPathVec, binPath)) {
			TraceEvent("SnapMasterProxy_WhiteListCheckFailed")
				.detail("SnapPayload", snapReq.snapPayload)
				.detail("SnapUID", snapReq.snapUID);
			throw snap_path_not_whitelisted();
		}
		// db fully recovered check
		if (commitData->db->get().recoveryState != RecoveryState::FULLY_RECOVERED)  {
			// Cluster is not fully recovered and needs TLogs
			// from previous generation for full recovery.
			// Currently, snapshot of old tlog generation is not
			// supported and hence failing the snapshot request until
			// cluster is fully_recovered.
			TraceEvent("SnapMasterProxy_ClusterNotFullyRecovered")
				.detail("SnapPayload", snapReq.snapPayload)
				.detail("SnapUID", snapReq.snapUID);
			throw snap_not_fully_recovered_unsupported();
		}

		auto result =
			commitData->txnStateStore->readValue(LiteralStringRef("log_anti_quorum").withPrefix(configKeysPrefix)).get();
		int logAntiQuorum = 0;
		if (result.present()) {
			logAntiQuorum = atoi(result.get().toString().c_str());
		}
		// FIXME: logAntiQuorum not supported, remove it later,
		// In version2, we probably don't need this limtiation, but this needs to be tested.
		if (logAntiQuorum > 0) {
			TraceEvent("SnapMasterProxy_LogAnitQuorumNotSupported")
				.detail("SnapPayload", snapReq.snapPayload)
				.detail("SnapUID", snapReq.snapUID);
			throw snap_log_anti_quorum_unsupported();
		}

		// send a snap request to DD
		if (!commitData->db->get().distributor.present()) {
			TraceEvent(SevWarnAlways, "DataDistributorNotPresent").detail("Operation", "SnapRequest");
			throw operation_failed();
		}
		state Future<ErrorOr<Void>> ddSnapReq =
			commitData->db->get().distributor.get().distributorSnapReq.tryGetReply(DistributorSnapRequest(snapReq.snapPayload, snapReq.snapUID));
		try {
			wait(throwErrorOr(ddSnapReq));
		} catch (Error& e) {
			TraceEvent("SnapMasterProxy_DDSnapResponseError")
				.detail("SnapPayload", snapReq.snapPayload)
				.detail("SnapUID", snapReq.snapUID)
				.error(e, true /*includeCancelled*/ );
			throw e;
		}
		snapReq.reply.send(Void());
	} catch (Error& e) {
		TraceEvent("SnapMasterProxy_SnapReqError")
			.detail("SnapPayload", snapReq.snapPayload)
			.detail("SnapUID", snapReq.snapUID)
			.error(e, true /*includeCancelled*/);
		if (e.code() != error_code_operation_cancelled) {
			snapReq.reply.sendError(e);
		} else {
			throw e;
		}
	}
	TraceEvent("SnapMasterProxy_SnapReqExit")
		.detail("SnapPayload", snapReq.snapPayload)
		.detail("SnapUID", snapReq.snapUID);
	return Void();
}

ACTOR Future<Void> proxyCheckSafeExclusion(Reference<AsyncVar<ServerDBInfo>> db, ExclusionSafetyCheckRequest req) {
	TraceEvent("SafetyCheckMasterProxyBegin");
	state ExclusionSafetyCheckReply reply(false);
	if (!db->get().distributor.present()) {
		TraceEvent(SevWarnAlways, "DataDistributorNotPresent").detail("Operation", "ExclusionSafetyCheck");
		req.reply.send(reply);
		return Void();
	}
	try {
		state Future<ErrorOr<DistributorExclusionSafetyCheckReply>> safeFuture =
		    db->get().distributor.get().distributorExclCheckReq.tryGetReply(
		        DistributorExclusionSafetyCheckRequest(req.exclusions));
		DistributorExclusionSafetyCheckReply _reply = wait(throwErrorOr(safeFuture));
		reply.safe = _reply.safe;
	} catch (Error& e) {
		TraceEvent("SafetyCheckMasterProxyResponseError").error(e);
		if (e.code() != error_code_operation_cancelled) {
			req.reply.sendError(e);
			return Void();
		} else {
			throw e;
		}
	}
	TraceEvent("SafetyCheckMasterProxyFinish");
	req.reply.send(reply);
	return Void();
}

ACTOR Future<Void> masterProxyServerCore(
	MasterProxyInterface proxy,
	MasterInterface master,
	Reference<AsyncVar<ServerDBInfo>> db,
	LogEpoch epoch,
	Version recoveryTransactionVersion,
	bool firstProxy,
	std::string whitelistBinPaths)
{
	state ProxyCommitData commitData(proxy.id(), master, proxy.getConsistentReadVersion, recoveryTransactionVersion, proxy.commit, db, firstProxy);

	state Future<Sequence> sequenceFuture = (Sequence)0;
	state PromiseStream< std::pair<vector<CommitTransactionRequest>, int> > batchedCommits;
	state Future<Void> commitBatcherActor;
	state Future<Void> lastCommitComplete = Void();

	state PromiseStream<Future<Void>> addActor;
	state Future<Void> onError = transformError( actorCollection(addActor.getFuture()), broken_promise(), master_tlog_failed() );
	state double lastCommit = 0;
	state std::set<Sequence> txnSequences;
	state Sequence maxSequence = std::numeric_limits<Sequence>::max();

	state GetHealthMetricsReply healthMetricsReply;
	state GetHealthMetricsReply detailedHealthMetricsReply;

	addActor.send( waitFailureServer(proxy.waitFailure.getFuture()) );
	addActor.send( traceRole(Role::MASTER_PROXY, proxy.id()) );

	//TraceEvent("ProxyInit1", proxy.id());

	// Wait until we can load the "real" logsystem, since we don't support switching them currently
	while (!(commitData.db->get().master.id() == master.id() && commitData.db->get().recoveryState >= RecoveryState::RECOVERY_TRANSACTION)) {
		//TraceEvent("ProxyInit2", proxy.id()).detail("LSEpoch", db->get().logSystemConfig.epoch).detail("Need", epoch);
		wait(commitData.db->onChange());
	}
	state Future<Void> dbInfoChange = commitData.db->onChange();
	//TraceEvent("ProxyInit3", proxy.id());

	commitData.resolvers = commitData.db->get().resolvers;
	ASSERT(commitData.resolvers.size() != 0);

	auto rs = commitData.keyResolvers.modify(allKeys);
	for(auto r = rs.begin(); r != rs.end(); ++r)
		r->value().emplace_back(0,0);

	commitData.logSystem = ILogSystem::fromServerDBInfo(proxy.id(), commitData.db->get(), false, addActor);
	commitData.logAdapter = new LogSystemDiskQueueAdapter(commitData.logSystem, Reference<AsyncVar<PeekTxsInfo>>(), 1, false);
	commitData.txnStateStore = keyValueStoreLogSystem(commitData.logAdapter, proxy.id(), 2e9, true, true, true);
	createWhitelistBinPathVec(whitelistBinPaths, commitData.whitelistedBinPathVec);

	commitData.updateLatencyBandConfig(commitData.db->get().latencyBandConfig);

	// ((SERVER_MEM_LIMIT * COMMIT_BATCHES_MEM_FRACTION_OF_TOTAL) / COMMIT_BATCHES_MEM_TO_TOTAL_MEM_SCALE_FACTOR) is only a approximate formula for limiting the memory used.
	// COMMIT_BATCHES_MEM_TO_TOTAL_MEM_SCALE_FACTOR is an estimate based on experiments and not an accurate one.
	state int64_t commitBatchesMemoryLimit = std::min(SERVER_KNOBS->COMMIT_BATCHES_MEM_BYTES_HARD_LIMIT, static_cast<int64_t>((SERVER_KNOBS->SERVER_MEM_LIMIT * SERVER_KNOBS->COMMIT_BATCHES_MEM_FRACTION_OF_TOTAL) / SERVER_KNOBS->COMMIT_BATCHES_MEM_TO_TOTAL_MEM_SCALE_FACTOR));
	TraceEvent(SevInfo, "CommitBatchesMemoryLimit").detail("BytesLimit", commitBatchesMemoryLimit);

	addActor.send(monitorRemoteCommitted(&commitData));
	addActor.send(transactionStarter(proxy, commitData.db, addActor, &commitData, &healthMetricsReply, &detailedHealthMetricsReply));
	addActor.send(readRequestServer(proxy, addActor, &commitData));
	addActor.send(rejoinServer(proxy, &commitData));
	addActor.send(healthMetricsRequestServer(proxy, &healthMetricsReply, &detailedHealthMetricsReply));
	addActor.send(ddMetricsRequestServer(proxy, db));

	// wait for txnStateStore recovery
	wait(success(commitData.txnStateStore->readValue(StringRef())));

	if(SERVER_KNOBS->REQUIRED_MIN_RECOVERY_DURATION > 0) {
		addActor.send(lastCommitUpdater(&commitData, addActor));
	}

	int commitBatchByteLimit =
	    (int)std::min<double>(SERVER_KNOBS->COMMIT_TRANSACTION_BATCH_BYTES_MAX,
	                          std::max<double>(SERVER_KNOBS->COMMIT_TRANSACTION_BATCH_BYTES_MIN,
	                                           SERVER_KNOBS->COMMIT_TRANSACTION_BATCH_BYTES_SCALE_BASE *
	                                               pow(commitData.db->get().client.proxies.size(),
	                                                   SERVER_KNOBS->COMMIT_TRANSACTION_BATCH_BYTES_SCALE_POWER)));

	commitBatcherActor = commitBatcher(&commitData, batchedCommits, proxy.commit.getFuture(), commitBatchByteLimit, commitBatchesMemoryLimit);
	loop choose{
		when( wait( dbInfoChange ) ) {
			dbInfoChange = commitData.db->onChange();
			if(commitData.db->get().master.id() == master.id() && commitData.db->get().recoveryState >= RecoveryState::RECOVERY_TRANSACTION) {
				commitData.logSystem = ILogSystem::fromServerDBInfo(proxy.id(), commitData.db->get(), false, addActor);
				for(auto it : commitData.tag_popped) {
					commitData.logSystem->pop(it.second, it.first);
				}
				commitData.logSystem->popTxs(commitData.lastTxsPop, tagLocalityRemoteLog);
			}

			commitData.updateLatencyBandConfig(commitData.db->get().latencyBandConfig);
		}
		when(wait(onError)) {}
		when(std::pair<vector<CommitTransactionRequest>, int> batchedRequests = waitNext(batchedCommits.getFuture())) {
			//WARNING: this code is run at a high priority, so it needs to do as little work as possible
			const vector<CommitTransactionRequest> &trs = batchedRequests.first;
			int batchBytes = batchedRequests.second;
			//TraceEvent("MasterProxyCTR", proxy.id()).detail("CommitTransactions", trs.size()).detail("TransactionRate", transactionRate).detail("TransactionQueue", transactionQueue.size()).detail("ReleasedTransactionCount", transactionCount);
			if (trs.size() || (commitData.db->get().recoveryState >= RecoveryState::ACCEPTING_COMMITS && now() - lastCommit >= SERVER_KNOBS->MAX_COMMIT_BATCH_INTERVAL)) {
				lastCommit = now();

				if (trs.size() || lastCommitComplete.isReady()) {
					lastCommitComplete = commitBatch(
						&commitData,
						const_cast<std::vector<CommitTransactionRequest>*>(&batchedRequests.first),
						batchBytes
					);
					addActor.send(lastCommitComplete);
				}
			}
		}
<<<<<<< HEAD
=======
		when(GetRawCommittedVersionRequest req = waitNext(proxy.getRawCommittedVersion.getFuture())) {
			//TraceEvent("ProxyGetRCV", proxy.id());
			Span span("MP:getRawCommittedReadVersion"_loc, { req.spanContext });
			if (req.debugID.present())
				g_traceBatch.addEvent("TransactionDebug", req.debugID.get().first(), "MasterProxyServer.masterProxyServerCore.GetRawCommittedVersion");
			GetReadVersionReply rep;
			rep.locked = commitData.locked;
			rep.metadataVersion = commitData.metadataVersion;
			rep.version = commitData.committedVersion.get();
			req.reply.send(rep);
		}
>>>>>>> ab0d8b06
		when(ProxySnapRequest snapReq = waitNext(proxy.proxySnapReq.getFuture())) {
			TraceEvent(SevDebug, "SnapMasterEnqueue");
			addActor.send(proxySnapCreate(snapReq, &commitData));
		}
		when(ExclusionSafetyCheckRequest exclCheckReq = waitNext(proxy.exclusionSafetyCheckReq.getFuture())) {
			addActor.send(proxyCheckSafeExclusion(db, exclCheckReq));
		}
		when(state TxnStateRequest req = waitNext(proxy.txnState.getFuture())) {
			state ReplyPromise<Void> reply = req.reply;
			if(req.last) maxSequence = req.sequence + 1;
			if (!txnSequences.count(req.sequence)) {
				txnSequences.insert(req.sequence);

				ASSERT(!commitData.validState.isSet()); // Although we may receive the CommitTransactionRequest for the recovery transaction before all of the TxnStateRequest, we will not get a resolution result from any resolver until the master has submitted its initial (sequence 0) resolution request, which it doesn't do until we have acknowledged all TxnStateRequests

				for(auto& kv : req.data)
					commitData.txnStateStore->set(kv, &req.arena);
				commitData.txnStateStore->commit(true);

				if(txnSequences.size() == maxSequence) {
					state KeyRange txnKeys = allKeys;
					Standalone<RangeResultRef> UIDtoTagMap = commitData.txnStateStore->readRange( serverTagKeys ).get();
					state std::map<Tag, UID> tag_uid;
					for (const KeyValueRef kv : UIDtoTagMap) {
						tag_uid[decodeServerTagValue(kv.value)] = decodeServerTagKey(kv.key);
					}
					loop {
						wait(yield());
						Standalone<RangeResultRef> data = commitData.txnStateStore->readRange(txnKeys, SERVER_KNOBS->BUGGIFIED_ROW_LIMIT, SERVER_KNOBS->APPLY_MUTATION_BYTES).get();
						if(!data.size()) break;
						((KeyRangeRef&)txnKeys) = KeyRangeRef( keyAfter(data.back().key, txnKeys.arena()), txnKeys.end );

						MutationsVec mutations;
						std::vector<std::pair<MapPair<Key,ServerCacheInfo>,int>> keyInfoData;
						vector<UID> src, dest;
						ServerCacheInfo info;
						for(auto &kv : data) {
							if( kv.key.startsWith(keyServersPrefix) ) {
								KeyRef k = kv.key.removePrefix(keyServersPrefix);
								if(k != allKeys.end) {
									decodeKeyServersValue(tag_uid, kv.value, src, dest);
									info.tags.clear();
									info.src_info.clear();
									info.dest_info.clear();
									for (const auto& id : src) {
										auto storageInfo = getStorageInfo(id, &commitData.storageCache, commitData.txnStateStore);
										ASSERT(storageInfo->tag != invalidTag);
										info.tags.push_back( storageInfo->tag );
										info.src_info.push_back( storageInfo );
									}
									for (const auto& id : dest) {
										auto storageInfo = getStorageInfo(id, &commitData.storageCache, commitData.txnStateStore);
										ASSERT(storageInfo->tag != invalidTag);
										info.tags.push_back( storageInfo->tag );
										info.dest_info.push_back( storageInfo );
									}
									uniquify(info.tags);
									keyInfoData.emplace_back(MapPair<Key,ServerCacheInfo>(k, info), 1);
								}
							} else {
								mutations.push_back(mutations.arena(), MutationRef(MutationRef::SetValue, kv.key, kv.value));
							}
						}

						//insert keyTag data separately from metadata mutations so that we can do one bulk insert which avoids a lot of map lookups.
						commitData.keyInfo.rawInsert(keyInfoData);

						Arena arena;
						bool confChanges;
						applyMetadataMutations(commitData.dbgid, arena, mutations, commitData.txnStateStore, nullptr, &confChanges, Reference<ILogSystem>(), 0, &commitData.vecBackupKeys, &commitData.keyInfo, &commitData.cacheInfo, commitData.firstProxy ? &commitData.uid_applyMutationsData : nullptr, commitData.commit, commitData.cx, &commitData.committedVersion, &commitData.storageCache, &commitData.tag_popped, true );
					}

					auto lockedKey = commitData.txnStateStore->readValue(databaseLockedKey).get();
					commitData.locked = lockedKey.present() && lockedKey.get().size();
					commitData.metadataVersion = commitData.txnStateStore->readValue(metadataVersionKey).get();

					commitData.txnStateStore->enableSnapshot();
				}
			}
			addActor.send(broadcastTxnRequest(req, SERVER_KNOBS->TXN_STATE_SEND_AMOUNT, true));
			wait(yield());
		}
	}
}

ACTOR Future<Void> checkRemoved(Reference<AsyncVar<ServerDBInfo>> db, uint64_t recoveryCount, MasterProxyInterface myInterface) {
	loop{
		if (db->get().recoveryCount >= recoveryCount && !std::count(db->get().client.proxies.begin(), db->get().client.proxies.end(), myInterface)) {
			throw worker_removed();
		}
		wait(db->onChange());
	}
}

ACTOR Future<Void> masterProxyServer(
	MasterProxyInterface proxy,
	InitializeMasterProxyRequest req,
	Reference<AsyncVar<ServerDBInfo>> db,
	std::string whitelistBinPaths)
{
	try {
		state Future<Void> core = masterProxyServerCore(proxy, req.master, db, req.recoveryCount, req.recoveryTransactionVersion, req.firstProxy, whitelistBinPaths);
		wait(core || checkRemoved(db, req.recoveryCount, proxy));
	}
	catch (Error& e) {
		TraceEvent("MasterProxyTerminated", proxy.id()).error(e, true);

		if (e.code() != error_code_worker_removed && e.code() != error_code_tlog_stopped &&
			e.code() != error_code_master_tlog_failed && e.code() != error_code_coordinators_changed &&
			e.code() != error_code_coordinated_state_conflict && e.code() != error_code_new_coordinators_timed_out) {
			throw;
		}
	}
	return Void();
}<|MERGE_RESOLUTION|>--- conflicted
+++ resolved
@@ -18,6 +18,7 @@
  * limitations under the License.
  */
 
+#include <tuple>
 #include "fdbclient/Atomic.h"
 #include "fdbclient/DatabaseConfiguration.h"
 #include "fdbclient/FDBTypes.h"
@@ -50,7 +51,6 @@
 #include "flow/TDMetric.actor.h"
 #include "flow/Tracing.h"
 #include "flow/actorcompiler.h"  // This must be the last #include.
-#include <tuple>
 
 ACTOR Future<Void> broadcastTxnRequest(TxnStateRequest req, int sendAmount, bool sendReply) {
 	state ReplyPromise<Void> reply = req.reply;
@@ -1436,11 +1436,7 @@
 	return Void();
 }
 
-<<<<<<< HEAD
-ACTOR Future<GetReadVersionReply> getLiveCommittedVersion(ProxyCommitData* commitData, uint32_t flags, Optional<UID> debugID,
-=======
-ACTOR Future<GetReadVersionReply> getLiveCommittedVersion(SpanID parentSpan, ProxyCommitData* commitData, uint32_t flags, vector<MasterProxyInterface> *otherProxies, Optional<UID> debugID,
->>>>>>> ab0d8b06
+ACTOR Future<GetReadVersionReply> getLiveCommittedVersion(SpanID parentSpan, ProxyCommitData* commitData, uint32_t flags, Optional<UID> debugID,
                                                           int transactionCount, int systemTransactionCount, int defaultPriTransactionCount, int batchPriTransactionCount)
 {
 	// Returns a version which (1) is committed, and (2) is >= the latest version reported committed (by a commit response) when this request was sent
@@ -1449,19 +1445,8 @@
 	//     and no other proxy could have already committed anything without first ending the epoch
 	state Span span("MP:getLiveCommittedVersion"_loc, parentSpan);
 	++commitData->stats.txnStartBatch;
-<<<<<<< HEAD
-	state Future<GetReadVersionReply> replyFromMasterFuture = commitData->master.getLiveCommittedVersion.getReply(GetRawCommittedVersionRequest(debugID), TaskPriority::GetLiveCommittedVersionReply);
-=======
-	state vector<Future<GetReadVersionReply>> proxyVersions;
-	state Future<GetReadVersionReply> replyFromMasterFuture;
-	if (SERVER_KNOBS->ASK_READ_VERSION_FROM_MASTER) {
-		replyFromMasterFuture = commitData->master.getLiveCommittedVersion.getReply(
-		    GetRawCommittedVersionRequest(span.context, debugID), TaskPriority::GetLiveCommittedVersionReply);
-	} else {
-		for (auto const& p : *otherProxies)
-			proxyVersions.push_back(brokenPromiseToNever(p.getRawCommittedVersion.getReply(GetRawCommittedVersionRequest(span.context, debugID), TaskPriority::TLogConfirmRunningReply)));
-	}
->>>>>>> ab0d8b06
+	state Future<GetReadVersionReply> replyFromMasterFuture = commitData->master.getLiveCommittedVersion.getReply(
+	    GetRawCommittedVersionRequest(span.context, debugID), TaskPriority::GetLiveCommittedVersionReply);
 
 	if (!SERVER_KNOBS->ALWAYS_CAUSAL_READ_RISKY && !(flags&GetReadVersionRequest::FLAG_CAUSAL_READ_RISKY)) {
 		wait(updateLastCommit(commitData, debugID));
@@ -1568,16 +1553,9 @@
 	state TransactionRateInfo normalRateInfo(10);
 	state TransactionRateInfo batchRateInfo(0);
 
-<<<<<<< HEAD
-	state Deque<GetReadVersionRequest> systemQueue;
-	state Deque<GetReadVersionRequest> defaultQueue;
-	state Deque<GetReadVersionRequest> batchQueue;
-=======
 	state SpannedDeque<GetReadVersionRequest> systemQueue("MP:transactionStarterSystemQueue"_loc);
 	state SpannedDeque<GetReadVersionRequest> defaultQueue("MP:transactionStarterDefaultQueue"_loc);
 	state SpannedDeque<GetReadVersionRequest> batchQueue("MP:transactionStarterBatchQueue"_loc);
-	state vector<MasterProxyInterface> otherProxies;
->>>>>>> ab0d8b06
 
 	state TransactionTagMap<uint64_t> transactionTagCounter;
 	state PrioritizedTransactionTagMap<ClientTagThrottleLimits> throttledTags;
@@ -1695,13 +1673,9 @@
 
 		for (int i = 0; i < start.size(); i++) {
 			if (start[i].size()) {
-<<<<<<< HEAD
-				Future<GetReadVersionReply> readVersionReply = getLiveCommittedVersion(commitData, i, debugID, transactionsStarted[i], systemTransactionsStarted[i], defaultPriTransactionsStarted[i], batchPriTransactionsStarted[i]);
-=======
 				Future<GetReadVersionReply> readVersionReply = getLiveCommittedVersion(
-				    span.context, commitData, i, &otherProxies, debugID, transactionsStarted[i], systemTransactionsStarted[i],
+				    span.context, commitData, i, debugID, transactionsStarted[i], systemTransactionsStarted[i],
 				    defaultPriTransactionsStarted[i], batchPriTransactionsStarted[i]);
->>>>>>> ab0d8b06
 				addActor.send(sendGrvReplies(readVersionReply, start[i], &commitData->stats,
 				                             commitData->minKnownCommittedVersion, throttledTags));
 
@@ -2172,20 +2146,6 @@
 				}
 			}
 		}
-<<<<<<< HEAD
-=======
-		when(GetRawCommittedVersionRequest req = waitNext(proxy.getRawCommittedVersion.getFuture())) {
-			//TraceEvent("ProxyGetRCV", proxy.id());
-			Span span("MP:getRawCommittedReadVersion"_loc, { req.spanContext });
-			if (req.debugID.present())
-				g_traceBatch.addEvent("TransactionDebug", req.debugID.get().first(), "MasterProxyServer.masterProxyServerCore.GetRawCommittedVersion");
-			GetReadVersionReply rep;
-			rep.locked = commitData.locked;
-			rep.metadataVersion = commitData.metadataVersion;
-			rep.version = commitData.committedVersion.get();
-			req.reply.send(rep);
-		}
->>>>>>> ab0d8b06
 		when(ProxySnapRequest snapReq = waitNext(proxy.proxySnapReq.getFuture())) {
 			TraceEvent(SevDebug, "SnapMasterEnqueue");
 			addActor.send(proxySnapCreate(snapReq, &commitData));
