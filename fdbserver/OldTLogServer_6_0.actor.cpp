--- conflicted
+++ resolved
@@ -2347,20 +2347,13 @@
 					}
 				}
 				when ( wait( error ) ) { throw internal_error(); }
-<<<<<<< HEAD
-				when ( wait( activeSharedTLog->onChange() ) ) {
-=======
 				when ( wait( activeSharedChange ) ) {
->>>>>>> fc9497be
 					if (activeSharedTLog->get() == tlogId) {
 						self.targetVolatileBytes = SERVER_KNOBS->TLOG_SPILL_THRESHOLD;
 					} else {
 						self.sharedActors.send( startSpillingInTenSeconds(&self, tlogId, activeSharedTLog) );
 					}
-<<<<<<< HEAD
-=======
 					activeSharedChange = activeSharedTLog->onChange();
->>>>>>> fc9497be
 				}
 			}
 		}
