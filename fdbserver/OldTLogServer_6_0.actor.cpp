--- conflicted
+++ resolved
@@ -2714,14 +2714,8 @@
 }
 
 // New tLog (if !recoverFrom.size()) or restore from network
-<<<<<<< HEAD
 ACTOR Future<Void> tLog(std::vector<std::pair<IKeyValueStore*, IDiskQueue*>> persistentDataAndQueues,
-                        Reference<AsyncVar<ServerDBInfo>> db,
-=======
-ACTOR Future<Void> tLog(IKeyValueStore* persistentData,
-                        IDiskQueue* persistentQueue,
                         Reference<AsyncVar<ServerDBInfo> const> db,
->>>>>>> 9f571255
                         LocalityData locality,
                         PromiseStream<InitializeTLogRequest> tlogRequests,
                         UID tlogId,
@@ -2738,11 +2732,7 @@
 	state TLogData self(tlogId, workerID, persistentData, persistentQueue, db, degraded, folder);
 	state Future<Void> error = actorCollection(self.sharedActors.getFuture());
 
-<<<<<<< HEAD
-	TraceEvent("SharedTLog", tlogId);
-=======
 	TraceEvent("SharedTlog", tlogId).log();
->>>>>>> 9f571255
 	try {
 		if (restoreFromDisk) {
 			wait(restorePersistentState(&self, locality, oldLog, recovered, tlogRequests));
