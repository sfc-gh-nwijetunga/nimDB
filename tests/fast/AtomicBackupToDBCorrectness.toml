--- conflicted
+++ resolved
@@ -1,10 +1,6 @@
 [configuration]
 extraDatabaseMode = 'LocalOrSingle'
-<<<<<<< HEAD
-# required tenant mode is not supported for Disaster Recovery yet
-=======
 # DR is not currently supported in required tenant mode
->>>>>>> 2d27cd6d
 tenantModes = ['disabled', 'optional']
 
 [[test]]
