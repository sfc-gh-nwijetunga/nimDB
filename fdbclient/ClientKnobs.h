--- conflicted
+++ resolved
@@ -245,14 +245,12 @@
 	double BUSYNESS_SPIKE_START_THRESHOLD;
 	double BUSYNESS_SPIKE_SATURATED_THRESHOLD;
 
-<<<<<<< HEAD
 	// multi-version client control
 	int MVC_CLIENTLIB_CHUNK_SIZE;
 	int MVC_CLIENTLIB_CHUNKS_PER_TRANSACTION;
-=======
+
 	// blob granules
 	bool ENABLE_BLOB_GRANULES;
->>>>>>> 2208b041
 
 	ClientKnobs(Randomize randomize);
 	void initialize(Randomize randomize);
