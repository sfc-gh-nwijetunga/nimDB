/*
 * IClientApi.h
 *
 * This source file is part of the FoundationDB open source project
 *
 * Copyright 2013-2022 Apple Inc. and the FoundationDB project authors
 *
 * Licensed under the Apache License, Version 2.0 (the "License");
 * you may not use this file except in compliance with the License.
 * You may obtain a copy of the License at
 *
 *     http://www.apache.org/licenses/LICENSE-2.0
 *
 * Unless required by applicable law or agreed to in writing, software
 * distributed under the License is distributed on an "AS IS" BASIS,
 * WITHOUT WARRANTIES OR CONDITIONS OF ANY KIND, either express or implied.
 * See the License for the specific language governing permissions and
 * limitations under the License.
 */

#ifndef FDBCLIENT_ICLIENTAPI_H
#define FDBCLIENT_ICLIENTAPI_H
#include "flow/ProtocolVersion.h"
#pragma once

#include "fdbclient/FDBOptions.g.h"
#include "fdbclient/FDBTypes.h"
#include "fdbclient/Tenant.h"

#include "flow/ThreadHelper.actor.h"

// An interface that represents a transaction created by a client
class ITransaction {
public:
	virtual ~ITransaction() {}

	virtual void cancel() = 0;
	virtual void setVersion(Version v) = 0;
	virtual ThreadFuture<Version> getReadVersion() = 0;

	// These functions that read data return Standalone<...> objects, but these objects are not required to manage their
	// own memory. It is guaranteed, however, that the ThreadFuture will hold a reference to the memory. It will persist
	// until the ThreadFuture's ThreadSingleAssignmentVar has its memory released or it is destroyed.
	virtual ThreadFuture<Optional<Value>> get(const KeyRef& key, bool snapshot = false) = 0;
	virtual ThreadFuture<Key> getKey(const KeySelectorRef& key, bool snapshot = false) = 0;
	virtual ThreadFuture<RangeResult> getRange(const KeySelectorRef& begin,
	                                           const KeySelectorRef& end,
	                                           int limit,
	                                           bool snapshot = false,
	                                           bool reverse = false) = 0;
	virtual ThreadFuture<RangeResult> getRange(const KeySelectorRef& begin,
	                                           const KeySelectorRef& end,
	                                           GetRangeLimits limits,
	                                           bool snapshot = false,
	                                           bool reverse = false) = 0;
	virtual ThreadFuture<RangeResult> getRange(const KeyRangeRef& keys,
	                                           int limit,
	                                           bool snapshot = false,
	                                           bool reverse = false) = 0;
	virtual ThreadFuture<RangeResult> getRange(const KeyRangeRef& keys,
	                                           GetRangeLimits limits,
	                                           bool snapshot = false,
	                                           bool reverse = false) = 0;
	virtual ThreadFuture<MappedRangeResult> getMappedRange(const KeySelectorRef& begin,
	                                                       const KeySelectorRef& end,
	                                                       const StringRef& mapper,
	                                                       GetRangeLimits limits,
	                                                       bool snapshot = false,
	                                                       bool reverse = false) = 0;
	virtual ThreadFuture<Standalone<VectorRef<const char*>>> getAddressesForKey(const KeyRef& key) = 0;
	virtual ThreadFuture<Standalone<StringRef>> getVersionstamp() = 0;

	virtual void addReadConflictRange(const KeyRangeRef& keys) = 0;
	virtual ThreadFuture<int64_t> getEstimatedRangeSizeBytes(const KeyRangeRef& keys) = 0;
	virtual ThreadFuture<Standalone<VectorRef<KeyRef>>> getRangeSplitPoints(const KeyRangeRef& range,
	                                                                        int64_t chunkSize) = 0;

	virtual ThreadFuture<Standalone<VectorRef<KeyRangeRef>>> getBlobGranuleRanges(const KeyRangeRef& keyRange) = 0;

	virtual ThreadResult<RangeResult> readBlobGranules(const KeyRangeRef& keyRange,
	                                                   Version beginVersion,
	                                                   Optional<Version> readVersion,
	                                                   ReadBlobGranuleContext granuleContext) = 0;

	virtual void atomicOp(const KeyRef& key, const ValueRef& value, uint32_t operationType) = 0;
	virtual void set(const KeyRef& key, const ValueRef& value) = 0;
	virtual void clear(const KeyRef& begin, const KeyRef& end) = 0;
	virtual void clear(const KeyRangeRef& range) = 0;
	virtual void clear(const KeyRef& key) = 0;

	virtual ThreadFuture<Void> watch(const KeyRef& key) = 0;

	virtual void addWriteConflictRange(const KeyRangeRef& keys) = 0;

	virtual ThreadFuture<Void> commit() = 0;
	virtual Version getCommittedVersion() = 0;
	virtual ThreadFuture<int64_t> getApproximateSize() = 0;

	virtual void setOption(FDBTransactionOptions::Option option, Optional<StringRef> value = Optional<StringRef>()) = 0;

	virtual ThreadFuture<Void> onError(Error const& e) = 0;
	virtual void reset() = 0;

	virtual void addref() = 0;
	virtual void delref() = 0;

	// used in template functions as returned Future type
	template <class Type>
	using FutureT = ThreadFuture<Type>;
	// internal use only, return true by default
	// Only if it's a MultiVersionTransaction and the underlying transaction handler is null,
	// it will return false
	virtual bool isValid() { return true; }

	virtual Optional<TenantName> getTenant() = 0;
};

class ITenant {
public:
	virtual ~ITenant() {}

	virtual Reference<ITransaction> createTransaction() = 0;

	virtual void addref() = 0;
	virtual void delref() = 0;
};

// An interface that represents a connection to a cluster made by a client
class IDatabase {
public:
	virtual ~IDatabase() {}

	virtual Reference<ITenant> openTenant(TenantNameRef tenantName) = 0;
	virtual Reference<ITransaction> createTransaction() = 0;
	virtual void setOption(FDBDatabaseOptions::Option option, Optional<StringRef> value = Optional<StringRef>()) = 0;
	virtual double getMainThreadBusyness() = 0;

	// Returns the protocol version reported by the coordinator this client is connected to
	// If an expected version is given, the future won't return until the protocol version is different than expected
	// Note: this will never return if the server is running a protocol from FDB 5.0 or older
	virtual ThreadFuture<ProtocolVersion> getServerProtocol(
	    Optional<ProtocolVersion> expectedVersion = Optional<ProtocolVersion>()) = 0;

	virtual void addref() = 0;
	virtual void delref() = 0;

	// Management API, attempt to kill or suspend a process, return 1 for request sent out, 0 for failure
	virtual ThreadFuture<int64_t> rebootWorker(const StringRef& address, bool check, int duration) = 0;
	// Management API, force the database to recover into DCID, causing the database to lose the most recently committed
	// mutations
	virtual ThreadFuture<Void> forceRecoveryWithDataLoss(const StringRef& dcid) = 0;
	// Management API, create snapshot
	virtual ThreadFuture<Void> createSnapshot(const StringRef& uid, const StringRef& snapshot_command) = 0;

<<<<<<< HEAD
	virtual ThreadFuture<Key> purgeBlobGranules(const KeyRangeRef& keyRange, Version purgeVersion, bool force) = 0;
	virtual ThreadFuture<Void> waitPurgeGranulesComplete(const KeyRef& purgeKey) = 0;
=======
	// Interface to manage shared state across multiple connections to the same Database
	virtual ThreadFuture<DatabaseSharedState*> createSharedState() = 0;
	virtual void setSharedState(DatabaseSharedState* p) = 0;
>>>>>>> 77f2cd4c

	// used in template functions as the Transaction type that can be created through createTransaction()
	using TransactionT = ITransaction;
};

// An interface that presents the top-level FDB client API as exposed through the C bindings
//
// This interface and its associated objects are intended to live outside the network thread, so its asynchronous
// operations use ThreadFutures and implementations should be thread safe.
class IClientApi {
public:
	virtual ~IClientApi() {}

	virtual void selectApiVersion(int apiVersion) = 0;
	virtual const char* getClientVersion() = 0;

	virtual void setNetworkOption(FDBNetworkOptions::Option option,
	                              Optional<StringRef> value = Optional<StringRef>()) = 0;
	virtual void setupNetwork() = 0;
	virtual void runNetwork() = 0;
	virtual void stopNetwork() = 0;

	virtual Reference<IDatabase> createDatabase(const char* clusterFilePath) = 0;

	virtual void addNetworkThreadCompletionHook(void (*hook)(void*), void* hookParameter) = 0;
};

#endif<|MERGE_RESOLUTION|>--- conflicted
+++ resolved
@@ -152,14 +152,14 @@
 	// Management API, create snapshot
 	virtual ThreadFuture<Void> createSnapshot(const StringRef& uid, const StringRef& snapshot_command) = 0;
 
-<<<<<<< HEAD
+	// purge blob granules api. purgeBlobGranules is asynchronus, calling waitPurgeGranulesComplete after guarantees
+	// completion.
 	virtual ThreadFuture<Key> purgeBlobGranules(const KeyRangeRef& keyRange, Version purgeVersion, bool force) = 0;
 	virtual ThreadFuture<Void> waitPurgeGranulesComplete(const KeyRef& purgeKey) = 0;
-=======
+
 	// Interface to manage shared state across multiple connections to the same Database
 	virtual ThreadFuture<DatabaseSharedState*> createSharedState() = 0;
 	virtual void setSharedState(DatabaseSharedState* p) = 0;
->>>>>>> 77f2cd4c
 
 	// used in template functions as the Transaction type that can be created through createTransaction()
 	using TransactionT = ITransaction;
