--- conflicted
+++ resolved
@@ -1377,7 +1377,6 @@
 			TenantMapEntry updatedEntry = tenantEntry.get();
 			updatedEntry.tenantState = TenantState::REMOVING;
 			ManagementClusterMetadata::tenantMetadata.tenantMap.set(tr, self->tenantName, updatedEntry);
-<<<<<<< HEAD
 			// If this has a rename pair, also mark the other entry for deletion
 			if (self->pairName.present()) {
 				CODE_PROBE(true, "marking pair tenant in removing state");
@@ -1392,8 +1391,6 @@
 			}
 			Optional<TenantMapEntry> entryCheck =
 			    wait(ManagementClusterMetadata::tenantMetadata.tenantMap.get(tr, self->tenantName));
-=======
->>>>>>> 8e777a63
 		}
 
 		return Void();
@@ -1467,13 +1464,14 @@
 			// In all cases, only one of delete foo or delete bar should have any effect because
 			// of the existence check in deleteTenantTransaction.
 			// However, this may cause duplication of tombstone code. Is that going to behave properly?
+			Future<Void> pairDelete = Void();
 			if (self->pairName.present()) {
 				CODE_PROBE(true, "deleting pair tenant from data cluster");
-				TenantAPI::deleteTenantTransaction(
+				pairDelete = TenantAPI::deleteTenantTransaction(
 				    tr, self->pairName.get(), self->tenantId, ClusterType::METACLUSTER_DATA);
 			}
-			return TenantAPI::deleteTenantTransaction(
-			    tr, self->tenantName, self->tenantId, ClusterType::METACLUSTER_DATA);
+			return pairDelete && TenantAPI::deleteTenantTransaction(
+			                         tr, self->tenantName, self->tenantId, ClusterType::METACLUSTER_DATA);
 		}));
 
 		wait(self->ctx.runManagementTransaction([self = self](Reference<typename DB::TransactionT> tr) {
@@ -1855,16 +1853,16 @@
 	}
 
 	ACTOR static Future<Void> run(RenameTenantImpl* self) {
-		wait(self->ctx.runManagementTransaction([self = self](Reference<typename DB::TransactionT> tr) {
-			// Get information about tenant's current state
-			// If not in READY state, reject the rename
-			bool canRename = wait(getAssignedLocation(self, tr));
-			if (!canRename) {
-				CODE_PROBE(true, "Metacluster unable to proceed with rename operation");
-				throw invalid_tenant_state();
-			}
-			return markTenantsInRenamingState(self, tr);
-		}));
+		// Get information about tenant's current state
+		// If not in READY state, reject the rename
+		bool canRename = wait(self->ctx.runManagementTransaction(
+		    [self = self](Reference<typename DB::TransactionT> tr) { return getAssignedLocation(self, tr); }));
+		if (!canRename) {
+			CODE_PROBE(true, "Metacluster unable to proceed with rename operation");
+			throw invalid_tenant_state();
+		}
+		wait(self->ctx.runManagementTransaction(
+		    [self = self](Reference<typename DB::TransactionT> tr) { return markTenantsInRenamingState(self, tr); }));
 
 		// Rename tenant on the data cluster
 		wait(self->ctx.runDataClusterTransaction([self = self](Reference<ITransaction> tr) {
