/*
 * FileBackupAgent.actor.cpp
 *
 * This source file is part of the FoundationDB open source project
 *
 * Copyright 2013-2022 Apple Inc. and the FoundationDB project authors
 *
 * Licensed under the Apache License, Version 2.0 (the "License");
 * you may not use this file except in compliance with the License.
 * You may obtain a copy of the License at
 *
 *     http://www.apache.org/licenses/LICENSE-2.0
 *
 * Unless required by applicable law or agreed to in writing, software
 * distributed under the License is distributed on an "AS IS" BASIS,
 * WITHOUT WARRANTIES OR CONDITIONS OF ANY KIND, either express or implied.
 * See the License for the specific language governing permissions and
 * limitations under the License.
 */

<<<<<<< HEAD
#include "fdbclient/DatabaseConfiguration.h"
#include "fmt/format.h"
=======
>>>>>>> c9fd51d2
#include "fdbclient/BackupAgent.actor.h"
#include "fdbclient/BackupContainer.h"
#include "fdbclient/BlobCipher.h"
#include "fdbclient/ClientBooleanParams.h"
#include "fdbclient/DatabaseContext.h"
#include "fdbclient/FDBTypes.h"
#include "fdbclient/GetEncryptCipherKeys.actor.h"
#include "fdbclient/JsonBuilder.h"
#include "fdbclient/KeyBackedTypes.h"
#include "fdbclient/KeyRangeMap.h"
#include "fdbclient/Knobs.h"
#include "fdbclient/ManagementAPI.actor.h"
#include "fdbclient/RestoreInterface.h"
#include "fdbclient/Status.h"
#include "fdbclient/SystemData.h"
#include "fdbclient/TaskBucket.h"
#include "fdbclient/Tenant.h"
<<<<<<< HEAD

=======
#include "fdbclient/TenantEntryCache.actor.h"
>>>>>>> c9fd51d2
#include "flow/Arena.h"
#include "flow/CodeProbe.h"
#include "flow/EncryptUtils.h"
#include "flow/network.h"
#include "flow/ObjectSerializer.h"
#include "flow/ProtocolVersion.h"
#include "flow/serialize.h"
#include "flow/Trace.h"

#include <cinttypes>
#include <ctime>
#include <climits>
#include "flow/IAsyncFile.h"
#include "flow/genericactors.actor.h"
#include "flow/Hash3.h"
#include "flow/xxhash.h"

#include <memory>
#include <numeric>
#include <boost/algorithm/string/split.hpp>
#include <boost/algorithm/string/classification.hpp>
#include <algorithm>
#include <unordered_map>
#include <utility>

#include "flow/actorcompiler.h" // This must be the last #include.

FDB_DEFINE_BOOLEAN_PARAM(IncrementalBackupOnly);
FDB_DEFINE_BOOLEAN_PARAM(OnlyApplyMutationLogs);

#define SevFRTestInfo SevVerbose
// #define SevFRTestInfo SevInfo

static std::string boolToYesOrNo(bool val) {
	return val ? std::string("Yes") : std::string("No");
}

static std::string versionToString(Optional<Version> version) {
	if (version.present())
		return std::to_string(version.get());
	else
		return "N/A";
}

static std::string timeStampToString(Optional<int64_t> epochs) {
	if (!epochs.present())
		return "N/A";
	return BackupAgentBase::formatTime(epochs.get());
}

static Future<Optional<int64_t>> getTimestampFromVersion(Optional<Version> ver,
                                                         Reference<ReadYourWritesTransaction> tr) {
	if (!ver.present())
		return Optional<int64_t>();

	return timeKeeperEpochsFromVersion(ver.get(), tr);
}

// Time format :
// <= 59 seconds
// <= 59.99 minutes
// <= 23.99 hours
// N.NN days
std::string secondsToTimeFormat(int64_t seconds) {
	if (seconds >= 86400)
		return format("%.2f day(s)", seconds / 86400.0);
	else if (seconds >= 3600)
		return format("%.2f hour(s)", seconds / 3600.0);
	else if (seconds >= 60)
		return format("%.2f minute(s)", seconds / 60.0);
	else
		return format("%lld second(s)", seconds);
}

const Key FileBackupAgent::keyLastRestorable = "last_restorable"_sr;

// For convenience
typedef FileBackupAgent::ERestoreState ERestoreState;

StringRef FileBackupAgent::restoreStateText(ERestoreState id) {
	switch (id) {
	case ERestoreState::UNITIALIZED:
		return "unitialized"_sr;
	case ERestoreState::QUEUED:
		return "queued"_sr;
	case ERestoreState::STARTING:
		return "starting"_sr;
	case ERestoreState::RUNNING:
		return "running"_sr;
	case ERestoreState::COMPLETED:
		return "completed"_sr;
	case ERestoreState::ABORTED:
		return "aborted"_sr;
	default:
		return "Unknown"_sr;
	}
}

Key FileBackupAgent::getPauseKey() {
	FileBackupAgent backupAgent;
	return backupAgent.taskBucket->getPauseKey();
}

ACTOR Future<std::vector<KeyBackedTag>> TagUidMap::getAll_impl(TagUidMap* tagsMap,
                                                               Reference<ReadYourWritesTransaction> tr,
                                                               Snapshot snapshot) {
	state Key prefix = tagsMap->prefix; // Copying it here as tagsMap lifetime is not tied to this actor
	TagMap::RangeResultType tagPairs = wait(tagsMap->getRange(tr, std::string(), {}, 1e6, snapshot));
	std::vector<KeyBackedTag> results;
	for (auto& p : tagPairs.results)
		results.push_back(KeyBackedTag(p.first, prefix));
	return results;
}

KeyBackedTag::KeyBackedTag(std::string tagName, StringRef tagMapPrefix)
  : KeyBackedProperty<UidAndAbortedFlagT>(TagUidMap(tagMapPrefix).getProperty(tagName)), tagName(tagName),
    tagMapPrefix(tagMapPrefix) {}

class RestoreConfig : public KeyBackedConfig {
public:
	RestoreConfig(UID uid = UID()) : KeyBackedConfig(fileRestorePrefixRange.begin, uid) {}
	RestoreConfig(Reference<Task> task) : KeyBackedConfig(fileRestorePrefixRange.begin, task) {}

	KeyBackedProperty<ERestoreState> stateEnum() { return configSpace.pack(__FUNCTION__sr); }
	Future<StringRef> stateText(Reference<ReadYourWritesTransaction> tr) {
		return map(stateEnum().getD(tr),
		           [](ERestoreState s) -> StringRef { return FileBackupAgent::restoreStateText(s); });
	}
	KeyBackedProperty<Key> addPrefix() { return configSpace.pack(__FUNCTION__sr); }
	KeyBackedProperty<Key> removePrefix() { return configSpace.pack(__FUNCTION__sr); }
	KeyBackedProperty<bool> onlyApplyMutationLogs() { return configSpace.pack(__FUNCTION__sr); }
	KeyBackedProperty<bool> inconsistentSnapshotOnly() { return configSpace.pack(__FUNCTION__sr); }
	KeyBackedProperty<bool> unlockDBAfterRestore() { return configSpace.pack(__FUNCTION__sr); }
	// XXX: Remove restoreRange() once it is safe to remove. It has been changed to restoreRanges
	KeyBackedProperty<KeyRange> restoreRange() { return configSpace.pack(__FUNCTION__sr); }
	KeyBackedProperty<std::vector<KeyRange>> restoreRanges() { return configSpace.pack(__FUNCTION__sr); }
	KeyBackedProperty<Key> batchFuture() { return configSpace.pack(__FUNCTION__sr); }
	KeyBackedProperty<Version> beginVersion() { return configSpace.pack(__FUNCTION__sr); }
	KeyBackedProperty<Version> restoreVersion() { return configSpace.pack(__FUNCTION__sr); }
	KeyBackedProperty<Version> firstConsistentVersion() { return configSpace.pack(__FUNCTION__sr); }

	KeyBackedProperty<Reference<IBackupContainer>> sourceContainer() { return configSpace.pack(__FUNCTION__sr); }
	// Get the source container as a bare URL, without creating a container instance
	KeyBackedProperty<Value> sourceContainerURL() { return configSpace.pack("sourceContainer"_sr); }

	// Total bytes written by all log and range restore tasks.
	KeyBackedBinaryValue<int64_t> bytesWritten() { return configSpace.pack(__FUNCTION__sr); }
	// File blocks that have had tasks created for them by the Dispatch task
	KeyBackedBinaryValue<int64_t> filesBlocksDispatched() { return configSpace.pack(__FUNCTION__sr); }
	// File blocks whose tasks have finished
	KeyBackedBinaryValue<int64_t> fileBlocksFinished() { return configSpace.pack(__FUNCTION__sr); }
	// Total number of files in the fileMap
	KeyBackedBinaryValue<int64_t> fileCount() { return configSpace.pack(__FUNCTION__sr); }
	// Total number of file blocks in the fileMap
	KeyBackedBinaryValue<int64_t> fileBlockCount() { return configSpace.pack(__FUNCTION__sr); }

	Future<std::vector<KeyRange>> getRestoreRangesOrDefault(Reference<ReadYourWritesTransaction> tr) {
		return getRestoreRangesOrDefault_impl(this, tr);
	}

	ACTOR static Future<std::vector<KeyRange>> getRestoreRangesOrDefault_impl(RestoreConfig* self,
	                                                                          Reference<ReadYourWritesTransaction> tr) {
		state std::vector<KeyRange> ranges = wait(self->restoreRanges().getD(tr));
		if (ranges.empty()) {
			state KeyRange range = wait(self->restoreRange().getD(tr));
			ranges.push_back(range);
		}
		return ranges;
	}

	// Describes a file to load blocks from during restore.  Ordered by version and then fileName to enable
	// incrementally advancing through the map, saving the version and path of the next starting point.
	struct RestoreFile {
		Version version;
		std::string fileName;
		bool isRange{ false }; // false for log file
		int64_t blockSize{ 0 };
		int64_t fileSize{ 0 };
		Version endVersion{ ::invalidVersion }; // not meaningful for range files

		Tuple pack() const {
			return Tuple::makeTuple(version, fileName, (int)isRange, fileSize, blockSize, endVersion);
		}
		static RestoreFile unpack(Tuple const& t) {
			RestoreFile r;
			int i = 0;
			r.version = t.getInt(i++);
			r.fileName = t.getString(i++).toString();
			r.isRange = t.getInt(i++) != 0;
			r.fileSize = t.getInt(i++);
			r.blockSize = t.getInt(i++);
			r.endVersion = t.getInt(i++);
			return r;
		}
	};

	typedef KeyBackedSet<RestoreFile> FileSetT;
	FileSetT fileSet() { return configSpace.pack(__FUNCTION__sr); }

	Future<bool> isRunnable(Reference<ReadYourWritesTransaction> tr) {
		return map(stateEnum().getD(tr), [](ERestoreState s) -> bool {
			return s != ERestoreState::ABORTED && s != ERestoreState::COMPLETED && s != ERestoreState::UNITIALIZED;
		});
	}

	Future<Void> logError(Database cx, Error e, std::string const& details, void* taskInstance = nullptr) {
		if (!uid.isValid()) {
			TraceEvent(SevError, "FileRestoreErrorNoUID").error(e).detail("Description", details);
			return Void();
		}
		TraceEvent t(SevWarn, "FileRestoreError");
		t.error(e)
		    .detail("RestoreUID", uid)
		    .detail("Description", details)
		    .detail("TaskInstance", (uint64_t)taskInstance);
		// key_not_found could happen
		if (e.code() == error_code_key_not_found)
			t.backtrace();

		return updateErrorInfo(cx, e, details);
	}

	Key mutationLogPrefix() { return uidPrefixKey(applyLogKeys.begin, uid); }

	Key applyMutationsMapPrefix() { return uidPrefixKey(applyMutationsKeyVersionMapRange.begin, uid); }

	ACTOR static Future<int64_t> getApplyVersionLag_impl(Reference<ReadYourWritesTransaction> tr, UID uid) {
		state Future<Optional<Value>> beginVal =
		    tr->get(uidPrefixKey(applyMutationsBeginRange.begin, uid), Snapshot::True);
		state Future<Optional<Value>> endVal = tr->get(uidPrefixKey(applyMutationsEndRange.begin, uid), Snapshot::True);
		wait(success(beginVal) && success(endVal));

		if (!beginVal.get().present() || !endVal.get().present())
			return 0;

		Version beginVersion = BinaryReader::fromStringRef<Version>(beginVal.get().get(), Unversioned());
		Version endVersion = BinaryReader::fromStringRef<Version>(endVal.get().get(), Unversioned());
		return endVersion - beginVersion;
	}

	Future<int64_t> getApplyVersionLag(Reference<ReadYourWritesTransaction> tr) {
		return getApplyVersionLag_impl(tr, uid);
	}

	void initApplyMutations(Reference<ReadYourWritesTransaction> tr,
	                        Key addPrefix,
	                        Key removePrefix,
	                        OnlyApplyMutationLogs onlyApplyMutationLogs) {
		// Set these because they have to match the applyMutations values.
		this->addPrefix().set(tr, addPrefix);
		this->removePrefix().set(tr, removePrefix);

		// Skip applyMutationsKeyVersionCount, applyMutationsKeyVersionMap, applyMutationsEnd, applyMutationsBegin
		// for only-apply-mutation-logs restore. They were initialized in preloadApplyMutationsKeyVersionMap
		clearApplyMutationsKeys(tr, onlyApplyMutationLogs);

		// Initialize add/remove prefix, range version map count and set the map's start key to InvalidVersion
		tr->set(uidPrefixKey(applyMutationsAddPrefixRange.begin, uid), addPrefix);
		tr->set(uidPrefixKey(applyMutationsRemovePrefixRange.begin, uid), removePrefix);

		// Skip init applyMutationsKeyVersionCount and applyMutationsKeyVersionMap for only-apply-mutation-logs restore.
		// They were initialized in preloadApplyMutationsKeyVersionMap
		if (!onlyApplyMutationLogs) {
			int64_t startCount = 0;
			tr->set(uidPrefixKey(applyMutationsKeyVersionCountRange.begin, uid), StringRef((uint8_t*)&startCount, 8));
			Key mapStart = uidPrefixKey(applyMutationsKeyVersionMapRange.begin, uid);
			tr->set(mapStart, BinaryWriter::toValue<Version>(invalidVersion, Unversioned()));
		}
	}

	void clearApplyMutationsKeys(Reference<ReadYourWritesTransaction> tr, bool skipMutationKeyVersionMap = false) {
		tr->setOption(FDBTransactionOptions::COMMIT_ON_FIRST_PROXY);

		// Clear add/remove prefix keys
		tr->clear(uidPrefixKey(applyMutationsAddPrefixRange.begin, uid));
		tr->clear(uidPrefixKey(applyMutationsRemovePrefixRange.begin, uid));

		// Clear range version map and count key
		if (!skipMutationKeyVersionMap) {
			tr->clear(uidPrefixKey(applyMutationsKeyVersionCountRange.begin, uid));
			Key mapStart = uidPrefixKey(applyMutationsKeyVersionMapRange.begin, uid);
			tr->clear(KeyRangeRef(mapStart, strinc(mapStart)));
		}

		// Clear any loaded mutations that have not yet been applied
		Key mutationPrefix = mutationLogPrefix();
		tr->clear(KeyRangeRef(mutationPrefix, strinc(mutationPrefix)));

		if (!skipMutationKeyVersionMap) {
			// Clear end and begin versions (intentionally in this order)
			tr->clear(uidPrefixKey(applyMutationsEndRange.begin, uid));
			tr->clear(uidPrefixKey(applyMutationsBeginRange.begin, uid));
		}
	}

	void setApplyBeginVersion(Reference<ReadYourWritesTransaction> tr, Version ver) {
		tr->set(uidPrefixKey(applyMutationsBeginRange.begin, uid), BinaryWriter::toValue(ver, Unversioned()));
	}

	Future<Version> getApplyBeginVersion(Reference<ReadYourWritesTransaction> tr) {
		return map(tr->get(uidPrefixKey(applyMutationsBeginRange.begin, uid)),
		           [=](Optional<Value> const& value) -> Version {
			           return value.present() ? BinaryReader::fromStringRef<Version>(value.get(), Unversioned()) : 0;
		           });
	}

	void setApplyEndVersion(Reference<ReadYourWritesTransaction> tr, Version ver) {
		tr->set(uidPrefixKey(applyMutationsEndRange.begin, uid), BinaryWriter::toValue(ver, Unversioned()));
	}

	Future<Version> getApplyEndVersion(Reference<ReadYourWritesTransaction> tr) {
		return map(tr->get(uidPrefixKey(applyMutationsEndRange.begin, uid)),
		           [=](Optional<Value> const& value) -> Version {
			           return value.present() ? BinaryReader::fromStringRef<Version>(value.get(), Unversioned()) : 0;
		           });
	}

	ACTOR static Future<Version> getCurrentVersion_impl(RestoreConfig* self, Reference<ReadYourWritesTransaction> tr) {
		state ERestoreState status = wait(self->stateEnum().getD(tr));
		state Version version = -1;
		if (status == ERestoreState::RUNNING) {
			wait(store(version, self->getApplyBeginVersion(tr)));
		} else if (status == ERestoreState::COMPLETED) {
			wait(store(version, self->restoreVersion().getD(tr)));
		}
		return version;
	}

	Future<Version> getCurrentVersion(Reference<ReadYourWritesTransaction> tr) {
		return getCurrentVersion_impl(this, tr);
	}

	ACTOR static Future<std::string> getProgress_impl(RestoreConfig restore, Reference<ReadYourWritesTransaction> tr);
	Future<std::string> getProgress(Reference<ReadYourWritesTransaction> tr) { return getProgress_impl(*this, tr); }

	ACTOR static Future<std::string> getFullStatus_impl(RestoreConfig restore, Reference<ReadYourWritesTransaction> tr);
	Future<std::string> getFullStatus(Reference<ReadYourWritesTransaction> tr) { return getFullStatus_impl(*this, tr); }
};

typedef RestoreConfig::RestoreFile RestoreFile;

ACTOR Future<std::string> RestoreConfig::getProgress_impl(RestoreConfig restore,
                                                          Reference<ReadYourWritesTransaction> tr) {
	tr->setOption(FDBTransactionOptions::ACCESS_SYSTEM_KEYS);
	tr->setOption(FDBTransactionOptions::LOCK_AWARE);

	state Future<int64_t> fileCount = restore.fileCount().getD(tr);
	state Future<int64_t> fileBlockCount = restore.fileBlockCount().getD(tr);
	state Future<int64_t> fileBlocksDispatched = restore.filesBlocksDispatched().getD(tr);
	state Future<int64_t> fileBlocksFinished = restore.fileBlocksFinished().getD(tr);
	state Future<int64_t> bytesWritten = restore.bytesWritten().getD(tr);
	state Future<StringRef> status = restore.stateText(tr);
	state Future<Version> currentVersion = restore.getCurrentVersion(tr);
	state Future<Version> lag = restore.getApplyVersionLag(tr);
	state Future<Version> firstConsistentVersion = restore.firstConsistentVersion().getD(tr);
	state Future<std::string> tag = restore.tag().getD(tr);
	state Future<std::pair<std::string, Version>> lastError = restore.lastError().getD(tr);

	// restore might no longer be valid after the first wait so make sure it is not needed anymore.
	state UID uid = restore.getUid();
	wait(success(fileCount) && success(fileBlockCount) && success(fileBlocksDispatched) &&
	     success(fileBlocksFinished) && success(bytesWritten) && success(status) && success(currentVersion) &&
	     success(lag) && success(firstConsistentVersion) && success(tag) && success(lastError));

	std::string errstr = "None";
	if (lastError.get().second != 0)
		errstr = format("'%s' %" PRId64 "s ago.\n",
		                lastError.get().first.c_str(),
		                (tr->getReadVersion().get() - lastError.get().second) / CLIENT_KNOBS->CORE_VERSIONSPERSECOND);

	TraceEvent("FileRestoreProgress")
	    .detail("RestoreUID", uid)
	    .detail("Tag", tag.get())
	    .detail("State", status.get().toString())
	    .detail("FileCount", fileCount.get())
	    .detail("FileBlocksFinished", fileBlocksFinished.get())
	    .detail("FileBlocksTotal", fileBlockCount.get())
	    .detail("FileBlocksInProgress", fileBlocksDispatched.get() - fileBlocksFinished.get())
	    .detail("BytesWritten", bytesWritten.get())
	    .detail("CurrentVersion", currentVersion.get())
	    .detail("FirstConsistentVersion", firstConsistentVersion.get())
	    .detail("ApplyLag", lag.get())
	    .detail("TaskInstance", THIS_ADDR);

	return format("Tag: %s  UID: %s  State: %s  Blocks: %lld/%lld  BlocksInProgress: %lld  Files: %lld  BytesWritten: "
	              "%lld  CurrentVersion: %lld FirstConsistentVersion: %lld  ApplyVersionLag: %lld  LastError: %s",
	              tag.get().c_str(),
	              uid.toString().c_str(),
	              status.get().toString().c_str(),
	              fileBlocksFinished.get(),
	              fileBlockCount.get(),
	              fileBlocksDispatched.get() - fileBlocksFinished.get(),
	              fileCount.get(),
	              bytesWritten.get(),
	              currentVersion.get(),
	              firstConsistentVersion.get(),
	              lag.get(),
	              errstr.c_str());
}

ACTOR Future<std::string> RestoreConfig::getFullStatus_impl(RestoreConfig restore,
                                                            Reference<ReadYourWritesTransaction> tr) {
	tr->setOption(FDBTransactionOptions::ACCESS_SYSTEM_KEYS);
	tr->setOption(FDBTransactionOptions::LOCK_AWARE);

	state Future<std::vector<KeyRange>> ranges = restore.getRestoreRangesOrDefault(tr);
	state Future<Key> addPrefix = restore.addPrefix().getD(tr);
	state Future<Key> removePrefix = restore.removePrefix().getD(tr);
	state Future<Key> url = restore.sourceContainerURL().getD(tr);
	state Future<Version> restoreVersion = restore.restoreVersion().getD(tr);
	state Future<std::string> progress = restore.getProgress(tr);

	// restore might no longer be valid after the first wait so make sure it is not needed anymore.
	wait(success(ranges) && success(addPrefix) && success(removePrefix) && success(url) && success(restoreVersion) &&
	     success(progress));

	std::string returnStr;
	returnStr = format("%s  URL: %s", progress.get().c_str(), url.get().toString().c_str());
	for (auto& range : ranges.get()) {
		returnStr += format("  Range: '%s'-'%s'", printable(range.begin).c_str(), printable(range.end).c_str());
	}
	returnStr += format("  AddPrefix: '%s'  RemovePrefix: '%s'  Version: %lld",
	                    printable(addPrefix.get()).c_str(),
	                    printable(removePrefix.get()).c_str(),
	                    restoreVersion.get());
	return returnStr;
}

FileBackupAgent::FileBackupAgent()
  : subspace(Subspace(fileBackupPrefixRange.begin))
    // The other subspaces have logUID -> value
    ,
    config(subspace.get(BackupAgentBase::keyConfig)), lastRestorable(subspace.get(FileBackupAgent::keyLastRestorable)),
    taskBucket(new TaskBucket(subspace.get(BackupAgentBase::keyTasks),
                              AccessSystemKeys::True,
                              PriorityBatch::False,
                              LockAware::True)),
    futureBucket(new FutureBucket(subspace.get(BackupAgentBase::keyFutures), AccessSystemKeys::True, LockAware::True)) {
}

namespace fileBackup {

// Return a block of contiguous padding bytes, growing if needed.
Value makePadding(int size) {
	static Value pad;
	if (pad.size() < size) {
		pad = makeString(size);
		memset(mutateString(pad), '\xff', pad.size());
	}

	return pad.substr(0, size);
}

struct IRangeFileWriter {
public:
	virtual Future<Void> padEnd(bool final) = 0;

	virtual Future<Void> writeKV(Key k, Value v) = 0;

	virtual Future<Void> writeKey(Key k) = 0;

	virtual Future<Void> finish() = 0;

	virtual ~IRangeFileWriter() {}
};

struct SnapshotFileBackupEncryptionKeys {
	Reference<BlobCipherKey> textCipherKey;
	Reference<BlobCipherKey> headerCipherKey;
	StringRef ivRef;
};

// File Format handlers.
// Both Range and Log formats are designed to be readable starting at any BACKUP_RANGEFILE_BLOCK_SIZE boundary
// so they can be read in parallel.
//
// Writer instances must be kept alive while any member actors are in progress.
//
// EncryptedRangeFileWriter must be used as follows:
//   1 - writeKey(key) the queried key range begin
//   2 - writeKV(k, v) each kv pair to restore
//   3 - writeKey(key) the queried key range end
//   4 - finish()
//
// EncryptedRangeFileWriter will insert the required padding, header, and extra
// end/begin keys around the 1MB boundaries as needed.
//
// Example:
//   The range a-z is queries and returns c-j which covers 3 blocks across 2 tenants.
//   The client code writes keys in this sequence:
//             t1a t1c t1d t1e t1f t1g t2h t2i t2j t2z
//
//   H = header   P = padding   a...z = keys  v = value | = block boundary
//
//   Encoded file:  H t1a t1cv t1dv t1ev P | H t1e t1ev t1fv t1gv t2 P | H t2 t2hv t2iv t2jv t2z
//   Decoded in blocks yields:
//           Block 1: range [t1a, t1e) with kv pairs t1cv, t1dv
//           Block 2: range [t1e, t2) with kv pairs t1ev, t1fv, t1gv
//           Block 3: range [t2, t2z) with kv pairs t2hv, t2iv, t2jv
//
//   NOTE: All blocks except for the final block will have one last
//   value which will not be used.  This isn't actually a waste since
//   if the next KV pair wouldn't fit within the block after the value
//   then the space after the final key to the next 1MB boundary would
//   just be padding anyway.
//
//   NOTE: For the EncryptedRangeFileWriter blocks will be split either on the BACKUP_RANGEFILE_BLOCK_SIZE boundary or
//   when a new tenant id is encountered. If a block is split for crossing tenant boundaries then the last key will be
//   truncated to just the tenant prefix and the value will be empty (to avoid having sensitive data of one tenant be
//   encrypted with a key for a different tenant)
struct EncryptedRangeFileWriter : public IRangeFileWriter {
	struct Options {
		constexpr static FileIdentifier file_identifier = 3152016;

		// TODO: Compression is not currently supported so this should always be false
		bool compressionEnabled = false;

		Options() {}

		template <class Ar>
		void serialize(Ar& ar) {
			serializer(ar, compressionEnabled);
		}
	};

	EncryptedRangeFileWriter(Database cx,
	                         Arena* arena,
	                         EncryptionAtRestMode encryptMode,
	                         Reference<IBackupFile> file = Reference<IBackupFile>(),
	                         int blockSize = 0,
	                         Options options = Options())
	  : cx(cx), arena(arena), file(file), encryptMode(encryptMode), blockSize(blockSize), blockEnd(0),
	    fileVersion(BACKUP_AGENT_ENCRYPTED_SNAPSHOT_FILE_VERSION), options(options) {
		buffer = makeString(blockSize);
		wPtr = mutateString(buffer);
	}

	static void validateEncryptionHeader(Reference<BlobCipherKey> headerCipherKey,
	                                     Reference<BlobCipherKey> textCipherKey,
	                                     BlobCipherEncryptHeader& header) {
		// Validate encryption header 'cipherHeader' details
		if (!(header.cipherHeaderDetails.baseCipherId == headerCipherKey->getBaseCipherId() &&
		      header.cipherHeaderDetails.encryptDomainId == headerCipherKey->getDomainId() &&
		      header.cipherHeaderDetails.salt == headerCipherKey->getSalt())) {
			TraceEvent(SevWarn, "EncryptionHeader_CipherHeaderMismatch")
			    .detail("HeaderDomainId", headerCipherKey->getDomainId())
			    .detail("ExpectedHeaderDomainId", header.cipherHeaderDetails.encryptDomainId)
			    .detail("HeaderBaseCipherId", headerCipherKey->getBaseCipherId())
			    .detail("ExpectedHeaderBaseCipherId", header.cipherHeaderDetails.baseCipherId)
			    .detail("HeaderSalt", headerCipherKey->getSalt())
			    .detail("ExpectedHeaderSalt", header.cipherHeaderDetails.salt);
			throw encrypt_header_metadata_mismatch();
		}

		// Validate encryption text 'cipherText' details sanity
		if (!(header.cipherTextDetails.baseCipherId == textCipherKey->getBaseCipherId() &&
		      header.cipherTextDetails.encryptDomainId == textCipherKey->getDomainId() &&
		      header.cipherTextDetails.salt == textCipherKey->getSalt())) {
			TraceEvent(SevWarn, "EncryptionHeader_CipherTextMismatch")
			    .detail("TextDomainId", textCipherKey->getDomainId())
			    .detail("ExpectedTextDomainId", header.cipherTextDetails.encryptDomainId)
			    .detail("TextBaseCipherId", textCipherKey->getBaseCipherId())
			    .detail("ExpectedTextBaseCipherId", header.cipherTextDetails.baseCipherId)
			    .detail("TextSalt", textCipherKey->getSalt())
			    .detail("ExpectedTextSalt", header.cipherTextDetails.salt);
			throw encrypt_header_metadata_mismatch();
		}
	}

	ACTOR static Future<StringRef> decryptImpl(Database cx,
	                                           BlobCipherEncryptHeader header,
	                                           const uint8_t* dataP,
	                                           int64_t dataLen,
	                                           Arena* arena) {
		Reference<AsyncVar<ClientDBInfo> const> dbInfo = cx->clientInfo;
		TextAndHeaderCipherKeys cipherKeys = wait(getEncryptCipherKeys(dbInfo, header, BlobCipherMetrics::BACKUP));
		ASSERT(cipherKeys.cipherHeaderKey.isValid() && cipherKeys.cipherTextKey.isValid());
		validateEncryptionHeader(cipherKeys.cipherHeaderKey, cipherKeys.cipherTextKey, header);
		DecryptBlobCipherAes256Ctr decryptor(
		    cipherKeys.cipherTextKey, cipherKeys.cipherHeaderKey, header.iv, BlobCipherMetrics::BACKUP);
		return decryptor.decrypt(dataP, dataLen, header, *arena)->toStringRef();
	}

	static Future<StringRef> decrypt(Database cx,
	                                 BlobCipherEncryptHeader headerS,
	                                 const uint8_t* dataP,
	                                 int64_t dataLen,
	                                 Arena* arena) {
		return decryptImpl(cx, headerS, dataP, dataLen, arena);
	}

	ACTOR static Future<Reference<BlobCipherKey>> refreshKey(EncryptedRangeFileWriter* self,
	                                                         EncryptCipherDomainId domainId) {
		Reference<AsyncVar<ClientDBInfo> const> dbInfo = self->cx->clientInfo;
		TextAndHeaderCipherKeys cipherKeys =
		    wait(getLatestEncryptCipherKeysForDomain(dbInfo, domainId, BlobCipherMetrics::BACKUP));
		return cipherKeys.cipherTextKey;
	}

	ACTOR static Future<Void> encrypt(EncryptedRangeFileWriter* self) {
		ASSERT(self->cipherKeys.headerCipherKey.isValid() && self->cipherKeys.textCipherKey.isValid());
		// Ensure that the keys we got are still valid before flushing the block
		if (self->cipherKeys.headerCipherKey->isExpired() || self->cipherKeys.headerCipherKey->needsRefresh()) {
			Reference<BlobCipherKey> cipherKey =
			    wait(refreshKey(self, self->cipherKeys.headerCipherKey->getDomainId()));
			self->cipherKeys.headerCipherKey = cipherKey;
		}
		if (self->cipherKeys.textCipherKey->isExpired() || self->cipherKeys.textCipherKey->needsRefresh()) {
			Reference<BlobCipherKey> cipherKey = wait(refreshKey(self, self->cipherKeys.textCipherKey->getDomainId()));
			self->cipherKeys.textCipherKey = cipherKey;
		}
		EncryptBlobCipherAes265Ctr encryptor(self->cipherKeys.textCipherKey,
		                                     self->cipherKeys.headerCipherKey,
		                                     self->cipherKeys.ivRef.begin(),
		                                     AES_256_IV_LENGTH,
		                                     ENCRYPT_HEADER_AUTH_TOKEN_MODE_SINGLE,
		                                     BlobCipherMetrics::BACKUP);
		Arena arena;
		int64_t payloadSize = self->wPtr - self->dataPayloadStart;
		auto encryptedData = encryptor.encrypt(self->dataPayloadStart, payloadSize, self->encryptHeader, arena);

		// re-write encrypted data to buffer
		std::memcpy(self->dataPayloadStart, encryptedData->begin(), payloadSize);
		return Void();
	}

	ACTOR static Future<Void> updateEncryptionKeysCtx(EncryptedRangeFileWriter* self, KeyRef key) {
		state EncryptCipherDomainId curDomainId = wait(getEncryptionDomainDetails(key, self->encryptMode));
		state Reference<AsyncVar<ClientDBInfo> const> dbInfo = self->cx->clientInfo;

		// Get text and header cipher key
		TextAndHeaderCipherKeys textAndHeaderCipherKeys =
		    wait(getLatestEncryptCipherKeysForDomain(dbInfo, curDomainId, BlobCipherMetrics::BACKUP));
		self->cipherKeys.textCipherKey = textAndHeaderCipherKeys.cipherTextKey;
		self->cipherKeys.headerCipherKey = textAndHeaderCipherKeys.cipherHeaderKey;

		// Set ivRef
		self->cipherKeys.ivRef = makeString(AES_256_IV_LENGTH, *self->arena);
		deterministicRandom()->randomBytes(mutateString(self->cipherKeys.ivRef), AES_256_IV_LENGTH);
		return Void();
	}

	// Returns the number of bytes that have been written to the buffer
	static int64_t currentBufferSize(EncryptedRangeFileWriter* self) { return self->wPtr - self->buffer.begin(); }

	static int64_t expectedFileSize(EncryptedRangeFileWriter* self) {
		// Return what has already been written to file plus the size of the current buffer
		// which indicates how many bytes the file will contain once the buffer is written
		return self->file->size() + currentBufferSize(self);
	}

	static void copyToBuffer(EncryptedRangeFileWriter* self, const void* src, size_t size) {
		if (size > 0) {
			std::memcpy(self->wPtr, src, size);
			self->wPtr += size;
			ASSERT(currentBufferSize(self) <= self->blockSize);
		}
	}

	static void appendStringRefWithLenToBuffer(EncryptedRangeFileWriter* self, StringRef* s) {
		// Append the string length followed by the string to the buffer
		uint32_t lenBuf = bigEndian32((uint32_t)s->size());
		copyToBuffer(self, &lenBuf, sizeof(lenBuf));
		copyToBuffer(self, s->begin(), s->size());
	}

	static bool isSystemKey(KeyRef key) { return key.size() && key[0] == systemKeys.begin[0]; }

	ACTOR static Future<EncryptCipherDomainId> getEncryptionDomainDetailsImpl(KeyRef key,
	                                                                          EncryptionAtRestMode encryptMode) {
		if (isSystemKey(key)) {
			return SYSTEM_KEYSPACE_ENCRYPT_DOMAIN_ID;
		}
<<<<<<< HEAD
		if (key.size() < TENANT_PREFIX_SIZE || encryptMode.mode == EncryptionAtRestMode::CLUSTER_AWARE) {
			return FDB_DEFAULT_ENCRYPT_DOMAIN_ID;
		}
		// dealing with domain aware encryption so all keys should belong to a tenant
		KeyRef tenantPrefix = KeyRef(key.begin(), TENANT_PREFIX_SIZE);
		return TenantMapEntry::prefixToId(tenantPrefix);
=======
		if (key.size() < TenantAPI::PREFIX_SIZE) {
			return FDB_DEFAULT_ENCRYPT_DOMAIN_ID;
		}
		KeyRef tenantPrefix = KeyRef(key.begin(), TenantAPI::PREFIX_SIZE);
		state int64_t tenantId = TenantAPI::prefixToId(tenantPrefix);
		Optional<TenantEntryCachePayload<Void>> payload = wait(tenantCache->getById(tenantId));
		if (payload.present()) {
			return tenantId;
		}
		return FDB_DEFAULT_ENCRYPT_DOMAIN_ID;
>>>>>>> c9fd51d2
	}

	static Future<EncryptCipherDomainId> getEncryptionDomainDetails(KeyRef key, EncryptionAtRestMode encryptMode) {
		return getEncryptionDomainDetailsImpl(key, encryptMode);
	}

	// Handles the first block and internal blocks.  Ends current block if needed.
	// The final flag is used in simulation to pad the file's final block to a whole block size
	ACTOR static Future<Void> newBlock(EncryptedRangeFileWriter* self,
	                                   int bytesNeeded,
	                                   KeyRef lastKey,
	                                   bool writeValue,
	                                   bool final = false) {
		// Write padding to finish current block if needed
		int bytesLeft = self->blockEnd - expectedFileSize(self);
		ASSERT(bytesLeft >= 0);
		if (bytesLeft > 0) {
			state Value paddingFFs = makePadding(bytesLeft);
			copyToBuffer(self, paddingFFs.begin(), bytesLeft);
		}

		if (expectedFileSize(self) > 0) {
			// write buffer to file since block is finished
			ASSERT(currentBufferSize(self) == self->blockSize);
			wait(encrypt(self));
			wait(self->file->append(self->buffer.begin(), self->blockSize));

			// reset write pointer to beginning of StringRef
			self->wPtr = mutateString(self->buffer);
		}

		if (final) {
			ASSERT(g_network->isSimulated());
			return Void();
		}

		// Set new blockEnd
		self->blockEnd += self->blockSize;

		// write Header
		copyToBuffer(self, (uint8_t*)&self->fileVersion, sizeof(self->fileVersion));

		// write options struct
		Value serialized =
		    ObjectWriter::toValue(self->options, IncludeVersion(ProtocolVersion::withEncryptedSnapshotBackupFile()));
		appendStringRefWithLenToBuffer(self, &serialized);

		// leave space for encryption header
		self->encryptHeader = (BlobCipherEncryptHeader*)self->wPtr;
		self->wPtr += BlobCipherEncryptHeader::headerSize;
		self->dataPayloadStart = self->wPtr;

		// If this is NOT the first block then write duplicate stuff needed from last block
		if (self->blockEnd > self->blockSize) {
			appendStringRefWithLenToBuffer(self, &lastKey);
			appendStringRefWithLenToBuffer(self, &self->lastKey);
			if (writeValue) {
				appendStringRefWithLenToBuffer(self, &self->lastValue);
			}
		}

		// There must now be room in the current block for bytesNeeded or the block size is too small
		if (expectedFileSize(self) + bytesNeeded > self->blockEnd) {
			throw backup_bad_block_size();
		}

		return Void();
	}

	Future<Void> padEnd(bool final) {
		if (expectedFileSize(this) > 0) {
			return newBlock(this, 0, StringRef(), true, final);
		}
		return Void();
	}

	// Ends the current block if necessary based on bytesNeeded.
	ACTOR static Future<Void> newBlockIfNeeded(EncryptedRangeFileWriter* self, int bytesNeeded) {
		if (expectedFileSize(self) + bytesNeeded > self->blockEnd) {
			wait(newBlock(self, bytesNeeded, self->lastKey, true));
		}
		return Void();
	}

	ACTOR static Future<Void> handleTenantBondary(EncryptedRangeFileWriter* self,
	                                              Key k,
	                                              Value v,
	                                              bool writeValue,
	                                              EncryptCipherDomainId curKeyDomainId) {
		state KeyRef endKey = k;
		// If we are crossing a boundary with a key that has a tenant prefix then truncate it
		if (curKeyDomainId != SYSTEM_KEYSPACE_ENCRYPT_DOMAIN_ID && curKeyDomainId != FDB_DEFAULT_ENCRYPT_DOMAIN_ID) {
			endKey = StringRef(k.begin(), TenantAPI::PREFIX_SIZE);
		}

		state ValueRef newValue = StringRef();
		self->lastKey = k;
		self->lastValue = v;
		appendStringRefWithLenToBuffer(self, &endKey);
		appendStringRefWithLenToBuffer(self, &newValue);
		wait(newBlock(self, 0, endKey, writeValue));
		wait(updateEncryptionKeysCtx(self, self->lastKey));
		return Void();
	}

	ACTOR static Future<bool> finishCurTenantBlockStartNewIfNeeded(EncryptedRangeFileWriter* self,
	                                                               Key k,
	                                                               Value v,
	                                                               bool writeValue) {
		// Don't want to start a new block if the current key or previous key is empty
		if (self->lastKey.size() == 0 || k.size() == 0) {
			return false;
		}
		state EncryptCipherDomainId curKeyDomainId = wait(getEncryptionDomainDetails(k, self->encryptMode));
		state EncryptCipherDomainId prevKeyDomainId =
		    wait(getEncryptionDomainDetails(self->lastKey, self->encryptMode));
		if (curKeyDomainId != prevKeyDomainId) {
			CODE_PROBE(true, "crossed tenant boundaries");
			wait(handleTenantBondary(self, k, v, writeValue, curKeyDomainId));
			return true;
		}
		return false;
	}

	// Start a new block if needed, then write the key and value
	ACTOR static Future<Void> writeKV_impl(EncryptedRangeFileWriter* self, Key k, Value v) {
		if (!self->cipherKeys.headerCipherKey.isValid() || !self->cipherKeys.textCipherKey.isValid()) {
			wait(updateEncryptionKeysCtx(self, k));
		}
		state int toWrite = sizeof(int32_t) + k.size() + sizeof(int32_t) + v.size();
		wait(newBlockIfNeeded(self, toWrite));
		bool createdNewBlock = wait(finishCurTenantBlockStartNewIfNeeded(self, k, v, true));
		if (createdNewBlock) {
			return Void();
		}
		appendStringRefWithLenToBuffer(self, &k);
		appendStringRefWithLenToBuffer(self, &v);
		self->lastKey = k;
		self->lastValue = v;
		return Void();
	}

	Future<Void> writeKV(Key k, Value v) { return writeKV_impl(this, k, v); }

	// Write begin key or end key.
	ACTOR static Future<Void> writeKey_impl(EncryptedRangeFileWriter* self, Key k) {
		// TODO (Nim): Is it possible to write empty begin and end keys?
		if (k.size() > 0 &&
		    (!self->cipherKeys.headerCipherKey.isValid() || !self->cipherKeys.textCipherKey.isValid())) {
			wait(updateEncryptionKeysCtx(self, k));
		}

		// Need to account for extra "empty" value being written in the case of crossing tenant boundaries
		int toWrite = sizeof(uint32_t) + k.size() + sizeof(uint32_t);
		wait(newBlockIfNeeded(self, toWrite));
		bool createdNewBlock = wait(finishCurTenantBlockStartNewIfNeeded(self, k, StringRef(), false));
		if (createdNewBlock) {
			return Void();
		}
		appendStringRefWithLenToBuffer(self, &k);
		self->lastKey = k;
		return Void();
	}

	Future<Void> writeKey(Key k) { return writeKey_impl(this, k); }

	ACTOR static Future<Void> finish_impl(EncryptedRangeFileWriter* self) {
		// Write any outstanding bytes to the file
		if (currentBufferSize(self) > 0) {
			wait(encrypt(self));
			wait(self->file->append(self->buffer.begin(), currentBufferSize(self)));
		}
		return Void();
	}

	Future<Void> finish() { return finish_impl(this); }

	Database cx;
	Arena* arena;
	EncryptionAtRestMode encryptMode;
	Reference<IBackupFile> file;
	int blockSize;

private:
	Standalone<StringRef> buffer;
	uint8_t* wPtr;
	BlobCipherEncryptHeader* encryptHeader;
	uint8_t* dataPayloadStart;
	int64_t blockEnd;
	uint32_t fileVersion;
	Options options;
	Key lastKey;
	Key lastValue;
	SnapshotFileBackupEncryptionKeys cipherKeys;
};

// File Format handlers.
// Both Range and Log formats are designed to be readable starting at any BACKUP_RANGEFILE_BLOCK_SIZE boundary
// so they can be read in parallel.
//
// Writer instances must be kept alive while any member actors are in progress.
//
// RangeFileWriter must be used as follows:
//   1 - writeKey(key) the queried key range begin
//   2 - writeKV(k, v) each kv pair to restore
//   3 - writeKey(key) the queried key range end
//	 4 - finish()
//
// RangeFileWriter will insert the required padding, header, and extra
// end/begin keys around the 1MB boundaries as needed.
//
// Example:
//   The range a-z is queries and returns c-j which covers 3 blocks.
//   The client code writes keys in this sequence:
//             a c d e f g h i j z
//
//   H = header   P = padding   a...z = keys  v = value | = block boundary
//
//   Encoded file:  H a cv dv ev P | H e ev fv gv hv P | H h hv iv jv z
//   Decoded in blocks yields:
//           Block 1: range [a, e) with kv pairs cv, dv
//           Block 2: range [e, h) with kv pairs ev, fv, gv
//           Block 3: range [h, z) with kv pairs hv, iv, jv
//
//   NOTE: All blocks except for the final block will have one last
//   value which will not be used.  This isn't actually a waste since
//   if the next KV pair wouldn't fit within the block after the value
//   then the space after the final key to the next 1MB boundary would
//   just be padding anyway.
struct RangeFileWriter : public IRangeFileWriter {
	RangeFileWriter(Reference<IBackupFile> file = Reference<IBackupFile>(), int blockSize = 0)
	  : file(file), blockSize(blockSize), blockEnd(0), fileVersion(BACKUP_AGENT_SNAPSHOT_FILE_VERSION) {}

	// Handles the first block and internal blocks.  Ends current block if needed.
	// The final flag is used in simulation to pad the file's final block to a whole block size
	ACTOR static Future<Void> newBlock(RangeFileWriter* self, int bytesNeeded, bool final = false) {
		// Write padding to finish current block if needed
		int bytesLeft = self->blockEnd - self->file->size();
		if (bytesLeft > 0) {
			state Value paddingFFs = makePadding(bytesLeft);
			wait(self->file->append(paddingFFs.begin(), bytesLeft));
		}

		if (final) {
			ASSERT(g_network->isSimulated());
			return Void();
		}

		// Set new blockEnd
		self->blockEnd += self->blockSize;

		// write Header
		wait(self->file->append((uint8_t*)&self->fileVersion, sizeof(self->fileVersion)));

		// If this is NOT the first block then write duplicate stuff needed from last block
		if (self->blockEnd > self->blockSize) {
			wait(self->file->appendStringRefWithLen(self->lastKey));
			wait(self->file->appendStringRefWithLen(self->lastKey));
			wait(self->file->appendStringRefWithLen(self->lastValue));
		}

		// There must now be room in the current block for bytesNeeded or the block size is too small
		if (self->file->size() + bytesNeeded > self->blockEnd)
			throw backup_bad_block_size();

		return Void();
	}

	// Used in simulation only to create backup file sizes which are an integer multiple of the block size
	Future<Void> padEnd(bool final) {
		ASSERT(g_network->isSimulated());
		if (file->size() > 0) {
			return newBlock(this, 0, final);
		}
		return Void();
	}

	// Ends the current block if necessary based on bytesNeeded.
	Future<Void> newBlockIfNeeded(int bytesNeeded) {
		if (file->size() + bytesNeeded > blockEnd)
			return newBlock(this, bytesNeeded);
		return Void();
	}

	// Start a new block if needed, then write the key and value
	ACTOR static Future<Void> writeKV_impl(RangeFileWriter* self, Key k, Value v) {
		int toWrite = sizeof(int32_t) + k.size() + sizeof(int32_t) + v.size();
		wait(self->newBlockIfNeeded(toWrite));
		wait(self->file->appendStringRefWithLen(k));
		wait(self->file->appendStringRefWithLen(v));
		self->lastKey = k;
		self->lastValue = v;
		return Void();
	}

	Future<Void> writeKV(Key k, Value v) { return writeKV_impl(this, k, v); }

	// Write begin key or end key.
	ACTOR static Future<Void> writeKey_impl(RangeFileWriter* self, Key k) {
		int toWrite = sizeof(uint32_t) + k.size();
		wait(self->newBlockIfNeeded(toWrite));
		wait(self->file->appendStringRefWithLen(k));
		return Void();
	}

	Future<Void> writeKey(Key k) { return writeKey_impl(this, k); }

	Future<Void> finish() { return Void(); }

	Reference<IBackupFile> file;
	int blockSize;

private:
	int64_t blockEnd;
	uint32_t fileVersion;
	Key lastKey;
	Key lastValue;
};

ACTOR static Future<Void> decodeKVPairs(StringRefReader* reader,
                                        Standalone<VectorRef<KeyValueRef>>* results,
                                        bool encryptedBlock,
                                        Optional<EncryptionAtRestMode> encryptMode,
                                        Optional<BlobCipherEncryptHeader> encryptHeader) {
	// Read begin key, if this fails then block was invalid.
	state uint32_t kLen = reader->consumeNetworkUInt32();
	state const uint8_t* k = reader->consume(kLen);
	results->push_back(results->arena(), KeyValueRef(KeyRef(k, kLen), ValueRef()));
	state KeyRef prevKey = KeyRef(k, kLen);
	state bool done = false;
	state Optional<EncryptCipherDomainId> prevDomainId;

	// Read kv pairs and end key
	while (1) {
		// Read a key.
		kLen = reader->consumeNetworkUInt32();
		k = reader->consume(kLen);

		// make sure that all keys in a block belong to exactly one tenant,
		// unless its the last key in which case it can be a truncated (different) tenant prefix
		if (encryptedBlock && g_network && g_network->isSimulated()) {
			ASSERT(encryptMode.present());
			ASSERT(encryptHeader.present());
			state KeyRef curKey = KeyRef(k, kLen);
			if (!prevDomainId.present()) {
				EncryptCipherDomainId domainId =
				    wait(EncryptedRangeFileWriter::getEncryptionDomainDetails(prevKey, encryptMode.get()));
				prevDomainId = domainId;
			}
			EncryptCipherDomainId curDomainId =
			    wait(EncryptedRangeFileWriter::getEncryptionDomainDetails(curKey, encryptMode.get()));
			if (!curKey.empty() && !prevKey.empty() && prevDomainId.get() != curDomainId) {
				ASSERT(!done);
				if (curDomainId != SYSTEM_KEYSPACE_ENCRYPT_DOMAIN_ID && curDomainId != FDB_DEFAULT_ENCRYPT_DOMAIN_ID) {
					ASSERT(curKey.size() == TenantAPI::PREFIX_SIZE);
				}
				done = true;
			}
			// make sure that all keys (except possibly the last key) in a block are encrypted using the correct key
			if (!prevKey.empty()) {
				ASSERT(prevDomainId.get() == encryptHeader.get().cipherTextDetails.encryptDomainId);
			}
			prevKey = curKey;
			prevDomainId = curDomainId;
		}

		// If eof reached or first value len byte is 0xFF then a valid block end was reached.
		if (reader->eof() || *reader->rptr == 0xFF) {
			results->push_back(results->arena(), KeyValueRef(KeyRef(k, kLen), ValueRef()));
			break;
		}

		// Read a value, which must exist or the block is invalid
		uint32_t vLen = reader->consumeNetworkUInt32();
		const uint8_t* v = reader->consume(vLen);
		results->push_back(results->arena(), KeyValueRef(KeyRef(k, kLen), ValueRef(v, vLen)));

		// If eof reached or first byte of next key len is 0xFF then a valid block end was reached.
		if (reader->eof() || *reader->rptr == 0xFF)
			break;
	}

	// Make sure any remaining bytes in the block are 0xFF
	for (auto b : reader->remainder())
		if (b != 0xFF)
			throw restore_corrupted_data_padding();

	return Void();
}

ACTOR Future<Standalone<VectorRef<KeyValueRef>>> decodeRangeFileBlock(Reference<IAsyncFile> file,
                                                                      int64_t offset,
                                                                      int len,
                                                                      Optional<Database> cx) {
	state Standalone<StringRef> buf = makeString(len);
	int rLen = wait(uncancellable(holdWhile(buf, file->read(mutateString(buf), len, offset))));
	if (rLen != len)
		throw restore_bad_read();

	simulateBlobFailure();

	state Standalone<VectorRef<KeyValueRef>> results({}, buf.arena());
	state StringRefReader reader(buf, restore_corrupted_data());
	state Arena arena;

	try {
		// Read header, currently only decoding BACKUP_AGENT_SNAPSHOT_FILE_VERSION or
		// BACKUP_AGENT_ENCRYPTED_SNAPSHOT_FILE_VERSION
		int32_t file_version = reader.consume<int32_t>();
		if (file_version == BACKUP_AGENT_SNAPSHOT_FILE_VERSION) {
			wait(decodeKVPairs(
			    &reader, &results, false, Optional<EncryptionAtRestMode>(), Optional<BlobCipherEncryptHeader>()));
		} else if (file_version == BACKUP_AGENT_ENCRYPTED_SNAPSHOT_FILE_VERSION) {
			CODE_PROBE(true, "decoding encrypted block");
			ASSERT(cx.present());
			// decode options struct
			uint32_t optionsLen = reader.consumeNetworkUInt32();
			const uint8_t* o = reader.consume(optionsLen);
			StringRef optionsStringRef = StringRef(o, optionsLen);
			EncryptedRangeFileWriter::Options options =
			    ObjectReader::fromStringRef<EncryptedRangeFileWriter::Options>(optionsStringRef, IncludeVersion());
			ASSERT(!options.compressionEnabled);

			// read encryption header
			const uint8_t* headerStart = reader.consume(BlobCipherEncryptHeader::headerSize);
			StringRef headerS = StringRef(headerStart, BlobCipherEncryptHeader::headerSize);
			state BlobCipherEncryptHeader header = BlobCipherEncryptHeader::fromStringRef(headerS);
			const uint8_t* dataPayloadStart = headerStart + BlobCipherEncryptHeader::headerSize;
			// calculate the total bytes read up to (and including) the header
			int64_t bytesRead = sizeof(int32_t) + sizeof(uint32_t) + optionsLen + BlobCipherEncryptHeader::headerSize;
			// get the size of the encrypted payload and decrypt it
			int64_t dataLen = len - bytesRead;
			StringRef decryptedData =
			    wait(EncryptedRangeFileWriter::decrypt(cx.get(), header, dataPayloadStart, dataLen, &results.arena()));
			reader = StringRefReader(decryptedData, restore_corrupted_data());
			state Optional<EncryptionAtRestMode> encryptMode;
			if (g_network && g_network->isSimulated()) {
				// The encyption mode is only used during simulation for a sanity check
				DatabaseConfiguration config = wait(getDatabaseConfiguration(cx.get()));
				encryptMode = config.encryptionAtRestMode;
			}
			wait(decodeKVPairs(&reader, &results, true, encryptMode, header));
		} else {
			throw restore_unsupported_file_version();
		}
		return results;
	} catch (Error& e) {
		TraceEvent(SevWarn, "FileRestoreDecodeRangeFileBlockFailed")
		    .error(e)
		    .detail("Filename", file->getFilename())
		    .detail("BlockOffset", offset)
		    .detail("BlockLen", len)
		    .detail("ErrorRelativeOffset", reader.rptr - buf.begin())
		    .detail("ErrorAbsoluteOffset", reader.rptr - buf.begin() + offset);
		throw;
	}
}

// Very simple format compared to KeyRange files.
// Header, [Key, Value]... Key len
struct LogFileWriter {
	LogFileWriter(Reference<IBackupFile> file = Reference<IBackupFile>(), int blockSize = 0)
	  : file(file), blockSize(blockSize), blockEnd(0) {}

	// Start a new block if needed, then write the key and value
	ACTOR static Future<Void> writeKV_impl(LogFileWriter* self, Key k, Value v) {
		// If key and value do not fit in this block, end it and start a new one
		int toWrite = sizeof(int32_t) + k.size() + sizeof(int32_t) + v.size();
		if (self->file->size() + toWrite > self->blockEnd) {
			// Write padding if needed
			int bytesLeft = self->blockEnd - self->file->size();
			if (bytesLeft > 0) {
				state Value paddingFFs = makePadding(bytesLeft);
				wait(self->file->append(paddingFFs.begin(), bytesLeft));
			}

			// Set new blockEnd
			self->blockEnd += self->blockSize;

			// write the block header
			wait(self->file->append((uint8_t*)&BACKUP_AGENT_MLOG_VERSION, sizeof(BACKUP_AGENT_MLOG_VERSION)));
		}

		wait(self->file->appendStringRefWithLen(k));
		wait(self->file->appendStringRefWithLen(v));

		// At this point we should be in whatever the current block is or the block size is too small
		if (self->file->size() > self->blockEnd)
			throw backup_bad_block_size();

		return Void();
	}

	Future<Void> writeKV(Key k, Value v) { return writeKV_impl(this, k, v); }

	Reference<IBackupFile> file;
	int blockSize;

private:
	int64_t blockEnd;
};

ACTOR Future<Standalone<VectorRef<KeyValueRef>>> decodeMutationLogFileBlock(Reference<IAsyncFile> file,
                                                                            int64_t offset,
                                                                            int len) {
	state Standalone<StringRef> buf = makeString(len);
	int rLen = wait(file->read(mutateString(buf), len, offset));
	if (rLen != len)
		throw restore_bad_read();

	Standalone<VectorRef<KeyValueRef>> results({}, buf.arena());
	state StringRefReader reader(buf, restore_corrupted_data());

	try {
		// Read header, currently only decoding version BACKUP_AGENT_MLOG_VERSION
		if (reader.consume<int32_t>() != BACKUP_AGENT_MLOG_VERSION)
			throw restore_unsupported_file_version();

		// Read k/v pairs.  Block ends either at end of last value exactly or with 0xFF as first key len byte.
		while (1) {
			// If eof reached or first key len bytes is 0xFF then end of block was reached.
			if (reader.eof() || *reader.rptr == 0xFF)
				break;

			// Read key and value.  If anything throws then there is a problem.
			uint32_t kLen = reader.consumeNetworkUInt32();
			const uint8_t* k = reader.consume(kLen);
			uint32_t vLen = reader.consumeNetworkUInt32();
			const uint8_t* v = reader.consume(vLen);

			results.push_back(results.arena(), KeyValueRef(KeyRef(k, kLen), ValueRef(v, vLen)));
		}

		// Make sure any remaining bytes in the block are 0xFF
		for (auto b : reader.remainder())
			if (b != 0xFF)
				throw restore_corrupted_data_padding();

		return results;

	} catch (Error& e) {
		TraceEvent(SevWarn, "FileRestoreCorruptLogFileBlock")
		    .error(e)
		    .detail("Filename", file->getFilename())
		    .detail("BlockOffset", offset)
		    .detail("BlockLen", len)
		    .detail("ErrorRelativeOffset", reader.rptr - buf.begin())
		    .detail("ErrorAbsoluteOffset", reader.rptr - buf.begin() + offset);
		throw;
	}
}

ACTOR Future<Void> checkTaskVersion(Database cx, Reference<Task> task, StringRef name, uint32_t version) {
	uint32_t taskVersion = task->getVersion();
	if (taskVersion > version) {
		state Error err = task_invalid_version();

		TraceEvent(SevWarn, "BA_BackupRangeTaskFuncExecute")
		    .detail("TaskVersion", taskVersion)
		    .detail("Name", name)
		    .detail("Version", version);
		if (KeyBackedConfig::TaskParams.uid().exists(task)) {
			std::string msg = format("%s task version `%lu' is greater than supported version `%lu'",
			                         task->params[Task::reservedTaskParamKeyType].toString().c_str(),
			                         (unsigned long)taskVersion,
			                         (unsigned long)version);
			wait(BackupConfig(task).logError(cx, err, msg));
		}

		throw err;
	}

	return Void();
}

ACTOR static Future<Void> abortFiveZeroBackup(FileBackupAgent* backupAgent,
                                              Reference<ReadYourWritesTransaction> tr,
                                              std::string tagName) {
	tr->setOption(FDBTransactionOptions::ACCESS_SYSTEM_KEYS);
	tr->setOption(FDBTransactionOptions::LOCK_AWARE);

	state Subspace tagNames = backupAgent->subspace.get(BackupAgentBase::keyTagName);
	Optional<Value> uidStr = wait(tr->get(tagNames.pack(Key(tagName))));
	if (!uidStr.present()) {
		TraceEvent(SevWarn, "FileBackupAbortIncompatibleBackup_TagNotFound").detail("TagName", tagName.c_str());
		return Void();
	}
	state UID uid = BinaryReader::fromStringRef<UID>(uidStr.get(), Unversioned());

	state Subspace statusSpace = backupAgent->subspace.get(BackupAgentBase::keyStates).get(uid.toString());
	state Subspace globalConfig = backupAgent->subspace.get(BackupAgentBase::keyConfig).get(uid.toString());
	state Subspace newConfigSpace = uidPrefixKey("uid->config/"_sr.withPrefix(fileBackupPrefixRange.begin), uid);

	Optional<Value> statusStr = wait(tr->get(statusSpace.pack(FileBackupAgent::keyStateStatus)));
	state EBackupState status =
	    !statusStr.present() ? EBackupState::STATE_NEVERRAN : BackupAgentBase::getState(statusStr.get().toString());

	TraceEvent(SevInfo, "FileBackupAbortIncompatibleBackup")
	    .detail("TagName", tagName.c_str())
	    .detail("Status", BackupAgentBase::getStateText(status));

	// Clear the folder id to prevent future tasks from executing at all
	tr->clear(singleKeyRange(StringRef(globalConfig.pack(FileBackupAgent::keyFolderId))));

	// Clear the mutations logging config and data
	Key configPath = uidPrefixKey(logRangesRange.begin, uid);
	Key logsPath = uidPrefixKey(backupLogKeys.begin, uid);
	tr->clear(KeyRangeRef(configPath, strinc(configPath)));
	tr->clear(KeyRangeRef(logsPath, strinc(logsPath)));

	// Clear the new-style config space
	tr->clear(newConfigSpace.range());

	Key statusKey = StringRef(statusSpace.pack(FileBackupAgent::keyStateStatus));

	// Set old style state key to Aborted if it was Runnable
	if (backupAgent->isRunnable(status))
		tr->set(statusKey, StringRef(FileBackupAgent::getStateText(EBackupState::STATE_ABORTED)));

	return Void();
}

struct AbortFiveZeroBackupTask : TaskFuncBase {
	static StringRef name;
	ACTOR static Future<Void> _finish(Reference<ReadYourWritesTransaction> tr,
	                                  Reference<TaskBucket> taskBucket,
	                                  Reference<FutureBucket> futureBucket,
	                                  Reference<Task> task) {
		state FileBackupAgent backupAgent;
		state std::string tagName = task->params[BackupAgentBase::keyConfigBackupTag].toString();

		TraceEvent(SevInfo, "FileBackupCancelOldTask")
		    .detail("Task", task->params[Task::reservedTaskParamKeyType])
		    .detail("TagName", tagName);
		wait(abortFiveZeroBackup(&backupAgent, tr, tagName));

		wait(taskBucket->finish(tr, task));
		return Void();
	}

	StringRef getName() const override {
		TraceEvent(SevError, "FileBackupError")
		    .detail("Cause", "AbortFiveZeroBackupTaskFunc::name() should never be called");
		ASSERT(false);
		return StringRef();
	}

	Future<Void> execute(Database cx,
	                     Reference<TaskBucket> tb,
	                     Reference<FutureBucket> fb,
	                     Reference<Task> task) override {
		return Future<Void>(Void());
	};
	Future<Void> finish(Reference<ReadYourWritesTransaction> tr,
	                    Reference<TaskBucket> tb,
	                    Reference<FutureBucket> fb,
	                    Reference<Task> task) override {
		return _finish(tr, tb, fb, task);
	};
};
StringRef AbortFiveZeroBackupTask::name = "abort_legacy_backup"_sr;
REGISTER_TASKFUNC(AbortFiveZeroBackupTask);
REGISTER_TASKFUNC_ALIAS(AbortFiveZeroBackupTask, file_backup_diff_logs);
REGISTER_TASKFUNC_ALIAS(AbortFiveZeroBackupTask, file_backup_log_range);
REGISTER_TASKFUNC_ALIAS(AbortFiveZeroBackupTask, file_backup_logs);
REGISTER_TASKFUNC_ALIAS(AbortFiveZeroBackupTask, file_backup_range);
REGISTER_TASKFUNC_ALIAS(AbortFiveZeroBackupTask, file_backup_restorable);
REGISTER_TASKFUNC_ALIAS(AbortFiveZeroBackupTask, file_finish_full_backup);
REGISTER_TASKFUNC_ALIAS(AbortFiveZeroBackupTask, file_finished_full_backup);
REGISTER_TASKFUNC_ALIAS(AbortFiveZeroBackupTask, file_start_full_backup);

ACTOR static Future<Void> abortFiveOneBackup(FileBackupAgent* backupAgent,
                                             Reference<ReadYourWritesTransaction> tr,
                                             std::string tagName) {
	tr->setOption(FDBTransactionOptions::ACCESS_SYSTEM_KEYS);
	tr->setOption(FDBTransactionOptions::LOCK_AWARE);

	state KeyBackedTag tag = makeBackupTag(tagName);
	state UidAndAbortedFlagT current = wait(tag.getOrThrow(tr, Snapshot::False, backup_unneeded()));

	state BackupConfig config(current.first);
	EBackupState status = wait(config.stateEnum().getD(tr, Snapshot::False, EBackupState::STATE_NEVERRAN));

	if (!backupAgent->isRunnable(status)) {
		throw backup_unneeded();
	}

	TraceEvent(SevInfo, "FBA_AbortFileOneBackup")
	    .detail("TagName", tagName.c_str())
	    .detail("Status", BackupAgentBase::getStateText(status));

	// Cancel backup task through tag
	wait(tag.cancel(tr));

	Key configPath = uidPrefixKey(logRangesRange.begin, config.getUid());
	Key logsPath = uidPrefixKey(backupLogKeys.begin, config.getUid());

	tr->clear(KeyRangeRef(configPath, strinc(configPath)));
	tr->clear(KeyRangeRef(logsPath, strinc(logsPath)));

	config.stateEnum().set(tr, EBackupState::STATE_ABORTED);

	return Void();
}

struct AbortFiveOneBackupTask : TaskFuncBase {
	static StringRef name;
	ACTOR static Future<Void> _finish(Reference<ReadYourWritesTransaction> tr,
	                                  Reference<TaskBucket> taskBucket,
	                                  Reference<FutureBucket> futureBucket,
	                                  Reference<Task> task) {
		state FileBackupAgent backupAgent;
		state BackupConfig config(task);
		state std::string tagName = wait(config.tag().getOrThrow(tr));

		TraceEvent(SevInfo, "FileBackupCancelFiveOneTask")
		    .detail("Task", task->params[Task::reservedTaskParamKeyType])
		    .detail("TagName", tagName);
		wait(abortFiveOneBackup(&backupAgent, tr, tagName));

		wait(taskBucket->finish(tr, task));
		return Void();
	}

	StringRef getName() const override {
		TraceEvent(SevError, "FileBackupError")
		    .detail("Cause", "AbortFiveOneBackupTaskFunc::name() should never be called");
		ASSERT(false);
		return StringRef();
	}

	Future<Void> execute(Database cx,
	                     Reference<TaskBucket> tb,
	                     Reference<FutureBucket> fb,
	                     Reference<Task> task) override {
		return Future<Void>(Void());
	};
	Future<Void> finish(Reference<ReadYourWritesTransaction> tr,
	                    Reference<TaskBucket> tb,
	                    Reference<FutureBucket> fb,
	                    Reference<Task> task) override {
		return _finish(tr, tb, fb, task);
	};
};
StringRef AbortFiveOneBackupTask::name = "abort_legacy_backup_5.2"_sr;
REGISTER_TASKFUNC(AbortFiveOneBackupTask);
REGISTER_TASKFUNC_ALIAS(AbortFiveOneBackupTask, file_backup_write_range);
REGISTER_TASKFUNC_ALIAS(AbortFiveOneBackupTask, file_backup_dispatch_ranges);
REGISTER_TASKFUNC_ALIAS(AbortFiveOneBackupTask, file_backup_write_logs);
REGISTER_TASKFUNC_ALIAS(AbortFiveOneBackupTask, file_backup_erase_logs);
REGISTER_TASKFUNC_ALIAS(AbortFiveOneBackupTask, file_backup_dispatch_logs);
REGISTER_TASKFUNC_ALIAS(AbortFiveOneBackupTask, file_backup_finished);
REGISTER_TASKFUNC_ALIAS(AbortFiveOneBackupTask, file_backup_write_snapshot_manifest);
REGISTER_TASKFUNC_ALIAS(AbortFiveOneBackupTask, file_backup_start);

std::function<void(Reference<Task>)> NOP_SETUP_TASK_FN = [](Reference<Task> task) { /* NOP */ };
ACTOR static Future<Key> addBackupTask(StringRef name,
                                       uint32_t version,
                                       Reference<ReadYourWritesTransaction> tr,
                                       Reference<TaskBucket> taskBucket,
                                       TaskCompletionKey completionKey,
                                       BackupConfig config,
                                       Reference<TaskFuture> waitFor = Reference<TaskFuture>(),
                                       std::function<void(Reference<Task>)> setupTaskFn = NOP_SETUP_TASK_FN,
                                       int priority = 0,
                                       SetValidation setValidation = SetValidation::True) {
	tr->setOption(FDBTransactionOptions::ACCESS_SYSTEM_KEYS);
	tr->setOption(FDBTransactionOptions::LOCK_AWARE);

	Key doneKey = wait(completionKey.get(tr, taskBucket));
	state Reference<Task> task(new Task(name, version, doneKey, priority));

	// Bind backup config to new task
	wait(config.toTask(tr, task, setValidation));

	// Set task specific params
	setupTaskFn(task);

	if (!waitFor) {
		return taskBucket->addTask(tr, task);
	}
	wait(waitFor->onSetAddTask(tr, taskBucket, task));

	return "OnSetAddTask"_sr;
}

// Clears the backup ID from "backupStartedKey" to pause backup workers.
ACTOR static Future<Void> clearBackupStartID(Reference<ReadYourWritesTransaction> tr, UID backupUid) {
	// If backup worker is not enabled, exit early.
	Optional<Value> started = wait(tr->get(backupStartedKey));
	std::vector<std::pair<UID, Version>> ids;
	if (started.present()) {
		ids = decodeBackupStartedValue(started.get());
	}
	auto it =
	    std::find_if(ids.begin(), ids.end(), [=](const std::pair<UID, Version>& p) { return p.first == backupUid; });
	if (it != ids.end()) {
		ids.erase(it);
	}

	if (ids.empty()) {
		TraceEvent("ClearBackup").detail("BackupID", backupUid);
		tr->clear(backupStartedKey);
	} else {
		tr->set(backupStartedKey, encodeBackupStartedValue(ids));
	}
	return Void();
}

// Backup and Restore taskFunc definitions will inherit from one of the following classes which
// servers to catch and log to the appropriate config any error that execute/finish didn't catch and log.
struct RestoreTaskFuncBase : TaskFuncBase {
	Future<Void> handleError(Database cx, Reference<Task> task, Error const& error) final {
		return RestoreConfig(task).logError(
		    cx,
		    error,
		    format("'%s' on '%s'", error.what(), task->params[Task::reservedTaskParamKeyType].printable().c_str()));
	}
	virtual std::string toString(Reference<Task> task) const { return ""; }
};

struct BackupTaskFuncBase : TaskFuncBase {
	Future<Void> handleError(Database cx, Reference<Task> task, Error const& error) final {
		return BackupConfig(task).logError(
		    cx,
		    error,
		    format("'%s' on '%s'", error.what(), task->params[Task::reservedTaskParamKeyType].printable().c_str()));
	}
	virtual std::string toString(Reference<Task> task) const { return ""; }
};

ACTOR static Future<Standalone<VectorRef<KeyRef>>> getBlockOfShards(Reference<ReadYourWritesTransaction> tr,
                                                                    Key beginKey,
                                                                    Key endKey,
                                                                    int limit) {

	tr->setOption(FDBTransactionOptions::ACCESS_SYSTEM_KEYS);
	tr->setOption(FDBTransactionOptions::LOCK_AWARE);
	state Standalone<VectorRef<KeyRef>> results;
	RangeResult values = wait(tr->getRange(
	    KeyRangeRef(keyAfter(beginKey.withPrefix(keyServersPrefix)), endKey.withPrefix(keyServersPrefix)), limit));

	for (auto& s : values) {
		KeyRef k = s.key.removePrefix(keyServersPrefix);
		results.push_back_deep(results.arena(), k);
	}

	return results;
}

struct BackupRangeTaskFunc : BackupTaskFuncBase {
	static StringRef name;
	static constexpr uint32_t version = 1;

	static struct {
		static TaskParam<Key> beginKey() { return __FUNCTION__sr; }
		static TaskParam<Key> endKey() { return __FUNCTION__sr; }
		static TaskParam<bool> addBackupRangeTasks() { return __FUNCTION__sr; }
	} Params;

	std::string toString(Reference<Task> task) const override {
		return format("beginKey '%s' endKey '%s' addTasks %d",
		              Params.beginKey().get(task).printable().c_str(),
		              Params.endKey().get(task).printable().c_str(),
		              Params.addBackupRangeTasks().get(task));
	}

	StringRef getName() const override { return name; };

	Future<Void> execute(Database cx,
	                     Reference<TaskBucket> tb,
	                     Reference<FutureBucket> fb,
	                     Reference<Task> task) override {
		return _execute(cx, tb, fb, task);
	};
	Future<Void> finish(Reference<ReadYourWritesTransaction> tr,
	                    Reference<TaskBucket> tb,
	                    Reference<FutureBucket> fb,
	                    Reference<Task> task) override {
		return _finish(tr, tb, fb, task);
	};

	// Finish (which flushes/syncs) the file, and then in a single transaction, make some range backup progress
	// durable. This means:
	//  - increment the backup config's range bytes written
	//  - update the range file map
	//  - update the task begin key
	//  - save/extend the task with the new params
	// Returns whether or not the caller should continue executing the task.
	ACTOR static Future<bool> finishRangeFile(Reference<IBackupFile> file,
	                                          Database cx,
	                                          Reference<Task> task,
	                                          Reference<TaskBucket> taskBucket,
	                                          KeyRange range,
	                                          Version version) {
		wait(file->finish());

		// Ignore empty ranges.
		if (range.empty())
			return false;

		state Reference<ReadYourWritesTransaction> tr(new ReadYourWritesTransaction(cx));
		state BackupConfig backup(task);
		state bool usedFile = false;

		// Avoid unnecessary conflict by prevent taskbucket's automatic timeout extension
		// because the following transaction loop extends and updates the task.
		wait(task->extendMutex.take());
		state FlowLock::Releaser releaser(task->extendMutex, 1);

		loop {
			try {
				tr->setOption(FDBTransactionOptions::ACCESS_SYSTEM_KEYS);
				tr->setOption(FDBTransactionOptions::LOCK_AWARE);

				// Update the start key of the task so if this transaction completes but the task then fails
				// when it is restarted it will continue where this execution left off.
				Params.beginKey().set(task, range.end);

				// Save and extend the task with the new begin parameter
				state Version newTimeout = wait(taskBucket->extendTimeout(tr, task, UpdateParams::True));

				// Update the range bytes written in the backup config
				backup.rangeBytesWritten().atomicOp(tr, file->size(), MutationRef::AddValue);
				backup.snapshotRangeFileCount().atomicOp(tr, 1, MutationRef::AddValue);

				// See if there is already a file for this key which has an earlier begin, update the map if not.
				Optional<BackupConfig::RangeSlice> s = wait(backup.snapshotRangeFileMap().get(tr, range.end));
				if (!s.present() || s.get().begin >= range.begin) {
					backup.snapshotRangeFileMap().set(
					    tr, range.end, { range.begin, version, file->getFileName(), file->size() });
					usedFile = true;
				}

				wait(tr->commit());
				task->timeoutVersion = newTimeout;
				break;
			} catch (Error& e) {
				wait(tr->onError(e));
			}
		}

		return usedFile;
	}

	ACTOR static Future<Key> addTask(Reference<ReadYourWritesTransaction> tr,
	                                 Reference<TaskBucket> taskBucket,
	                                 Reference<Task> parentTask,
	                                 int priority,
	                                 Key begin,
	                                 Key end,
	                                 TaskCompletionKey completionKey,
	                                 Reference<TaskFuture> waitFor = Reference<TaskFuture>(),
	                                 Version scheduledVersion = invalidVersion) {
		Key key = wait(addBackupTask(
		    BackupRangeTaskFunc::name,
		    BackupRangeTaskFunc::version,
		    tr,
		    taskBucket,
		    completionKey,
		    BackupConfig(parentTask),
		    waitFor,
		    [=](Reference<Task> task) {
			    Params.beginKey().set(task, begin);
			    Params.endKey().set(task, end);
			    Params.addBackupRangeTasks().set(task, false);
			    if (scheduledVersion != invalidVersion)
				    ReservedTaskParams::scheduledVersion().set(task, scheduledVersion);
		    },
		    priority));
		return key;
	}

	ACTOR static Future<Void> _execute(Database cx,
	                                   Reference<TaskBucket> taskBucket,
	                                   Reference<FutureBucket> futureBucket,
	                                   Reference<Task> task) {
		state Reference<FlowLock> lock(new FlowLock(CLIENT_KNOBS->BACKUP_LOCK_BYTES));

		wait(checkTaskVersion(cx, task, BackupRangeTaskFunc::name, BackupRangeTaskFunc::version));

		state Key beginKey = Params.beginKey().get(task);
		state Key endKey = Params.endKey().get(task);

		TraceEvent("FileBackupRangeStart")
		    .suppressFor(60)
		    .detail("BackupUID", BackupConfig(task).getUid())
		    .detail("BeginKey", Params.beginKey().get(task).printable())
		    .detail("EndKey", Params.endKey().get(task).printable())
		    .detail("TaskKey", task->key.printable());

		// When a key range task saves the last chunk of progress and then the executor dies, when the task
		// continues its beginKey and endKey will be equal but there is no work to be done.
		if (beginKey == endKey)
			return Void();

		// Find out if there is a shard boundary in(beginKey, endKey)
		Standalone<VectorRef<KeyRef>> keys = wait(runRYWTransaction(
		    cx, [=](Reference<ReadYourWritesTransaction> tr) { return getBlockOfShards(tr, beginKey, endKey, 1); }));
		if (keys.size() > 0) {
			Params.addBackupRangeTasks().set(task, true);
			return Void();
		}

		// Read everything from beginKey to endKey, write it to an output file, run the output file processor, and
		// then set on_done. If we are still writing after X seconds, end the output file and insert a new
		// backup_range task for the remainder.
		state Reference<IBackupFile> outFile;
		state Version outVersion = invalidVersion;
		state Key lastKey;

		// retrieve kvData
		state PromiseStream<RangeResultWithVersion> results;

		state Future<Void> rc = readCommitted(cx,
		                                      results,
		                                      lock,
		                                      KeyRangeRef(beginKey, endKey),
		                                      Terminator::True,
		                                      AccessSystemKeys::True,
		                                      LockAware::True);
		state std::unique_ptr<IRangeFileWriter> rangeFile;
		state BackupConfig backup(task);
		state Arena arena;

		// Don't need to check keepRunning(task) here because we will do that while finishing each output file, but
		// if bc is false then clearly the backup is no longer in progress
		state Reference<IBackupContainer> bc = wait(backup.backupContainer().getD(cx.getReference()));
		if (!bc) {
			return Void();
		}

		state bool done = false;
		state int64_t nrKeys = 0;
		state Optional<bool> encryptionEnabled;

		loop {
			state RangeResultWithVersion values;
			try {
				RangeResultWithVersion _values = waitNext(results.getFuture());
				values = _values;
				lock->release(values.first.expectedSize());
			} catch (Error& e) {
				if (e.code() == error_code_end_of_stream)
					done = true;
				else
					throw;
			}

			// If we've seen a new read version OR hit the end of the stream, then if we were writing a file finish
			// it.
			if (values.second != outVersion || done) {
				if (outFile) {
					CODE_PROBE(outVersion != invalidVersion, "Backup range task wrote multiple versions");
					state Key nextKey = done ? endKey : keyAfter(lastKey);
					wait(rangeFile->writeKey(nextKey));

					if (BUGGIFY) {
						wait(rangeFile->padEnd(true));
					}

					wait(rangeFile->finish());

					bool usedFile = wait(
					    finishRangeFile(outFile, cx, task, taskBucket, KeyRangeRef(beginKey, nextKey), outVersion));
					TraceEvent("FileBackupWroteRangeFile")
					    .suppressFor(60)
					    .detail("BackupUID", backup.getUid())
					    .detail("Size", outFile->size())
					    .detail("Keys", nrKeys)
					    .detail("ReadVersion", outVersion)
					    .detail("BeginKey", beginKey.printable())
					    .detail("EndKey", nextKey.printable())
					    .detail("AddedFileToMap", usedFile);

					nrKeys = 0;
					beginKey = nextKey;
				}

				if (done)
					return Void();

				// Start writing a new file after verifying this task should keep running as of a new read version
				// (which must be >= outVersion)
				outVersion = values.second;
				// block size must be at least large enough for 3 max size keys and 2 max size values + overhead so
				// 250k conservatively.
				state int blockSize =
				    BUGGIFY ? deterministicRandom()->randomInt(250e3, 4e6) : CLIENT_KNOBS->BACKUP_RANGEFILE_BLOCK_SIZE;
				state Version snapshotBeginVersion;
				state int64_t snapshotRangeFileCount;

				DatabaseConfiguration config = wait(getDatabaseConfiguration(cx));
				state EncryptionAtRestMode encryptMode = config.encryptionAtRestMode;
				state Reference<ReadYourWritesTransaction> tr(new ReadYourWritesTransaction(cx));
				loop {
					try {
						tr->setOption(FDBTransactionOptions::ACCESS_SYSTEM_KEYS);
						tr->setOption(FDBTransactionOptions::LOCK_AWARE);

						wait(taskBucket->keepRunning(tr, task) &&
						     storeOrThrow(snapshotBeginVersion, backup.snapshotBeginVersion().get(tr)) &&
						     store(encryptionEnabled, backup.enableSnapshotBackupEncryption().get(tr)) &&
						     store(snapshotRangeFileCount, backup.snapshotRangeFileCount().getD(tr)));

						break;
					} catch (Error& e) {
						wait(tr->onError(e));
					}
				}

				Reference<IBackupFile> f =
				    wait(bc->writeRangeFile(snapshotBeginVersion, snapshotRangeFileCount, outVersion, blockSize));
				outFile = f;

				if (!encryptionEnabled.present() || !encryptionEnabled.get()) {
					encryptMode = EncryptionAtRestMode::DISABLED;
				}
				TraceEvent(SevDebug, "EncryptionMode").detail("EncryptMode", encryptMode.toString());
				// Initialize range file writer and write begin key
				if (encryptMode.mode != EncryptionAtRestMode::DISABLED) {
					CODE_PROBE(true, "using encrypted snapshot file writer");
					rangeFile = std::make_unique<EncryptedRangeFileWriter>(cx, &arena, encryptMode, outFile, blockSize);
				} else {
					rangeFile = std::make_unique<RangeFileWriter>(outFile, blockSize);
				}
				wait(rangeFile->writeKey(beginKey));
			}

			// write kvData to file, update lastKey and key count
			if (values.first.size() != 0) {
				state size_t i = 0;
				for (; i < values.first.size(); ++i) {
					wait(rangeFile->writeKV(values.first[i].key, values.first[i].value));
				}
				lastKey = values.first.back().key;
				nrKeys += values.first.size();
			}
		}
	}

	ACTOR static Future<Void> startBackupRangeInternal(Reference<ReadYourWritesTransaction> tr,
	                                                   Reference<TaskBucket> taskBucket,
	                                                   Reference<FutureBucket> futureBucket,
	                                                   Reference<Task> task,
	                                                   Reference<TaskFuture> onDone) {
		tr->setOption(FDBTransactionOptions::ACCESS_SYSTEM_KEYS);
		tr->setOption(FDBTransactionOptions::LOCK_AWARE);
		state Key nextKey = Params.beginKey().get(task);
		state Key endKey = Params.endKey().get(task);

		state Standalone<VectorRef<KeyRef>> keys =
		    wait(getBlockOfShards(tr, nextKey, endKey, CLIENT_KNOBS->BACKUP_SHARD_TASK_LIMIT));

		std::vector<Future<Key>> addTaskVector;
		for (int idx = 0; idx < keys.size(); ++idx) {
			if (nextKey != keys[idx]) {
				addTaskVector.push_back(addTask(tr,
				                                taskBucket,
				                                task,
				                                task->getPriority(),
				                                nextKey,
				                                keys[idx],
				                                TaskCompletionKey::joinWith(onDone)));
				TraceEvent("FileBackupRangeSplit")
				    .suppressFor(60)
				    .detail("BackupUID", BackupConfig(task).getUid())
				    .detail("BeginKey", Params.beginKey().get(task).printable())
				    .detail("EndKey", Params.endKey().get(task).printable())
				    .detail("SliceBeginKey", nextKey.printable())
				    .detail("SliceEndKey", keys[idx].printable());
			}
			nextKey = keys[idx];
		}

		wait(waitForAll(addTaskVector));

		if (nextKey != endKey) {
			// Add task to cover nextKey to the end, using the priority of the current task
			wait(success(addTask(tr,
			                     taskBucket,
			                     task,
			                     task->getPriority(),
			                     nextKey,
			                     endKey,
			                     TaskCompletionKey::joinWith(onDone),
			                     Reference<TaskFuture>(),
			                     task->getPriority())));
		}

		return Void();
	}

	ACTOR static Future<Void> _finish(Reference<ReadYourWritesTransaction> tr,
	                                  Reference<TaskBucket> taskBucket,
	                                  Reference<FutureBucket> futureBucket,
	                                  Reference<Task> task) {
		state Reference<TaskFuture> taskFuture = futureBucket->unpack(task->params[Task::reservedTaskParamKeyDone]);
		if (Params.addBackupRangeTasks().get(task)) {
			wait(startBackupRangeInternal(tr, taskBucket, futureBucket, task, taskFuture));
		} else {
			wait(taskFuture->set(tr, taskBucket));
		}

		wait(taskBucket->finish(tr, task));

		TraceEvent("FileBackupRangeFinish")
		    .suppressFor(60)
		    .detail("BackupUID", BackupConfig(task).getUid())
		    .detail("BeginKey", Params.beginKey().get(task).printable())
		    .detail("EndKey", Params.endKey().get(task).printable())
		    .detail("TaskKey", task->key.printable());

		return Void();
	}
};
StringRef BackupRangeTaskFunc::name = "file_backup_write_range_5.2"_sr;
REGISTER_TASKFUNC(BackupRangeTaskFunc);

struct BackupSnapshotDispatchTask : BackupTaskFuncBase {
	static StringRef name;
	static constexpr uint32_t version = 1;

	static struct {
		// Set by Execute, used by Finish
		static TaskParam<int64_t> shardsBehind() { return __FUNCTION__sr; }
		// Set by Execute, used by Finish
		static TaskParam<bool> snapshotFinished() { return __FUNCTION__sr; }
		// Set by Execute, used by Finish
		static TaskParam<Version> nextDispatchVersion() { return __FUNCTION__sr; }
	} Params;

	StringRef getName() const override { return name; };

	Future<Void> execute(Database cx,
	                     Reference<TaskBucket> tb,
	                     Reference<FutureBucket> fb,
	                     Reference<Task> task) override {
		return _execute(cx, tb, fb, task);
	};
	Future<Void> finish(Reference<ReadYourWritesTransaction> tr,
	                    Reference<TaskBucket> tb,
	                    Reference<FutureBucket> fb,
	                    Reference<Task> task) override {
		return _finish(tr, tb, fb, task);
	};

	ACTOR static Future<Key> addTask(Reference<ReadYourWritesTransaction> tr,
	                                 Reference<TaskBucket> taskBucket,
	                                 Reference<Task> parentTask,
	                                 int priority,
	                                 TaskCompletionKey completionKey,
	                                 Reference<TaskFuture> waitFor = Reference<TaskFuture>(),
	                                 Version scheduledVersion = invalidVersion) {
		Key key = wait(addBackupTask(
		    name,
		    version,
		    tr,
		    taskBucket,
		    completionKey,
		    BackupConfig(parentTask),
		    waitFor,
		    [=](Reference<Task> task) {
			    if (scheduledVersion != invalidVersion)
				    ReservedTaskParams::scheduledVersion().set(task, scheduledVersion);
		    },
		    priority));
		return key;
	}

	enum DispatchState { SKIP = 0, DONE = 1, NOT_DONE_MIN = 2 };

	ACTOR static Future<Void> _execute(Database cx,
	                                   Reference<TaskBucket> taskBucket,
	                                   Reference<FutureBucket> futureBucket,
	                                   Reference<Task> task) {
		state Reference<FlowLock> lock(new FlowLock(CLIENT_KNOBS->BACKUP_LOCK_BYTES));
		wait(checkTaskVersion(cx, task, name, version));

		state double startTime = timer();
		state Reference<ReadYourWritesTransaction> tr(new ReadYourWritesTransaction(cx));

		// The shard map will use 3 values classes.  Exactly SKIP, exactly DONE, then any number >= NOT_DONE_MIN
		// which will mean not done. This is to enable an efficient coalesce() call to squash adjacent ranges which
		// are not yet finished to enable efficiently finding random database shards which are not done.
		state int notDoneSequence = NOT_DONE_MIN;
		state KeyRangeMap<int> shardMap(notDoneSequence++);
		state Key beginKey = allKeys.begin;

		// Read all shard boundaries and add them to the map
		loop {
			try {
				tr->setOption(FDBTransactionOptions::ACCESS_SYSTEM_KEYS);
				tr->setOption(FDBTransactionOptions::LOCK_AWARE);

				state Future<Standalone<VectorRef<KeyRef>>> shardBoundaries =
				    getBlockOfShards(tr, beginKey, allKeys.end, CLIENT_KNOBS->TOO_MANY);
				wait(success(shardBoundaries) && taskBucket->keepRunning(tr, task));

				if (shardBoundaries.get().size() == 0)
					break;

				for (auto& boundary : shardBoundaries.get()) {
					shardMap.rawInsert(boundary, notDoneSequence++);
				}

				beginKey = keyAfter(shardBoundaries.get().back());
				tr->reset();
			} catch (Error& e) {
				wait(tr->onError(e));
			}
		}

		// Read required stuff from backup config
		state BackupConfig config(task);
		state Version recentReadVersion;
		state Version snapshotBeginVersion;
		state Version snapshotTargetEndVersion;
		state int64_t snapshotIntervalSeconds;
		state Optional<Version> latestSnapshotEndVersion;
		state std::vector<KeyRange> backupRanges;
		state Optional<Key> snapshotBatchFutureKey;
		state Reference<TaskFuture> snapshotBatchFuture;
		state Optional<int64_t> snapshotBatchSize;

		tr->reset();
		loop {
			try {
				tr->setOption(FDBTransactionOptions::ACCESS_SYSTEM_KEYS);
				tr->setOption(FDBTransactionOptions::LOCK_AWARE);

				wait(store(snapshotBeginVersion, config.snapshotBeginVersion().getOrThrow(tr)) &&
				     store(snapshotTargetEndVersion, config.snapshotTargetEndVersion().getOrThrow(tr)) &&
				     store(backupRanges, config.backupRanges().getOrThrow(tr)) &&
				     store(snapshotIntervalSeconds, config.snapshotIntervalSeconds().getOrThrow(tr))
				     // The next two parameters are optional
				     && store(snapshotBatchFutureKey, config.snapshotBatchFuture().get(tr)) &&
				     store(snapshotBatchSize, config.snapshotBatchSize().get(tr)) &&
				     store(latestSnapshotEndVersion, config.latestSnapshotEndVersion().get(tr)) &&
				     store(recentReadVersion, tr->getReadVersion()) && taskBucket->keepRunning(tr, task));

				// If the snapshot batch future key does not exist, this is the first execution of this dispatch
				// task so
				//    - create and set the snapshot batch future key
				//    - initialize the batch size to 0
				//    - initialize the target snapshot end version if it is not yet set
				//    - commit
				if (!snapshotBatchFutureKey.present()) {
					snapshotBatchFuture = futureBucket->future(tr);
					config.snapshotBatchFuture().set(tr, snapshotBatchFuture->pack());
					snapshotBatchSize = 0;
					config.snapshotBatchSize().set(tr, snapshotBatchSize.get());

					// The dispatch of this batch can take multiple separate executions if the executor fails
					// so store a completion key for the dispatch finish() to set when dispatching the batch is
					// done.
					state TaskCompletionKey dispatchCompletionKey = TaskCompletionKey::joinWith(snapshotBatchFuture);
					// this is a bad hack - but flow doesn't work well with lambda functions and caputring
					// state variables...
					auto cfg = &config;
					auto tx = &tr;
					wait(map(dispatchCompletionKey.get(tr, taskBucket), [cfg, tx](Key const& k) {
						cfg->snapshotBatchDispatchDoneKey().set(*tx, k);
						return Void();
					}));
					wait(tr->commit());
				} else {
					ASSERT(snapshotBatchSize.present());
					// Batch future key exists in the config so create future from it
					snapshotBatchFuture = makeReference<TaskFuture>(futureBucket, snapshotBatchFutureKey.get());
				}

				break;
			} catch (Error& e) {
				wait(tr->onError(e));
			}
		}

		// Read all dispatched ranges
		state std::vector<std::pair<Key, bool>> dispatchBoundaries;
		tr->reset();
		beginKey = allKeys.begin;
		loop {
			try {
				tr->setOption(FDBTransactionOptions::ACCESS_SYSTEM_KEYS);
				tr->setOption(FDBTransactionOptions::LOCK_AWARE);

				state Future<BackupConfig::RangeDispatchMapT::RangeResultType> bounds =
				    config.snapshotRangeDispatchMap().getRange(
				        tr, beginKey, keyAfter(allKeys.end), CLIENT_KNOBS->TOO_MANY);
				wait(success(bounds) && taskBucket->keepRunning(tr, task) &&
				     store(recentReadVersion, tr->getReadVersion()));

				if (!bounds.get().results.empty()) {
					dispatchBoundaries.reserve(dispatchBoundaries.size() + bounds.get().results.size());
					dispatchBoundaries.insert(
					    dispatchBoundaries.end(), bounds.get().results.begin(), bounds.get().results.end());
				}

				if (!bounds.get().more)
					break;

				beginKey = keyAfter(bounds.get().results.back().first);
				tr->reset();
			} catch (Error& e) {
				wait(tr->onError(e));
			}
		}

		// The next few sections involve combining the results above.  Yields are used after operations
		// that could have operated on many thousands of things and in loops which could have many
		// thousands of iterations.
		// Declare some common iterators which must be state vars and will be used multiple times.
		state int i;
		state RangeMap<Key, int, KeyRangeRef>::iterator iShard;
		state RangeMap<Key, int, KeyRangeRef>::iterator iShardEnd;

		// Set anything inside a dispatched range to DONE.
		// Also ensure that the boundary value are true, false, [true, false]...
		if (dispatchBoundaries.size() > 0) {
			state bool lastValue = false;
			state Key lastKey;
			for (i = 0; i < dispatchBoundaries.size(); ++i) {
				const std::pair<Key, bool>& boundary = dispatchBoundaries[i];

				// Values must alternate
				ASSERT(boundary.second == !lastValue);

				// If this was the end of a dispatched range
				if (!boundary.second) {
					// Ensure that the dispatched boundaries exist AND set all shard ranges in the dispatched range
					// to DONE.
					RangeMap<Key, int, KeyRangeRef>::Ranges shardRanges =
					    shardMap.modify(KeyRangeRef(lastKey, boundary.first));
					iShard = shardRanges.begin();
					iShardEnd = shardRanges.end();
					for (; iShard != iShardEnd; ++iShard) {
						iShard->value() = DONE;
						wait(yield());
					}
				}
				lastValue = dispatchBoundaries[i].second;
				lastKey = dispatchBoundaries[i].first;

				wait(yield());
			}
			ASSERT(lastValue == false);
		}

		// Set anything outside the backup ranges to SKIP.  We can use insert() here instead of modify()
		// because it's OK to delete shard boundaries in the skipped ranges.
		if (backupRanges.size() > 0) {
			shardMap.insert(KeyRangeRef(allKeys.begin, backupRanges.front().begin), SKIP);
			wait(yield());

			for (i = 0; i < backupRanges.size() - 1; ++i) {
				shardMap.insert(KeyRangeRef(backupRanges[i].end, backupRanges[i + 1].begin), SKIP);
				wait(yield());
			}

			shardMap.insert(KeyRangeRef(backupRanges.back().end, allKeys.end), SKIP);
			wait(yield());
		}

		state int countShardsDone = 0;
		state int countShardsNotDone = 0;

		// Scan through the shard map, counting the DONE and NOT_DONE shards.
		RangeMap<Key, int, KeyRangeRef>::Ranges shardRanges = shardMap.ranges();
		iShard = shardRanges.begin();
		iShardEnd = shardRanges.end();
		for (; iShard != iShardEnd; ++iShard) {
			if (iShard->value() == DONE) {
				++countShardsDone;
			} else if (iShard->value() >= NOT_DONE_MIN)
				++countShardsNotDone;

			wait(yield());
		}

		// Coalesce the shard map to make random selection below more efficient.
		shardMap.coalesce(allKeys);
		wait(yield());

		// In this context "all" refers to all of the shards relevant for this particular backup
		state int countAllShards = countShardsDone + countShardsNotDone;

		if (countShardsNotDone == 0) {
			TraceEvent("FileBackupSnapshotDispatchFinished")
			    .detail("BackupUID", config.getUid())
			    .detail("AllShards", countAllShards)
			    .detail("ShardsDone", countShardsDone)
			    .detail("ShardsNotDone", countShardsNotDone)
			    .detail("SnapshotBeginVersion", snapshotBeginVersion)
			    .detail("SnapshotTargetEndVersion", snapshotTargetEndVersion)
			    .detail("CurrentVersion", recentReadVersion)
			    .detail("SnapshotIntervalSeconds", snapshotIntervalSeconds);
			Params.snapshotFinished().set(task, true);
			return Void();
		}

		// Decide when the next snapshot dispatch should run.
		state Version nextDispatchVersion;

		// In simulation, use snapshot interval / 5 to ensure multiple dispatches run
		// Otherwise, use the knob for the number of seconds between snapshot dispatch tasks.
		if (g_network->isSimulated())
			nextDispatchVersion =
			    recentReadVersion + CLIENT_KNOBS->CORE_VERSIONSPERSECOND * (snapshotIntervalSeconds / 5.0);
		else
			nextDispatchVersion = recentReadVersion + CLIENT_KNOBS->CORE_VERSIONSPERSECOND *
			                                              CLIENT_KNOBS->BACKUP_SNAPSHOT_DISPATCH_INTERVAL_SEC;

		// If nextDispatchVersion is greater than snapshotTargetEndVersion (which could be in the past) then just
		// use the greater of recentReadVersion or snapshotTargetEndVersion.  Any range tasks created in this
		// dispatch will be scheduled at a random time between recentReadVersion and nextDispatchVersion, so
		// nextDispatchVersion shouldn't be less than recentReadVersion.
		if (nextDispatchVersion > snapshotTargetEndVersion)
			nextDispatchVersion = std::max(recentReadVersion, snapshotTargetEndVersion);

		Params.nextDispatchVersion().set(task, nextDispatchVersion);

		// Calculate number of shards that should be done before the next interval end
		// timeElapsed is between 0 and 1 and represents what portion of the shards we should have completed by now
		double timeElapsed;
		Version snapshotScheduledVersionInterval = snapshotTargetEndVersion - snapshotBeginVersion;
		if (snapshotTargetEndVersion > snapshotBeginVersion)
			timeElapsed = std::min(
			    1.0, (double)(nextDispatchVersion - snapshotBeginVersion) / (snapshotScheduledVersionInterval));
		else
			timeElapsed = 1.0;

		state int countExpectedShardsDone = countAllShards * timeElapsed;
		state int countShardsToDispatch = std::max<int>(0, countExpectedShardsDone - countShardsDone);

		// Calculate the number of shards that would have been dispatched by a normal (on-schedule)
		// BackupSnapshotDispatchTask given the dispatch window and the start and expected-end versions of the
		// current snapshot.
		int64_t dispatchWindow = nextDispatchVersion - recentReadVersion;

		// If the scheduled snapshot interval is 0 (such as for initial, as-fast-as-possible snapshot) then all
		// shards are considered late
		int countShardsExpectedPerNormalWindow;
		if (snapshotScheduledVersionInterval == 0) {
			countShardsExpectedPerNormalWindow = 0;
		} else {
			// A dispatchWindow of 0 means the target end version is <= now which also results in all shards being
			// considered late
			countShardsExpectedPerNormalWindow =
			    (double(dispatchWindow) / snapshotScheduledVersionInterval) * countAllShards;
		}

		// The number of shards 'behind' the snapshot is the count of how may additional shards beyond normal are
		// being dispatched, if any.
		int countShardsBehind =
		    std::max<int64_t>(0, countShardsToDispatch + snapshotBatchSize.get() - countShardsExpectedPerNormalWindow);
		Params.shardsBehind().set(task, countShardsBehind);

		TraceEvent("FileBackupSnapshotDispatchStats")
		    .detail("BackupUID", config.getUid())
		    .detail("AllShards", countAllShards)
		    .detail("ShardsDone", countShardsDone)
		    .detail("ShardsNotDone", countShardsNotDone)
		    .detail("ExpectedShardsDone", countExpectedShardsDone)
		    .detail("ShardsToDispatch", countShardsToDispatch)
		    .detail("ShardsBehind", countShardsBehind)
		    .detail("SnapshotBeginVersion", snapshotBeginVersion)
		    .detail("SnapshotTargetEndVersion", snapshotTargetEndVersion)
		    .detail("NextDispatchVersion", nextDispatchVersion)
		    .detail("CurrentVersion", recentReadVersion)
		    .detail("TimeElapsed", timeElapsed)
		    .detail("SnapshotIntervalSeconds", snapshotIntervalSeconds);

		// Dispatch random shards to catch up to the expected progress
		while (countShardsToDispatch > 0) {
			// First select ranges to add
			state std::vector<KeyRange> rangesToAdd;

			// Limit number of tasks added per transaction
			int taskBatchSize = BUGGIFY ? deterministicRandom()->randomInt(1, countShardsToDispatch + 1)
			                            : CLIENT_KNOBS->BACKUP_DISPATCH_ADDTASK_SIZE;
			int added = 0;

			while (countShardsToDispatch > 0 && added < taskBatchSize && shardMap.size() > 0) {
				// Get a random range.
				auto it = shardMap.randomRange();
				// Find a NOT_DONE range and add it to rangesToAdd
				while (1) {
					if (it->value() >= NOT_DONE_MIN) {
						rangesToAdd.push_back(it->range());
						it->value() = DONE;
						shardMap.coalesce(Key(it->begin()));
						++added;
						++countShardsDone;
						--countShardsToDispatch;
						--countShardsNotDone;
						break;
					}
					if (it->end() == shardMap.mapEnd)
						break;
					++it;
				}
			}

			state int64_t oldBatchSize = snapshotBatchSize.get();
			state int64_t newBatchSize = oldBatchSize + rangesToAdd.size();

			// Now add the selected ranges in a single transaction.
			tr->reset();
			loop {
				try {
					TraceEvent("FileBackupSnapshotDispatchAddingTasks")
					    .suppressFor(2)
					    .detail("TasksToAdd", rangesToAdd.size())
					    .detail("NewBatchSize", newBatchSize);

					tr->setOption(FDBTransactionOptions::ACCESS_SYSTEM_KEYS);
					tr->setOption(FDBTransactionOptions::LOCK_AWARE);

					// For each range, make sure it isn't set in the dispatched range map.
					state std::vector<Future<Optional<bool>>> beginReads;
					state std::vector<Future<Optional<bool>>> endReads;

					for (auto& range : rangesToAdd) {
						beginReads.push_back(config.snapshotRangeDispatchMap().get(tr, range.begin));
						endReads.push_back(config.snapshotRangeDispatchMap().get(tr, range.end));
					}

					wait(store(snapshotBatchSize.get(), config.snapshotBatchSize().getOrThrow(tr)) &&
					     waitForAll(beginReads) && waitForAll(endReads) && taskBucket->keepRunning(tr, task));

					// Snapshot batch size should be either oldBatchSize or newBatchSize. If new, this transaction
					// is already done.
					if (snapshotBatchSize.get() == newBatchSize) {
						break;
					} else {
						ASSERT(snapshotBatchSize.get() == oldBatchSize);
						config.snapshotBatchSize().set(tr, newBatchSize);
						snapshotBatchSize = newBatchSize;
						config.snapshotDispatchLastShardsBehind().set(tr, Params.shardsBehind().get(task));
						config.snapshotDispatchLastVersion().set(tr, tr->getReadVersion().get());
					}

					state std::vector<Future<Void>> addTaskFutures;

					for (i = 0; i < beginReads.size(); ++i) {
						KeyRange& range = rangesToAdd[i];

						// This loop might have made changes to begin or end boundaries in a prior
						// iteration.  If so, the updated values exist in the RYW cache so re-read both entries.
						Optional<bool> beginValue = config.snapshotRangeDispatchMap().get(tr, range.begin).get();
						Optional<bool> endValue = config.snapshotRangeDispatchMap().get(tr, range.end).get();

						ASSERT(!beginValue.present() || !endValue.present() || beginValue != endValue);

						// If begin is present, it must be a range end so value must be false
						// If end is present, it must be a range begin so value must be true
						if ((!beginValue.present() || !beginValue.get()) && (!endValue.present() || endValue.get())) {
							if (beginValue.present()) {
								config.snapshotRangeDispatchMap().erase(tr, range.begin);
							} else {
								config.snapshotRangeDispatchMap().set(tr, range.begin, true);
							}
							if (endValue.present()) {
								config.snapshotRangeDispatchMap().erase(tr, range.end);
							} else {
								config.snapshotRangeDispatchMap().set(tr, range.end, false);
							}

							Version scheduledVersion = invalidVersion;
							// If the next dispatch version is in the future, choose a random version at which to
							// start the new task.
							if (nextDispatchVersion > recentReadVersion)
								scheduledVersion = recentReadVersion + deterministicRandom()->random01() *
								                                           (nextDispatchVersion - recentReadVersion);

							// Range tasks during the initial snapshot should run at a higher priority
							int priority = latestSnapshotEndVersion.present() ? 0 : 1;
							addTaskFutures.push_back(
							    success(BackupRangeTaskFunc::addTask(tr,
							                                         taskBucket,
							                                         task,
							                                         priority,
							                                         range.begin,
							                                         range.end,
							                                         TaskCompletionKey::joinWith(snapshotBatchFuture),
							                                         Reference<TaskFuture>(),
							                                         scheduledVersion)));

							TraceEvent("FileBackupSnapshotRangeDispatched")
							    .suppressFor(2)
							    .detail("BackupUID", config.getUid())
							    .detail("CurrentVersion", recentReadVersion)
							    .detail("ScheduledVersion", scheduledVersion)
							    .detail("BeginKey", range.begin.printable())
							    .detail("EndKey", range.end.printable());
						} else {
							// This shouldn't happen because if the transaction was already done or if another
							// execution of this task is making progress it should have been detected above.
							ASSERT(false);
						}
					}

					wait(waitForAll(addTaskFutures));
					wait(tr->commit());
					break;
				} catch (Error& e) {
					wait(tr->onError(e));
				}
			}
		}

		if (countShardsNotDone == 0) {
			TraceEvent("FileBackupSnapshotDispatchFinished")
			    .detail("BackupUID", config.getUid())
			    .detail("AllShards", countAllShards)
			    .detail("ShardsDone", countShardsDone)
			    .detail("ShardsNotDone", countShardsNotDone)
			    .detail("SnapshotBeginVersion", snapshotBeginVersion)
			    .detail("SnapshotTargetEndVersion", snapshotTargetEndVersion)
			    .detail("CurrentVersion", recentReadVersion)
			    .detail("SnapshotIntervalSeconds", snapshotIntervalSeconds)
			    .detail("DispatchTimeSeconds", timer() - startTime);
			Params.snapshotFinished().set(task, true);
		}

		return Void();
	}

	// This function is just a wrapper for BackupSnapshotManifest::addTask() which is defined below.
	// The BackupSnapshotDispatchTask and BackupSnapshotManifest tasks reference each other so in order to keep
	// their execute and finish phases defined together inside their class definitions this wrapper is declared here
	// but defined after BackupSnapshotManifest is defined.
	static Future<Key> addSnapshotManifestTask(Reference<ReadYourWritesTransaction> tr,
	                                           Reference<TaskBucket> taskBucket,
	                                           Reference<Task> parentTask,
	                                           TaskCompletionKey completionKey,
	                                           Reference<TaskFuture> waitFor = Reference<TaskFuture>());

	ACTOR static Future<Void> _finish(Reference<ReadYourWritesTransaction> tr,
	                                  Reference<TaskBucket> taskBucket,
	                                  Reference<FutureBucket> futureBucket,
	                                  Reference<Task> task) {
		state BackupConfig config(task);

		// Get the batch future and dispatch done keys, then clear them.
		state Key snapshotBatchFutureKey;
		state Key snapshotBatchDispatchDoneKey;

		wait(store(snapshotBatchFutureKey, config.snapshotBatchFuture().getOrThrow(tr)) &&
		     store(snapshotBatchDispatchDoneKey, config.snapshotBatchDispatchDoneKey().getOrThrow(tr)));

		state Reference<TaskFuture> snapshotBatchFuture = futureBucket->unpack(snapshotBatchFutureKey);
		state Reference<TaskFuture> snapshotBatchDispatchDoneFuture =
		    futureBucket->unpack(snapshotBatchDispatchDoneKey);
		config.snapshotBatchFuture().clear(tr);
		config.snapshotBatchDispatchDoneKey().clear(tr);
		config.snapshotBatchSize().clear(tr);

		// Update shardsBehind here again in case the execute phase did not actually have to create any shard tasks
		config.snapshotDispatchLastShardsBehind().set(tr, Params.shardsBehind().getOrDefault(task, 0));
		config.snapshotDispatchLastVersion().set(tr, tr->getReadVersion().get());

		state Reference<TaskFuture> snapshotFinishedFuture = task->getDoneFuture(futureBucket);

		// If the snapshot is finished, the next task is to write a snapshot manifest, otherwise it's another
		// snapshot dispatch task. In either case, the task should wait for snapshotBatchFuture. The snapshot done
		// key, passed to the current task, is also passed on.
		if (Params.snapshotFinished().getOrDefault(task, false)) {
			wait(success(addSnapshotManifestTask(
			    tr, taskBucket, task, TaskCompletionKey::signal(snapshotFinishedFuture), snapshotBatchFuture)));
		} else {
			wait(success(addTask(tr,
			                     taskBucket,
			                     task,
			                     1,
			                     TaskCompletionKey::signal(snapshotFinishedFuture),
			                     snapshotBatchFuture,
			                     Params.nextDispatchVersion().get(task))));
		}

		// This snapshot batch is finished, so set the batch done future.
		wait(snapshotBatchDispatchDoneFuture->set(tr, taskBucket));

		wait(taskBucket->finish(tr, task));

		return Void();
	}
};
StringRef BackupSnapshotDispatchTask::name = "file_backup_dispatch_ranges_5.2"_sr;
REGISTER_TASKFUNC(BackupSnapshotDispatchTask);

struct BackupLogRangeTaskFunc : BackupTaskFuncBase {
	static StringRef name;
	static constexpr uint32_t version = 1;

	static struct {
		static TaskParam<bool> addBackupLogRangeTasks() { return __FUNCTION__sr; }
		static TaskParam<int64_t> fileSize() { return __FUNCTION__sr; }
		static TaskParam<Version> beginVersion() { return __FUNCTION__sr; }
		static TaskParam<Version> endVersion() { return __FUNCTION__sr; }
	} Params;

	StringRef getName() const override { return name; };

	Future<Void> execute(Database cx,
	                     Reference<TaskBucket> tb,
	                     Reference<FutureBucket> fb,
	                     Reference<Task> task) override {
		return _execute(cx, tb, fb, task);
	};
	Future<Void> finish(Reference<ReadYourWritesTransaction> tr,
	                    Reference<TaskBucket> tb,
	                    Reference<FutureBucket> fb,
	                    Reference<Task> task) override {
		return _finish(tr, tb, fb, task);
	};

	ACTOR static Future<Void> _execute(Database cx,
	                                   Reference<TaskBucket> taskBucket,
	                                   Reference<FutureBucket> futureBucket,
	                                   Reference<Task> task) {
		state Reference<FlowLock> lock(new FlowLock(CLIENT_KNOBS->BACKUP_LOCK_BYTES));

		wait(checkTaskVersion(cx, task, BackupLogRangeTaskFunc::name, BackupLogRangeTaskFunc::version));

		state Version beginVersion = Params.beginVersion().get(task);
		state Version endVersion = Params.endVersion().get(task);

		state BackupConfig config(task);
		state Reference<IBackupContainer> bc;

		state Reference<ReadYourWritesTransaction> tr(new ReadYourWritesTransaction(cx));
		loop {
			tr->setOption(FDBTransactionOptions::ACCESS_SYSTEM_KEYS);
			tr->setOption(FDBTransactionOptions::LOCK_AWARE);
			// Wait for the read version to pass endVersion
			try {
				wait(taskBucket->keepRunning(tr, task));

				if (!bc) {
					// Backup container must be present if we're still here
					Reference<IBackupContainer> _bc = wait(config.backupContainer().getOrThrow(tr));
					bc = _bc;
				}

				Version currentVersion = tr->getReadVersion().get();
				if (endVersion < currentVersion)
					break;

				wait(delay(std::max(CLIENT_KNOBS->BACKUP_RANGE_MINWAIT,
				                    (double)(endVersion - currentVersion) / CLIENT_KNOBS->CORE_VERSIONSPERSECOND)));
				tr->reset();
			} catch (Error& e) {
				wait(tr->onError(e));
			}
		}

		Key destUidValue = wait(config.destUidValue().getOrThrow(tr));

		// Get the set of key ranges that hold mutations for (beginVersion, endVersion).  They will be queried in
		// parallel below and there is a limit on how many we want to process in a single BackupLogRangeTask so if
		// that limit is exceeded then set the addBackupLogRangeTasks boolean in Params and stop, signalling the
		// finish() step to break up the (beginVersion, endVersion) range into smaller intervals which are then
		// processed by individual BackupLogRangeTasks.
		state Standalone<VectorRef<KeyRangeRef>> ranges = getLogRanges(beginVersion, endVersion, destUidValue);
		if (ranges.size() > CLIENT_KNOBS->BACKUP_MAX_LOG_RANGES) {
			Params.addBackupLogRangeTasks().set(task, true);
			return Void();
		}

		// Block size must be at least large enough for 1 max size key, 1 max size value, and overhead, so
		// conservatively 125k.
		state int blockSize =
		    BUGGIFY ? deterministicRandom()->randomInt(125e3, 4e6) : CLIENT_KNOBS->BACKUP_LOGFILE_BLOCK_SIZE;
		state Reference<IBackupFile> outFile = wait(bc->writeLogFile(beginVersion, endVersion, blockSize));
		state LogFileWriter logFile(outFile, blockSize);

		// Query all key ranges covering (beginVersion, endVersion) in parallel, writing their results to the
		// results promise stream as they are received.  Note that this means the records read from the results
		// stream are not likely to be in increasing Version order.
		state PromiseStream<RangeResultWithVersion> results;
		state std::vector<Future<Void>> rc;

		for (auto& range : ranges) {
			rc.push_back(
			    readCommitted(cx, results, lock, range, Terminator::False, AccessSystemKeys::True, LockAware::True));
		}

		state Future<Void> sendEOS = map(errorOr(waitForAll(rc)), [=](ErrorOr<Void> const& result) mutable {
			if (result.isError())
				results.sendError(result.getError());
			else
				results.sendError(end_of_stream());
			return Void();
		});

		state Version lastVersion;
		try {
			loop {
				state RangeResultWithVersion r = waitNext(results.getFuture());
				lock->release(r.first.expectedSize());

				state int i = 0;
				for (; i < r.first.size(); ++i) {
					// Remove the backupLogPrefix + UID bytes from the key
					wait(logFile.writeKV(r.first[i].key.substr(backupLogPrefixBytes + 16), r.first[i].value));
					lastVersion = r.second;
				}
			}
		} catch (Error& e) {
			if (e.code() == error_code_actor_cancelled)
				throw;

			if (e.code() != error_code_end_of_stream) {
				state Error err = e;
				wait(config.logError(cx, err, format("Failed to write to file `%s'", outFile->getFileName().c_str())));
				throw err;
			}
		}

		// Make sure this task is still alive, if it's not then the data read above could be incomplete.
		wait(taskBucket->keepRunning(cx, task));

		wait(outFile->finish());

		TraceEvent("FileBackupWroteLogFile")
		    .suppressFor(60)
		    .detail("BackupUID", config.getUid())
		    .detail("Size", outFile->size())
		    .detail("BeginVersion", beginVersion)
		    .detail("EndVersion", endVersion)
		    .detail("LastReadVersion", lastVersion);

		Params.fileSize().set(task, outFile->size());

		return Void();
	}

	ACTOR static Future<Key> addTask(Reference<ReadYourWritesTransaction> tr,
	                                 Reference<TaskBucket> taskBucket,
	                                 Reference<Task> parentTask,
	                                 int priority,
	                                 Version beginVersion,
	                                 Version endVersion,
	                                 TaskCompletionKey completionKey,
	                                 Reference<TaskFuture> waitFor = Reference<TaskFuture>()) {
		Key key = wait(addBackupTask(
		    BackupLogRangeTaskFunc::name,
		    BackupLogRangeTaskFunc::version,
		    tr,
		    taskBucket,
		    completionKey,
		    BackupConfig(parentTask),
		    waitFor,
		    [=](Reference<Task> task) {
			    Params.beginVersion().set(task, beginVersion);
			    Params.endVersion().set(task, endVersion);
			    Params.addBackupLogRangeTasks().set(task, false);
		    },
		    priority));
		return key;
	}

	ACTOR static Future<Void> startBackupLogRangeInternal(Reference<ReadYourWritesTransaction> tr,
	                                                      Reference<TaskBucket> taskBucket,
	                                                      Reference<FutureBucket> futureBucket,
	                                                      Reference<Task> task,
	                                                      Reference<TaskFuture> taskFuture,
	                                                      Version beginVersion,
	                                                      Version endVersion) {
		tr->setOption(FDBTransactionOptions::ACCESS_SYSTEM_KEYS);
		tr->setOption(FDBTransactionOptions::LOCK_AWARE);

		std::vector<Future<Key>> addTaskVector;
		int tasks = 0;
		for (int64_t vblock = beginVersion / CLIENT_KNOBS->LOG_RANGE_BLOCK_SIZE;
		     vblock < (endVersion + CLIENT_KNOBS->LOG_RANGE_BLOCK_SIZE - 1) / CLIENT_KNOBS->LOG_RANGE_BLOCK_SIZE;
		     vblock += CLIENT_KNOBS->BACKUP_MAX_LOG_RANGES) {
			Version bv = std::max(beginVersion, vblock * CLIENT_KNOBS->LOG_RANGE_BLOCK_SIZE);

			if (tasks >= CLIENT_KNOBS->BACKUP_SHARD_TASK_LIMIT) {
				addTaskVector.push_back(addTask(tr,
				                                taskBucket,
				                                task,
				                                task->getPriority(),
				                                bv,
				                                endVersion,
				                                TaskCompletionKey::joinWith(taskFuture)));
				break;
			}

			Version ev = std::min(endVersion,
			                      (vblock + CLIENT_KNOBS->BACKUP_MAX_LOG_RANGES) * CLIENT_KNOBS->LOG_RANGE_BLOCK_SIZE);
			addTaskVector.push_back(
			    addTask(tr, taskBucket, task, task->getPriority(), bv, ev, TaskCompletionKey::joinWith(taskFuture)));
			tasks++;
		}

		wait(waitForAll(addTaskVector));

		return Void();
	}

	ACTOR static Future<Void> _finish(Reference<ReadYourWritesTransaction> tr,
	                                  Reference<TaskBucket> taskBucket,
	                                  Reference<FutureBucket> futureBucket,
	                                  Reference<Task> task) {
		state Version beginVersion = Params.beginVersion().get(task);
		state Version endVersion = Params.endVersion().get(task);
		state Reference<TaskFuture> taskFuture = futureBucket->unpack(task->params[Task::reservedTaskParamKeyDone]);
		state BackupConfig config(task);

		if (Params.fileSize().exists(task)) {
			config.logBytesWritten().atomicOp(tr, Params.fileSize().get(task), MutationRef::AddValue);
		}

		if (Params.addBackupLogRangeTasks().get(task)) {
			wait(startBackupLogRangeInternal(tr, taskBucket, futureBucket, task, taskFuture, beginVersion, endVersion));
		} else {
			wait(taskFuture->set(tr, taskBucket));
		}

		wait(taskBucket->finish(tr, task));
		return Void();
	}
};

StringRef BackupLogRangeTaskFunc::name = "file_backup_write_logs_5.2"_sr;
REGISTER_TASKFUNC(BackupLogRangeTaskFunc);

// This task stopped being used in 6.2, however the code remains here to handle upgrades.
struct EraseLogRangeTaskFunc : BackupTaskFuncBase {
	static StringRef name;
	static constexpr uint32_t version = 1;
	StringRef getName() const override { return name; };

	static struct {
		static TaskParam<Version> beginVersion() { return __FUNCTION__sr; }
		static TaskParam<Version> endVersion() { return __FUNCTION__sr; }
		static TaskParam<Key> destUidValue() { return __FUNCTION__sr; }
	} Params;

	ACTOR static Future<Key> addTask(Reference<ReadYourWritesTransaction> tr,
	                                 Reference<TaskBucket> taskBucket,
	                                 UID logUid,
	                                 TaskCompletionKey completionKey,
	                                 Key destUidValue,
	                                 Version endVersion = 0,
	                                 Reference<TaskFuture> waitFor = Reference<TaskFuture>()) {
		Key key = wait(addBackupTask(
		    EraseLogRangeTaskFunc::name,
		    EraseLogRangeTaskFunc::version,
		    tr,
		    taskBucket,
		    completionKey,
		    BackupConfig(logUid),
		    waitFor,
		    [=](Reference<Task> task) {
			    Params.beginVersion().set(task,
			                              1); // FIXME: remove in 6.X, only needed for 5.2 backward compatibility
			    Params.endVersion().set(task, endVersion);
			    Params.destUidValue().set(task, destUidValue);
		    },
		    0,
		    SetValidation::False));

		return key;
	}

	ACTOR static Future<Void> _finish(Reference<ReadYourWritesTransaction> tr,
	                                  Reference<TaskBucket> taskBucket,
	                                  Reference<FutureBucket> futureBucket,
	                                  Reference<Task> task) {
		state Reference<TaskFuture> taskFuture = futureBucket->unpack(task->params[Task::reservedTaskParamKeyDone]);

		wait(checkTaskVersion(tr->getDatabase(), task, EraseLogRangeTaskFunc::name, EraseLogRangeTaskFunc::version));

		state Version endVersion = Params.endVersion().get(task);
		state Key destUidValue = Params.destUidValue().get(task);

		state BackupConfig config(task);
		state Key logUidValue = config.getUidAsKey();

		wait(taskFuture->set(tr, taskBucket) && taskBucket->finish(tr, task) &&
		     eraseLogData(
		         tr, logUidValue, destUidValue, endVersion != 0 ? Optional<Version>(endVersion) : Optional<Version>()));

		return Void();
	}

	Future<Void> execute(Database cx,
	                     Reference<TaskBucket> tb,
	                     Reference<FutureBucket> fb,
	                     Reference<Task> task) override {
		return Void();
	};
	Future<Void> finish(Reference<ReadYourWritesTransaction> tr,
	                    Reference<TaskBucket> tb,
	                    Reference<FutureBucket> fb,
	                    Reference<Task> task) override {
		return _finish(tr, tb, fb, task);
	};
};
StringRef EraseLogRangeTaskFunc::name = "file_backup_erase_logs_5.2"_sr;
REGISTER_TASKFUNC(EraseLogRangeTaskFunc);

struct BackupLogsDispatchTask : BackupTaskFuncBase {
	static StringRef name;
	static constexpr uint32_t version = 1;

	static struct {
		static TaskParam<Version> prevBeginVersion() { return __FUNCTION__sr; }
		static TaskParam<Version> beginVersion() { return __FUNCTION__sr; }
	} Params;

	ACTOR static Future<Void> _finish(Reference<ReadYourWritesTransaction> tr,
	                                  Reference<TaskBucket> taskBucket,
	                                  Reference<FutureBucket> futureBucket,
	                                  Reference<Task> task) {
		wait(checkTaskVersion(tr->getDatabase(), task, BackupLogsDispatchTask::name, BackupLogsDispatchTask::version));

		tr->setOption(FDBTransactionOptions::ACCESS_SYSTEM_KEYS);
		tr->setOption(FDBTransactionOptions::LOCK_AWARE);

		state Reference<TaskFuture> onDone = task->getDoneFuture(futureBucket);
		state Version prevBeginVersion = Params.prevBeginVersion().get(task);
		state Version beginVersion = Params.beginVersion().get(task);
		state BackupConfig config(task);
		config.latestLogEndVersion().set(tr, beginVersion);

		state bool stopWhenDone;
		state Optional<Version> restorableVersion;
		state EBackupState backupState;
		state Optional<std::string> tag;
		state Optional<Version> latestSnapshotEndVersion;
		state Optional<bool> partitionedLog;

		wait(store(stopWhenDone, config.stopWhenDone().getOrThrow(tr)) &&
		     store(restorableVersion, config.getLatestRestorableVersion(tr)) &&
		     store(backupState, config.stateEnum().getOrThrow(tr)) && store(tag, config.tag().get(tr)) &&
		     store(latestSnapshotEndVersion, config.latestSnapshotEndVersion().get(tr)) &&
		     store(partitionedLog, config.partitionedLogEnabled().get(tr)));

		// If restorable, update the last restorable version for this tag
		if (restorableVersion.present() && tag.present()) {
			FileBackupAgent().setLastRestorable(tr, StringRef(tag.get()), restorableVersion.get());
		}

		// If the backup is restorable but the state is not differential then set state to differential
		if (restorableVersion.present() && backupState != EBackupState::STATE_RUNNING_DIFFERENTIAL)
			config.stateEnum().set(tr, EBackupState::STATE_RUNNING_DIFFERENTIAL);

		// If stopWhenDone is set and there is a restorable version, set the done future and do not create further
		// tasks.
		if (stopWhenDone && restorableVersion.present()) {
			wait(onDone->set(tr, taskBucket) && taskBucket->finish(tr, task));

			TraceEvent("FileBackupLogsDispatchDone")
			    .detail("BackupUID", config.getUid())
			    .detail("BeginVersion", beginVersion)
			    .detail("RestorableVersion", restorableVersion.orDefault(-1));

			return Void();
		}

		state Version endVersion = std::max<Version>(tr->getReadVersion().get() + 1,
		                                             beginVersion + (CLIENT_KNOBS->BACKUP_MAX_LOG_RANGES - 1) *
		                                                                CLIENT_KNOBS->LOG_RANGE_BLOCK_SIZE);

		TraceEvent("FileBackupLogDispatch")
		    .suppressFor(60)
		    .detail("BeginVersion", beginVersion)
		    .detail("EndVersion", endVersion)
		    .detail("RestorableVersion", restorableVersion.orDefault(-1));

		state Reference<TaskFuture> logDispatchBatchFuture = futureBucket->future(tr);

		// If a snapshot has ended for this backup then mutations are higher priority to reduce backup lag
		state int priority = latestSnapshotEndVersion.present() ? 1 : 0;

		if (!partitionedLog.present() || !partitionedLog.get()) {
			// Add the initial log range task to read/copy the mutations and the next logs dispatch task which will
			// run after this batch is done
			wait(success(BackupLogRangeTaskFunc::addTask(tr,
			                                             taskBucket,
			                                             task,
			                                             priority,
			                                             beginVersion,
			                                             endVersion,
			                                             TaskCompletionKey::joinWith(logDispatchBatchFuture))));
			wait(success(BackupLogsDispatchTask::addTask(tr,
			                                             taskBucket,
			                                             task,
			                                             priority,
			                                             beginVersion,
			                                             endVersion,
			                                             TaskCompletionKey::signal(onDone),
			                                             logDispatchBatchFuture)));

			// Do not erase at the first time
			if (prevBeginVersion > 0) {
				state Key destUidValue = wait(config.destUidValue().getOrThrow(tr));
				wait(eraseLogData(tr, config.getUidAsKey(), destUidValue, Optional<Version>(beginVersion)));
			}
		} else {
			// Skip mutation copy and erase backup mutations. Just check back periodically.
			Version scheduledVersion = tr->getReadVersion().get() +
			                           CLIENT_KNOBS->BACKUP_POLL_PROGRESS_SECONDS * CLIENT_KNOBS->VERSIONS_PER_SECOND;
			wait(success(BackupLogsDispatchTask::addTask(tr,
			                                             taskBucket,
			                                             task,
			                                             1,
			                                             beginVersion,
			                                             endVersion,
			                                             TaskCompletionKey::signal(onDone),
			                                             Reference<TaskFuture>(),
			                                             scheduledVersion)));
		}

		wait(taskBucket->finish(tr, task));

		TraceEvent("FileBackupLogsDispatchContinuing")
		    .suppressFor(60)
		    .detail("BackupUID", config.getUid())
		    .detail("BeginVersion", beginVersion)
		    .detail("EndVersion", endVersion);

		return Void();
	}

	ACTOR static Future<Key> addTask(Reference<ReadYourWritesTransaction> tr,
	                                 Reference<TaskBucket> taskBucket,
	                                 Reference<Task> parentTask,
	                                 int priority,
	                                 Version prevBeginVersion,
	                                 Version beginVersion,
	                                 TaskCompletionKey completionKey,
	                                 Reference<TaskFuture> waitFor = Reference<TaskFuture>(),
	                                 Version scheduledVersion = invalidVersion) {
		Key key = wait(addBackupTask(
		    BackupLogsDispatchTask::name,
		    BackupLogsDispatchTask::version,
		    tr,
		    taskBucket,
		    completionKey,
		    BackupConfig(parentTask),
		    waitFor,
		    [=](Reference<Task> task) {
			    Params.prevBeginVersion().set(task, prevBeginVersion);
			    Params.beginVersion().set(task, beginVersion);
			    if (scheduledVersion != invalidVersion) {
				    ReservedTaskParams::scheduledVersion().set(task, scheduledVersion);
			    }
		    },
		    priority));
		return key;
	}

	StringRef getName() const override { return name; };

	Future<Void> execute(Database cx,
	                     Reference<TaskBucket> tb,
	                     Reference<FutureBucket> fb,
	                     Reference<Task> task) override {
		return Void();
	};
	Future<Void> finish(Reference<ReadYourWritesTransaction> tr,
	                    Reference<TaskBucket> tb,
	                    Reference<FutureBucket> fb,
	                    Reference<Task> task) override {
		return _finish(tr, tb, fb, task);
	};
};
StringRef BackupLogsDispatchTask::name = "file_backup_dispatch_logs_5.2"_sr;
REGISTER_TASKFUNC(BackupLogsDispatchTask);

struct FileBackupFinishedTask : BackupTaskFuncBase {
	static StringRef name;
	static constexpr uint32_t version = 1;

	StringRef getName() const override { return name; };

	ACTOR static Future<Void> _finish(Reference<ReadYourWritesTransaction> tr,
	                                  Reference<TaskBucket> taskBucket,
	                                  Reference<FutureBucket> futureBucket,
	                                  Reference<Task> task) {
		wait(checkTaskVersion(tr->getDatabase(), task, FileBackupFinishedTask::name, FileBackupFinishedTask::version));

		state BackupConfig backup(task);
		state UID uid = backup.getUid();

		tr->setOption(FDBTransactionOptions::COMMIT_ON_FIRST_PROXY);
		state Key destUidValue = wait(backup.destUidValue().getOrThrow(tr));

		wait(eraseLogData(tr, backup.getUidAsKey(), destUidValue) && clearBackupStartID(tr, uid));

		backup.stateEnum().set(tr, EBackupState::STATE_COMPLETED);

		wait(taskBucket->finish(tr, task));

		TraceEvent("FileBackupFinished").detail("BackupUID", uid);

		return Void();
	}

	ACTOR static Future<Key> addTask(Reference<ReadYourWritesTransaction> tr,
	                                 Reference<TaskBucket> taskBucket,
	                                 Reference<Task> parentTask,
	                                 TaskCompletionKey completionKey,
	                                 Reference<TaskFuture> waitFor = Reference<TaskFuture>()) {
		Key key = wait(addBackupTask(FileBackupFinishedTask::name,
		                             FileBackupFinishedTask::version,
		                             tr,
		                             taskBucket,
		                             completionKey,
		                             BackupConfig(parentTask),
		                             waitFor));
		return key;
	}

	Future<Void> execute(Database cx,
	                     Reference<TaskBucket> tb,
	                     Reference<FutureBucket> fb,
	                     Reference<Task> task) override {
		return Void();
	};
	Future<Void> finish(Reference<ReadYourWritesTransaction> tr,
	                    Reference<TaskBucket> tb,
	                    Reference<FutureBucket> fb,
	                    Reference<Task> task) override {
		return _finish(tr, tb, fb, task);
	};
};
StringRef FileBackupFinishedTask::name = "file_backup_finished_5.2"_sr;
REGISTER_TASKFUNC(FileBackupFinishedTask);

struct BackupSnapshotManifest : BackupTaskFuncBase {
	static StringRef name;
	static constexpr uint32_t version = 1;
	static struct {
		static TaskParam<Version> endVersion() { return __FUNCTION__sr; }
	} Params;

	ACTOR static Future<Void> _execute(Database cx,
	                                   Reference<TaskBucket> taskBucket,
	                                   Reference<FutureBucket> futureBucket,
	                                   Reference<Task> task) {
		state BackupConfig config(task);
		state Reference<IBackupContainer> bc;

		state Reference<ReadYourWritesTransaction> tr(new ReadYourWritesTransaction(cx));

		// Read the entire range file map into memory, then walk it backwards from its last entry to produce a list
		// of non overlapping key range files
		state std::map<Key, BackupConfig::RangeSlice> localmap;
		state Key startKey;
		state int batchSize = BUGGIFY ? 1 : 1000000;

		loop {
			try {
				tr->setOption(FDBTransactionOptions::ACCESS_SYSTEM_KEYS);
				tr->setOption(FDBTransactionOptions::LOCK_AWARE);

				wait(taskBucket->keepRunning(tr, task));

				if (!bc) {
					// Backup container must be present if we're still here
					wait(store(bc, config.backupContainer().getOrThrow(tr)));
				}

				BackupConfig::RangeFileMapT::RangeResultType rangeresults =
				    wait(config.snapshotRangeFileMap().getRange(tr, startKey, {}, batchSize));

				for (auto& p : rangeresults.results) {
					localmap.insert(p);
				}

				if (!rangeresults.more)
					break;

				startKey = keyAfter(rangeresults.results.back().first);
				tr->reset();
			} catch (Error& e) {
				wait(tr->onError(e));
			}
		}

		std::vector<std::string> files;
		std::vector<std::pair<Key, Key>> beginEndKeys;
		state Version maxVer = 0;
		state Version minVer = std::numeric_limits<Version>::max();
		state int64_t totalBytes = 0;

		if (!localmap.empty()) {
			// Get iterator that points to greatest key, start there.
			auto ri = localmap.rbegin();
			auto i = (++ri).base();

			while (1) {
				const BackupConfig::RangeSlice& r = i->second;

				// Add file to final file list
				files.push_back(r.fileName);

				// Add (beginKey, endKey) pairs to the list
				beginEndKeys.emplace_back(i->second.begin, i->first);

				// Update version range seen
				if (r.version < minVer)
					minVer = r.version;
				if (r.version > maxVer)
					maxVer = r.version;

				// Update total bytes counted.
				totalBytes += r.fileSize;

				// Jump to file that either ends where this file begins or has the greatest end that is less than
				// the begin of this file.  In other words find the map key that is <= begin of this file.  To do
				// this find the first end strictly greater than begin and then back up one.
				i = localmap.upper_bound(i->second.begin);
				// If we get begin then we're done, there are no more ranges that end at or before the last file's
				// begin
				if (i == localmap.begin())
					break;
				--i;
			}
		}

		Params.endVersion().set(task, maxVer);
		wait(bc->writeKeyspaceSnapshotFile(files, beginEndKeys, totalBytes));

		TraceEvent(SevInfo, "FileBackupWroteSnapshotManifest")
		    .detail("BackupUID", config.getUid())
		    .detail("BeginVersion", minVer)
		    .detail("EndVersion", maxVer)
		    .detail("TotalBytes", totalBytes);

		return Void();
	}

	ACTOR static Future<Void> _finish(Reference<ReadYourWritesTransaction> tr,
	                                  Reference<TaskBucket> taskBucket,
	                                  Reference<FutureBucket> futureBucket,
	                                  Reference<Task> task) {
		wait(checkTaskVersion(tr->getDatabase(), task, BackupSnapshotManifest::name, BackupSnapshotManifest::version));

		state BackupConfig config(task);

		// Set the latest snapshot end version, which was set during the execute phase
		config.latestSnapshotEndVersion().set(tr, Params.endVersion().get(task));

		state bool stopWhenDone;
		state EBackupState backupState;
		state Optional<Version> restorableVersion;
		state Optional<Version> firstSnapshotEndVersion;
		state Optional<std::string> tag;

		wait(store(stopWhenDone, config.stopWhenDone().getOrThrow(tr)) &&
		     store(backupState, config.stateEnum().getOrThrow(tr)) &&
		     store(restorableVersion, config.getLatestRestorableVersion(tr)) &&
		     store(firstSnapshotEndVersion, config.firstSnapshotEndVersion().get(tr)) &&
		     store(tag, config.tag().get(tr)));

		// If restorable, update the last restorable version for this tag
		if (restorableVersion.present() && tag.present()) {
			FileBackupAgent().setLastRestorable(tr, StringRef(tag.get()), restorableVersion.get());
		}

		if (!firstSnapshotEndVersion.present()) {
			config.firstSnapshotEndVersion().set(tr, Params.endVersion().get(task));
		}

		// If the backup is restorable and the state isn't differential the set state to differential
		if (restorableVersion.present() && backupState != EBackupState::STATE_RUNNING_DIFFERENTIAL)
			config.stateEnum().set(tr, EBackupState::STATE_RUNNING_DIFFERENTIAL);

		// Unless we are to stop, start the next snapshot using the default interval
		Reference<TaskFuture> snapshotDoneFuture = task->getDoneFuture(futureBucket);
		if (!stopWhenDone) {
			wait(config.initNewSnapshot(tr) &&
			     success(BackupSnapshotDispatchTask::addTask(
			         tr, taskBucket, task, 1, TaskCompletionKey::signal(snapshotDoneFuture))));
		} else {
			// Set the done future as the snapshot is now complete.
			wait(snapshotDoneFuture->set(tr, taskBucket));
		}

		wait(taskBucket->finish(tr, task));
		return Void();
	}

	ACTOR static Future<Key> addTask(Reference<ReadYourWritesTransaction> tr,
	                                 Reference<TaskBucket> taskBucket,
	                                 Reference<Task> parentTask,
	                                 TaskCompletionKey completionKey,
	                                 Reference<TaskFuture> waitFor = Reference<TaskFuture>()) {
		Key key = wait(addBackupTask(BackupSnapshotManifest::name,
		                             BackupSnapshotManifest::version,
		                             tr,
		                             taskBucket,
		                             completionKey,
		                             BackupConfig(parentTask),
		                             waitFor,
		                             NOP_SETUP_TASK_FN,
		                             1));
		return key;
	}

	StringRef getName() const override { return name; };

	Future<Void> execute(Database cx,
	                     Reference<TaskBucket> tb,
	                     Reference<FutureBucket> fb,
	                     Reference<Task> task) override {
		return _execute(cx, tb, fb, task);
	};
	Future<Void> finish(Reference<ReadYourWritesTransaction> tr,
	                    Reference<TaskBucket> tb,
	                    Reference<FutureBucket> fb,
	                    Reference<Task> task) override {
		return _finish(tr, tb, fb, task);
	};
};
StringRef BackupSnapshotManifest::name = "file_backup_write_snapshot_manifest_5.2"_sr;
REGISTER_TASKFUNC(BackupSnapshotManifest);

Future<Key> BackupSnapshotDispatchTask::addSnapshotManifestTask(Reference<ReadYourWritesTransaction> tr,
                                                                Reference<TaskBucket> taskBucket,
                                                                Reference<Task> parentTask,
                                                                TaskCompletionKey completionKey,
                                                                Reference<TaskFuture> waitFor) {
	return BackupSnapshotManifest::addTask(tr, taskBucket, parentTask, completionKey, waitFor);
}

struct StartFullBackupTaskFunc : BackupTaskFuncBase {
	static StringRef name;
	static constexpr uint32_t version = 1;

	static struct {
		static TaskParam<Version> beginVersion() { return __FUNCTION__sr; }
	} Params;

	ACTOR static Future<Void> _execute(Database cx,
	                                   Reference<TaskBucket> taskBucket,
	                                   Reference<FutureBucket> futureBucket,
	                                   Reference<Task> task) {
		wait(checkTaskVersion(cx, task, StartFullBackupTaskFunc::name, StartFullBackupTaskFunc::version));

		state Reference<ReadYourWritesTransaction> tr(new ReadYourWritesTransaction(cx));
		state BackupConfig config(task);
		state Future<Optional<bool>> partitionedLog;
		loop {
			try {
				tr->setOption(FDBTransactionOptions::ACCESS_SYSTEM_KEYS);
				tr->setOption(FDBTransactionOptions::LOCK_AWARE);
				partitionedLog = config.partitionedLogEnabled().get(tr);
				state Future<Version> startVersionFuture = tr->getReadVersion();
				wait(success(partitionedLog) && success(startVersionFuture));

				Params.beginVersion().set(task, startVersionFuture.get());
				break;
			} catch (Error& e) {
				wait(tr->onError(e));
			}
		}

		// Check if backup worker is enabled
		DatabaseConfiguration dbConfig = wait(getDatabaseConfiguration(cx));
		state bool backupWorkerEnabled = dbConfig.backupWorkerEnabled;
		if (!backupWorkerEnabled && partitionedLog.get().present() && partitionedLog.get().get()) {
			// Change configuration only when we set to use partitioned logs and
			// the flag was not set before.
			wait(success(ManagementAPI::changeConfig(cx.getReference(), "backup_worker_enabled:=1", true)));
			backupWorkerEnabled = true;
		}

		// Set the "backupStartedKey" and wait for all backup worker started
		tr->reset();
		loop {
			state Future<Void> watchFuture;
			try {
				tr->setOption(FDBTransactionOptions::ACCESS_SYSTEM_KEYS);
				tr->setOption(FDBTransactionOptions::LOCK_AWARE);
				state Future<Void> keepRunning = taskBucket->keepRunning(tr, task);

				state Future<Optional<Value>> started = tr->get(backupStartedKey);
				state Future<Optional<Value>> taskStarted = tr->get(config.allWorkerStarted().key);
				partitionedLog = config.partitionedLogEnabled().get(tr);
				wait(success(started) && success(taskStarted) && success(partitionedLog));

				if (!partitionedLog.get().present() || !partitionedLog.get().get()) {
					return Void(); // Skip if not using partitioned logs
				}

				std::vector<std::pair<UID, Version>> ids;
				if (started.get().present()) {
					ids = decodeBackupStartedValue(started.get().get());
				}
				const UID uid = config.getUid();
				auto it = std::find_if(
				    ids.begin(), ids.end(), [uid](const std::pair<UID, Version>& p) { return p.first == uid; });
				if (it == ids.end()) {
					ids.emplace_back(uid, Params.beginVersion().get(task));
				} else {
					Params.beginVersion().set(task, it->second);
				}

				tr->set(backupStartedKey, encodeBackupStartedValue(ids));
				if (backupWorkerEnabled) {
					config.backupWorkerEnabled().set(tr, true);
				}

				// The task may be restarted. Set the watch if started key has NOT been set.
				if (!taskStarted.get().present()) {
					watchFuture = tr->watch(config.allWorkerStarted().key);
				}

				wait(keepRunning);
				wait(tr->commit());
				if (!taskStarted.get().present()) {
					wait(watchFuture);
				}
				return Void();
			} catch (Error& e) {
				wait(tr->onError(e));
			}
		}
	}

	ACTOR static Future<Void> _finish(Reference<ReadYourWritesTransaction> tr,
	                                  Reference<TaskBucket> taskBucket,
	                                  Reference<FutureBucket> futureBucket,
	                                  Reference<Task> task) {
		state BackupConfig config(task);
		state Version beginVersion = Params.beginVersion().get(task);

		state Future<std::vector<KeyRange>> backupRangesFuture = config.backupRanges().getOrThrow(tr);
		state Future<Key> destUidValueFuture = config.destUidValue().getOrThrow(tr);
		state Future<Optional<bool>> partitionedLog = config.partitionedLogEnabled().get(tr);
		state Future<Optional<bool>> incrementalBackupOnly = config.incrementalBackupOnly().get(tr);
		wait(success(backupRangesFuture) && success(destUidValueFuture) && success(partitionedLog) &&
		     success(incrementalBackupOnly));
		std::vector<KeyRange> backupRanges = backupRangesFuture.get();
		Key destUidValue = destUidValueFuture.get();

		// Start logging the mutations for the specified ranges of the tag if needed
		if (!partitionedLog.get().present() || !partitionedLog.get().get()) {
			for (auto& backupRange : backupRanges) {
				config.startMutationLogs(tr, backupRange, destUidValue);
			}
		}

		config.stateEnum().set(tr, EBackupState::STATE_RUNNING);

		state Reference<TaskFuture> backupFinished = futureBucket->future(tr);

		// Initialize the initial snapshot and create tasks to continually write logs and snapshots.
		state Optional<int64_t> initialSnapshotIntervalSeconds = wait(config.initialSnapshotIntervalSeconds().get(tr));
		wait(config.initNewSnapshot(tr, initialSnapshotIntervalSeconds.orDefault(0)));

		// Using priority 1 for both of these to at least start both tasks soon
		// Do not add snapshot task if we only want the incremental backup
		if (!incrementalBackupOnly.get().present() || !incrementalBackupOnly.get().get()) {
			wait(success(BackupSnapshotDispatchTask::addTask(
			    tr, taskBucket, task, 1, TaskCompletionKey::joinWith(backupFinished))));
		}
		wait(success(BackupLogsDispatchTask::addTask(
		    tr, taskBucket, task, 1, 0, beginVersion, TaskCompletionKey::joinWith(backupFinished))));

		// If a clean stop is requested, the log and snapshot tasks will quit after the backup is restorable, then
		// the following task will clean up and set the completed state.
		wait(success(
		    FileBackupFinishedTask::addTask(tr, taskBucket, task, TaskCompletionKey::noSignal(), backupFinished)));

		wait(taskBucket->finish(tr, task));

		return Void();
	}

	ACTOR static Future<Key> addTask(Reference<ReadYourWritesTransaction> tr,
	                                 Reference<TaskBucket> taskBucket,
	                                 UID uid,
	                                 TaskCompletionKey completionKey,
	                                 Reference<TaskFuture> waitFor = Reference<TaskFuture>()) {
		Key key = wait(addBackupTask(StartFullBackupTaskFunc::name,
		                             StartFullBackupTaskFunc::version,
		                             tr,
		                             taskBucket,
		                             completionKey,
		                             BackupConfig(uid),
		                             waitFor));
		return key;
	}

	StringRef getName() const override { return name; };

	Future<Void> execute(Database cx,
	                     Reference<TaskBucket> tb,
	                     Reference<FutureBucket> fb,
	                     Reference<Task> task) override {
		return _execute(cx, tb, fb, task);
	};
	Future<Void> finish(Reference<ReadYourWritesTransaction> tr,
	                    Reference<TaskBucket> tb,
	                    Reference<FutureBucket> fb,
	                    Reference<Task> task) override {
		return _finish(tr, tb, fb, task);
	};
};
StringRef StartFullBackupTaskFunc::name = "file_backup_start_5.2"_sr;
REGISTER_TASKFUNC(StartFullBackupTaskFunc);

struct RestoreCompleteTaskFunc : RestoreTaskFuncBase {
	ACTOR static Future<Void> _finish(Reference<ReadYourWritesTransaction> tr,
	                                  Reference<TaskBucket> taskBucket,
	                                  Reference<FutureBucket> futureBucket,
	                                  Reference<Task> task) {
		wait(checkTaskVersion(tr->getDatabase(), task, name, version));

		state RestoreConfig restore(task);
		restore.stateEnum().set(tr, ERestoreState::COMPLETED);
		state bool unlockDB = wait(restore.unlockDBAfterRestore().getD(tr, Snapshot::False, true));

		tr->atomicOp(metadataVersionKey, metadataVersionRequiredValue, MutationRef::SetVersionstampedValue);
		// Clear the file map now since it could be huge.
		restore.fileSet().clear(tr);

		// TODO:  Validate that the range version map has exactly the restored ranges in it.  This means that for
		// any restore operation the ranges to restore must be within the backed up ranges, otherwise from the
		// restore perspective it will appear that some key ranges were missing and so the backup set is incomplete
		// and the restore has failed. This validation cannot be done currently because Restore only supports a
		// single restore range but backups can have many ranges.

		// Clear the applyMutations stuff, including any unapplied mutations from versions beyond the restored
		// version.
		restore.clearApplyMutationsKeys(tr);

		wait(taskBucket->finish(tr, task));
		if (unlockDB) {
			wait(unlockDatabase(tr, restore.getUid()));
		}

		return Void();
	}

	ACTOR static Future<Key> addTask(Reference<ReadYourWritesTransaction> tr,
	                                 Reference<TaskBucket> taskBucket,
	                                 Reference<Task> parentTask,
	                                 TaskCompletionKey completionKey,
	                                 Reference<TaskFuture> waitFor = Reference<TaskFuture>()) {
		Key doneKey = wait(completionKey.get(tr, taskBucket));
		state Reference<Task> task(new Task(RestoreCompleteTaskFunc::name, RestoreCompleteTaskFunc::version, doneKey));

		// Get restore config from parent task and bind it to new task
		wait(RestoreConfig(parentTask).toTask(tr, task));

		if (!waitFor) {
			return taskBucket->addTask(tr, task);
		}

		wait(waitFor->onSetAddTask(tr, taskBucket, task));
		return "OnSetAddTask"_sr;
	}

	static StringRef name;
	static constexpr uint32_t version = 1;
	StringRef getName() const override { return name; };

	Future<Void> execute(Database cx,
	                     Reference<TaskBucket> tb,
	                     Reference<FutureBucket> fb,
	                     Reference<Task> task) override {
		return Void();
	};
	Future<Void> finish(Reference<ReadYourWritesTransaction> tr,
	                    Reference<TaskBucket> tb,
	                    Reference<FutureBucket> fb,
	                    Reference<Task> task) override {
		return _finish(tr, tb, fb, task);
	};
};
StringRef RestoreCompleteTaskFunc::name = "restore_complete"_sr;
REGISTER_TASKFUNC(RestoreCompleteTaskFunc);

struct RestoreFileTaskFuncBase : RestoreTaskFuncBase {
	struct InputParams {
		static TaskParam<RestoreFile> inputFile() { return __FUNCTION__sr; }
		static TaskParam<int64_t> readOffset() { return __FUNCTION__sr; }
		static TaskParam<int64_t> readLen() { return __FUNCTION__sr; }
	} Params;

	std::string toString(Reference<Task> task) const override {
		return format("fileName '%s' readLen %lld readOffset %lld",
		              Params.inputFile().get(task).fileName.c_str(),
		              Params.readLen().get(task),
		              Params.readOffset().get(task));
	}
};

struct RestoreRangeTaskFunc : RestoreFileTaskFuncBase {
	static struct : InputParams {
		// The range of data that the (possibly empty) data represented, which is set if it intersects the target
		// restore range
		static TaskParam<KeyRange> originalFileRange() { return __FUNCTION__sr; }
		static TaskParam<std::vector<KeyRange>> originalFileRanges() { return __FUNCTION__sr; }

		static std::vector<KeyRange> getOriginalFileRanges(Reference<Task> task) {
			if (originalFileRanges().exists(task)) {
				return Params.originalFileRanges().get(task);
			} else {
				std::vector<KeyRange> range;
				if (originalFileRange().exists(task))
					range.push_back(Params.originalFileRange().get(task));
				return range;
			}
		}
	} Params;

	std::string toString(Reference<Task> task) const override {
		std::string returnStr = RestoreFileTaskFuncBase::toString(task);
		for (auto& range : Params.getOriginalFileRanges(task))
			returnStr += format("  originalFileRange '%s'", printable(range).c_str());
		return returnStr;
	}

	ACTOR static Future<Void> _execute(Database cx,
	                                   Reference<TaskBucket> taskBucket,
	                                   Reference<FutureBucket> futureBucket,
	                                   Reference<Task> task) {
		state RestoreConfig restore(task);

		state RestoreFile rangeFile = Params.inputFile().get(task);
		state int64_t readOffset = Params.readOffset().get(task);
		state int64_t readLen = Params.readLen().get(task);

		TraceEvent("FileRestoreRangeStart")
		    .suppressFor(60)
		    .detail("RestoreUID", restore.getUid())
		    .detail("FileName", rangeFile.fileName)
		    .detail("FileVersion", rangeFile.version)
		    .detail("FileSize", rangeFile.fileSize)
		    .detail("ReadOffset", readOffset)
		    .detail("ReadLen", readLen)
		    .detail("TaskInstance", THIS_ADDR);

		state Reference<ReadYourWritesTransaction> tr(new ReadYourWritesTransaction(cx));
		state Future<Reference<IBackupContainer>> bc;
		state Future<std::vector<KeyRange>> restoreRanges;
		state Future<Key> addPrefix;
		state Future<Key> removePrefix;

		loop {
			try {
				tr->setOption(FDBTransactionOptions::ACCESS_SYSTEM_KEYS);
				tr->setOption(FDBTransactionOptions::LOCK_AWARE);

				bc = restore.sourceContainer().getOrThrow(tr);
				restoreRanges = restore.getRestoreRangesOrDefault(tr);
				addPrefix = restore.addPrefix().getD(tr);
				removePrefix = restore.removePrefix().getD(tr);

				wait(taskBucket->keepRunning(tr, task));

				wait(success(bc) && success(restoreRanges) && success(addPrefix) && success(removePrefix) &&
				     checkTaskVersion(tr->getDatabase(), task, name, version));
				break;

			} catch (Error& e) {
				wait(tr->onError(e));
			}
		}

		state Reference<IAsyncFile> inFile = wait(bc.get()->readFile(rangeFile.fileName));
		state Standalone<VectorRef<KeyValueRef>> blockData =
		    wait(decodeRangeFileBlock(inFile, readOffset, readLen, cx));

		// First and last key are the range for this file
		state KeyRange fileRange = KeyRangeRef(blockData.front().key, blockData.back().key);
		state std::vector<KeyRange> originalFileRanges;
		// If fileRange doesn't intersect restore range then we're done.
		state int index;
		for (index = 0; index < restoreRanges.get().size(); index++) {
			auto& restoreRange = restoreRanges.get()[index];
			if (!fileRange.intersects(restoreRange))
				continue;

			// We know the file range intersects the restore range but there could still be keys outside the restore
			// range. Find the subvector of kv pairs that intersect the restore range.  Note that the first and last
			// keys are just the range endpoints for this file
			int rangeStart = 1;
			int rangeEnd = blockData.size() - 1;
			// Slide start forward, stop if something in range is found
			while (rangeStart < rangeEnd && !restoreRange.contains(blockData[rangeStart].key))
				++rangeStart;
			// Side end backward, stop if something in range is found
			while (rangeEnd > rangeStart && !restoreRange.contains(blockData[rangeEnd - 1].key))
				--rangeEnd;

			state VectorRef<KeyValueRef> data = blockData.slice(rangeStart, rangeEnd);

			// Shrink file range to be entirely within restoreRange and translate it to the new prefix
			// First, use the untranslated file range to create the shrunk original file range which must be used in
			// the kv range version map for applying mutations
			state KeyRange originalFileRange =
			    KeyRangeRef(std::max(fileRange.begin, restoreRange.begin), std::min(fileRange.end, restoreRange.end));
			originalFileRanges.push_back(originalFileRange);

			// Now shrink and translate fileRange
			Key fileEnd = std::min(fileRange.end, restoreRange.end);
			if (fileEnd == (removePrefix.get() == StringRef() ? allKeys.end : strinc(removePrefix.get()))) {
				fileEnd = addPrefix.get() == StringRef() ? allKeys.end : strinc(addPrefix.get());
			} else {
				fileEnd = fileEnd.removePrefix(removePrefix.get()).withPrefix(addPrefix.get());
			}
			fileRange = KeyRangeRef(std::max(fileRange.begin, restoreRange.begin)
			                            .removePrefix(removePrefix.get())
			                            .withPrefix(addPrefix.get()),
			                        fileEnd);

			state int start = 0;
			state int end = data.size();
			state int dataSizeLimit =
			    BUGGIFY ? deterministicRandom()->randomInt(256 * 1024, 10e6) : CLIENT_KNOBS->RESTORE_WRITE_TX_SIZE;

			tr->reset();
			loop {
				try {
					tr->setOption(FDBTransactionOptions::ACCESS_SYSTEM_KEYS);
					tr->setOption(FDBTransactionOptions::LOCK_AWARE);

					state int i = start;
					state int txBytes = 0;
					state int iend = start;

					// find iend that results in the desired transaction size
					for (; iend < end && txBytes < dataSizeLimit; ++iend) {
						txBytes += data[iend].key.expectedSize();
						txBytes += data[iend].value.expectedSize();
					}

					// Clear the range we are about to set.
					// If start == 0 then use fileBegin for the start of the range, else data[start]
					// If iend == end then use fileEnd for the end of the range, else data[iend]
					state KeyRange trRange = KeyRangeRef(
					    (start == 0) ? fileRange.begin
					                 : data[start].key.removePrefix(removePrefix.get()).withPrefix(addPrefix.get()),
					    (iend == end) ? fileRange.end
					                  : data[iend].key.removePrefix(removePrefix.get()).withPrefix(addPrefix.get()));
					tr->clear(trRange);

					for (; i < iend; ++i) {
						tr->setOption(FDBTransactionOptions::NEXT_WRITE_NO_WRITE_CONFLICT_RANGE);
						tr->set(data[i].key.removePrefix(removePrefix.get()).withPrefix(addPrefix.get()),
						        data[i].value);
					}

					// Add to bytes written count
					restore.bytesWritten().atomicOp(tr, txBytes, MutationRef::Type::AddValue);

					state Future<Void> checkLock = checkDatabaseLock(tr, restore.getUid());

					wait(taskBucket->keepRunning(tr, task));

					wait(checkLock);

					wait(tr->commit());

					TraceEvent("FileRestoreCommittedRange")
					    .suppressFor(60)
					    .detail("RestoreUID", restore.getUid())
					    .detail("FileName", rangeFile.fileName)
					    .detail("FileVersion", rangeFile.version)
					    .detail("FileSize", rangeFile.fileSize)
					    .detail("ReadOffset", readOffset)
					    .detail("ReadLen", readLen)
					    .detail("CommitVersion", tr->getCommittedVersion())
					    .detail("BeginRange", trRange.begin)
					    .detail("EndRange", trRange.end)
					    .detail("StartIndex", start)
					    .detail("EndIndex", i)
					    .detail("DataSize", data.size())
					    .detail("Bytes", txBytes)
					    .detail("OriginalFileRange", originalFileRange)
					    .detail("TaskInstance", THIS_ADDR);

					// Commit succeeded, so advance starting point
					start = i;

					if (start == end)
						break;
					tr->reset();
				} catch (Error& e) {
					if (e.code() == error_code_transaction_too_large)
						dataSizeLimit /= 2;
					else
						wait(tr->onError(e));
				}
			}
		}
		if (!originalFileRanges.empty()) {
			if (BUGGIFY && restoreRanges.get().size() == 1) {
				Params.originalFileRange().set(task, originalFileRanges[0]);
			} else {
				Params.originalFileRanges().set(task, originalFileRanges);
			}
		}
		return Void();
	}

	ACTOR static Future<Void> _finish(Reference<ReadYourWritesTransaction> tr,
	                                  Reference<TaskBucket> taskBucket,
	                                  Reference<FutureBucket> futureBucket,
	                                  Reference<Task> task) {
		state RestoreConfig restore(task);
		restore.fileBlocksFinished().atomicOp(tr, 1, MutationRef::Type::AddValue);

		// Update the KV range map if originalFileRange is set
		std::vector<Future<Void>> updateMap;
		std::vector<KeyRange> ranges = Params.getOriginalFileRanges(task);
		for (auto& range : ranges) {
			Value versionEncoded = BinaryWriter::toValue(Params.inputFile().get(task).version, Unversioned());
			updateMap.push_back(krmSetRange(tr, restore.applyMutationsMapPrefix(), range, versionEncoded));
		}

		state Reference<TaskFuture> taskFuture = futureBucket->unpack(task->params[Task::reservedTaskParamKeyDone]);
		wait(taskFuture->set(tr, taskBucket) && taskBucket->finish(tr, task) && waitForAll(updateMap));

		return Void();
	}

	ACTOR static Future<Key> addTask(Reference<ReadYourWritesTransaction> tr,
	                                 Reference<TaskBucket> taskBucket,
	                                 Reference<Task> parentTask,
	                                 RestoreFile rf,
	                                 int64_t offset,
	                                 int64_t len,
	                                 TaskCompletionKey completionKey,
	                                 Reference<TaskFuture> waitFor = Reference<TaskFuture>()) {
		Key doneKey = wait(completionKey.get(tr, taskBucket));
		state Reference<Task> task(new Task(RestoreRangeTaskFunc::name, RestoreRangeTaskFunc::version, doneKey));

		// Create a restore config from the current task and bind it to the new task.
		wait(RestoreConfig(parentTask).toTask(tr, task));

		Params.inputFile().set(task, rf);
		Params.readOffset().set(task, offset);
		Params.readLen().set(task, len);

		if (!waitFor) {
			return taskBucket->addTask(tr, task);
		}

		wait(waitFor->onSetAddTask(tr, taskBucket, task));
		return "OnSetAddTask"_sr;
	}

	static StringRef name;
	static constexpr uint32_t version = 1;
	StringRef getName() const override { return name; };

	Future<Void> execute(Database cx,
	                     Reference<TaskBucket> tb,
	                     Reference<FutureBucket> fb,
	                     Reference<Task> task) override {
		return _execute(cx, tb, fb, task);
	};
	Future<Void> finish(Reference<ReadYourWritesTransaction> tr,
	                    Reference<TaskBucket> tb,
	                    Reference<FutureBucket> fb,
	                    Reference<Task> task) override {
		return _finish(tr, tb, fb, task);
	};
};
StringRef RestoreRangeTaskFunc::name = "restore_range_data"_sr;
REGISTER_TASKFUNC(RestoreRangeTaskFunc);

// Decodes a mutation log key, which contains (hash, commitVersion, chunkNumber) and
// returns (commitVersion, chunkNumber)
std::pair<Version, int32_t> decodeMutationLogKey(const StringRef& key) {
	ASSERT(key.size() == sizeof(uint8_t) + sizeof(Version) + sizeof(int32_t));

	uint8_t hash;
	Version version;
	int32_t part;
	BinaryReader rd(key, Unversioned());
	rd >> hash >> version >> part;
	version = bigEndian64(version);
	part = bigEndian32(part);

	int32_t v = version / CLIENT_KNOBS->LOG_RANGE_BLOCK_SIZE;
	ASSERT(((uint8_t)hashlittle(&v, sizeof(v), 0)) == hash);

	return std::make_pair(version, part);
}

// Decodes an encoded list of mutations in the format of:
//   [includeVersion:uint64_t][val_length:uint32_t][mutation_1][mutation_2]...[mutation_k],
// where a mutation is encoded as:
//   [type:uint32_t][keyLength:uint32_t][valueLength:uint32_t][param1][param2]
std::vector<MutationRef> decodeMutationLogValue(const StringRef& value) {
	StringRefReader reader(value, restore_corrupted_data());

	Version protocolVersion = reader.consume<uint64_t>();
	if (protocolVersion <= 0x0FDB00A200090001) {
		throw incompatible_protocol_version();
	}

	uint32_t val_length = reader.consume<uint32_t>();
	if (val_length != value.size() - sizeof(uint64_t) - sizeof(uint32_t)) {
		TraceEvent(SevError, "FileRestoreLogValueError")
		    .detail("ValueLen", val_length)
		    .detail("ValueSize", value.size())
		    .detail("Value", printable(value));
	}

	std::vector<MutationRef> mutations;
	while (1) {
		if (reader.eof())
			break;

		// Deserialization of a MutationRef, which was packed by MutationListRef::push_back_deep()
		uint32_t type, p1len, p2len;
		type = reader.consume<uint32_t>();
		p1len = reader.consume<uint32_t>();
		p2len = reader.consume<uint32_t>();

		const uint8_t* key = reader.consume(p1len);
		const uint8_t* val = reader.consume(p2len);

		mutations.emplace_back((MutationRef::Type)type, StringRef(key, p1len), StringRef(val, p2len));
	}
	return mutations;
}

void AccumulatedMutations::addChunk(int chunkNumber, const KeyValueRef& kv) {
	if (chunkNumber == lastChunkNumber + 1) {
		lastChunkNumber = chunkNumber;
		serializedMutations += kv.value.toString();
	} else {
		lastChunkNumber = -2;
		serializedMutations.clear();
	}
	kvs.push_back(kv);
}

bool AccumulatedMutations::isComplete() const {
	if (lastChunkNumber >= 0) {
		StringRefReader reader(serializedMutations, restore_corrupted_data());

		Version protocolVersion = reader.consume<uint64_t>();
		if (protocolVersion <= 0x0FDB00A200090001) {
			throw incompatible_protocol_version();
		}

		uint32_t vLen = reader.consume<uint32_t>();
		return vLen == reader.remainder().size();
	}

	return false;
}

// Returns true if a complete chunk contains any MutationRefs which intersect with any
// range in ranges.
// It is undefined behavior to run this if isComplete() does not return true.
bool AccumulatedMutations::matchesAnyRange(const std::vector<KeyRange>& ranges) const {
	std::vector<MutationRef> mutations = decodeMutationLogValue(serializedMutations);
	for (auto& m : mutations) {
		for (auto& r : ranges) {
			if (m.type == MutationRef::Encrypted) {
				// TODO:  In order to filter out encrypted mutations that are not relevant to the
				// target range, they would have to be decrypted here in order to check relevance
				// below, however the staged mutations would still need to remain encrypted for
				// staging into the destination database.  Without decrypting, we must assume that
				// some data could match the range and return true here.
				return true;
			}
			if (m.type == MutationRef::ClearRange) {
				if (r.intersects(KeyRangeRef(m.param1, m.param2))) {
					return true;
				}
			} else {
				if (r.contains(m.param1)) {
					return true;
				}
			}
		}
	}

	return false;
}

// Returns a vector of filtered KV refs from data which are either part of incomplete mutation groups OR complete
// and have data relevant to one of the KV ranges in ranges
std::vector<KeyValueRef> filterLogMutationKVPairs(VectorRef<KeyValueRef> data, const std::vector<KeyRange>& ranges) {
	std::unordered_map<Version, AccumulatedMutations> mutationBlocksByVersion;

	for (auto& kv : data) {
		auto versionAndChunkNumber = decodeMutationLogKey(kv.key);
		mutationBlocksByVersion[versionAndChunkNumber.first].addChunk(versionAndChunkNumber.second, kv);
	}

	std::vector<KeyValueRef> output;

	for (auto& vb : mutationBlocksByVersion) {
		AccumulatedMutations& m = vb.second;

		// If the mutations are incomplete or match one of the ranges, include in results.
		if (!m.isComplete() || m.matchesAnyRange(ranges)) {
			output.insert(output.end(), m.kvs.begin(), m.kvs.end());
		}
	}

	return output;
}
struct RestoreLogDataTaskFunc : RestoreFileTaskFuncBase {
	static StringRef name;
	static constexpr uint32_t version = 1;
	StringRef getName() const override { return name; };

	static struct : InputParams {
	} Params;

	ACTOR static Future<Void> _execute(Database cx,
	                                   Reference<TaskBucket> taskBucket,
	                                   Reference<FutureBucket> futureBucket,
	                                   Reference<Task> task) {
		state RestoreConfig restore(task);

		state RestoreFile logFile = Params.inputFile().get(task);
		state int64_t readOffset = Params.readOffset().get(task);
		state int64_t readLen = Params.readLen().get(task);

		TraceEvent("FileRestoreLogStart")
		    .suppressFor(60)
		    .detail("RestoreUID", restore.getUid())
		    .detail("FileName", logFile.fileName)
		    .detail("FileBeginVersion", logFile.version)
		    .detail("FileEndVersion", logFile.endVersion)
		    .detail("FileSize", logFile.fileSize)
		    .detail("ReadOffset", readOffset)
		    .detail("ReadLen", readLen)
		    .detail("TaskInstance", THIS_ADDR);

		state Reference<ReadYourWritesTransaction> tr(new ReadYourWritesTransaction(cx));
		state Reference<IBackupContainer> bc;
		state std::vector<KeyRange> ranges;

		loop {
			try {
				tr->setOption(FDBTransactionOptions::ACCESS_SYSTEM_KEYS);
				tr->setOption(FDBTransactionOptions::LOCK_AWARE);

				Reference<IBackupContainer> _bc = wait(restore.sourceContainer().getOrThrow(tr));
				bc = _bc;

				wait(store(ranges, restore.getRestoreRangesOrDefault(tr)));

				wait(checkTaskVersion(tr->getDatabase(), task, name, version));
				wait(taskBucket->keepRunning(tr, task));

				break;
			} catch (Error& e) {
				wait(tr->onError(e));
			}
		}

		state Key mutationLogPrefix = restore.mutationLogPrefix();
		state Reference<IAsyncFile> inFile = wait(bc->readFile(logFile.fileName));
		state Standalone<VectorRef<KeyValueRef>> dataOriginal =
		    wait(decodeMutationLogFileBlock(inFile, readOffset, readLen));

		// Filter the KV pairs extracted from the log file block to remove any records known to not be needed for
		// this restore based on the restore range set.
		state std::vector<KeyValueRef> dataFiltered = filterLogMutationKVPairs(dataOriginal, ranges);

		state int start = 0;
		state int end = dataFiltered.size();
		state int dataSizeLimit =
		    BUGGIFY ? deterministicRandom()->randomInt(256 * 1024, 10e6) : CLIENT_KNOBS->RESTORE_WRITE_TX_SIZE;

		tr->reset();
		loop {
			try {
				if (start == end)
					return Void();

				tr->setOption(FDBTransactionOptions::ACCESS_SYSTEM_KEYS);
				tr->setOption(FDBTransactionOptions::LOCK_AWARE);

				state int i = start;
				state int txBytes = 0;
				for (; i < end && txBytes < dataSizeLimit; ++i) {
					Key k = dataFiltered[i].key.withPrefix(mutationLogPrefix);
					ValueRef v = dataFiltered[i].value;
					tr->set(k, v);
					txBytes += k.expectedSize();
					txBytes += v.expectedSize();
				}

				state Future<Void> checkLock = checkDatabaseLock(tr, restore.getUid());

				wait(taskBucket->keepRunning(tr, task));
				wait(checkLock);

				// Add to bytes written count
				restore.bytesWritten().atomicOp(tr, txBytes, MutationRef::Type::AddValue);

				wait(tr->commit());

				TraceEvent("FileRestoreCommittedLog")
				    .suppressFor(60)
				    .detail("RestoreUID", restore.getUid())
				    .detail("FileName", logFile.fileName)
				    .detail("FileBeginVersion", logFile.version)
				    .detail("FileEndVersion", logFile.endVersion)
				    .detail("FileSize", logFile.fileSize)
				    .detail("ReadOffset", readOffset)
				    .detail("ReadLen", readLen)
				    .detail("CommitVersion", tr->getCommittedVersion())
				    .detail("StartIndex", start)
				    .detail("EndIndex", i)
				    .detail("RecordCountOriginal", dataOriginal.size())
				    .detail("RecordCountFiltered", dataFiltered.size())
				    .detail("Bytes", txBytes)
				    .detail("TaskInstance", THIS_ADDR);

				// Commit succeeded, so advance starting point
				start = i;
				tr->reset();
			} catch (Error& e) {
				if (e.code() == error_code_transaction_too_large)
					dataSizeLimit /= 2;
				else
					wait(tr->onError(e));
			}
		}
	}

	ACTOR static Future<Void> _finish(Reference<ReadYourWritesTransaction> tr,
	                                  Reference<TaskBucket> taskBucket,
	                                  Reference<FutureBucket> futureBucket,
	                                  Reference<Task> task) {
		RestoreConfig(task).fileBlocksFinished().atomicOp(tr, 1, MutationRef::Type::AddValue);

		state Reference<TaskFuture> taskFuture = futureBucket->unpack(task->params[Task::reservedTaskParamKeyDone]);

		// TODO:  Check to see if there is a leak in the FutureBucket since an invalid task (validation key fails)
		// will never set its taskFuture.
		wait(taskFuture->set(tr, taskBucket) && taskBucket->finish(tr, task));

		return Void();
	}

	ACTOR static Future<Key> addTask(Reference<ReadYourWritesTransaction> tr,
	                                 Reference<TaskBucket> taskBucket,
	                                 Reference<Task> parentTask,
	                                 RestoreFile lf,
	                                 int64_t offset,
	                                 int64_t len,
	                                 TaskCompletionKey completionKey,
	                                 Reference<TaskFuture> waitFor = Reference<TaskFuture>()) {
		Key doneKey = wait(completionKey.get(tr, taskBucket));
		state Reference<Task> task(new Task(RestoreLogDataTaskFunc::name, RestoreLogDataTaskFunc::version, doneKey));

		// Create a restore config from the current task and bind it to the new task.
		wait(RestoreConfig(parentTask).toTask(tr, task));
		Params.inputFile().set(task, lf);
		Params.readOffset().set(task, offset);
		Params.readLen().set(task, len);

		if (!waitFor) {
			return taskBucket->addTask(tr, task);
		}

		wait(waitFor->onSetAddTask(tr, taskBucket, task));
		return "OnSetAddTask"_sr;
	}

	Future<Void> execute(Database cx,
	                     Reference<TaskBucket> tb,
	                     Reference<FutureBucket> fb,
	                     Reference<Task> task) override {
		return _execute(cx, tb, fb, task);
	};
	Future<Void> finish(Reference<ReadYourWritesTransaction> tr,
	                    Reference<TaskBucket> tb,
	                    Reference<FutureBucket> fb,
	                    Reference<Task> task) override {
		return _finish(tr, tb, fb, task);
	};
};
StringRef RestoreLogDataTaskFunc::name = "restore_log_data"_sr;
REGISTER_TASKFUNC(RestoreLogDataTaskFunc);

struct RestoreDispatchTaskFunc : RestoreTaskFuncBase {
	static StringRef name;
	static constexpr uint32_t version = 1;
	StringRef getName() const override { return name; };

	static struct {
		static TaskParam<Version> beginVersion() { return __FUNCTION__sr; }
		static TaskParam<std::string> beginFile() { return __FUNCTION__sr; }
		static TaskParam<int64_t> beginBlock() { return __FUNCTION__sr; }
		static TaskParam<int64_t> batchSize() { return __FUNCTION__sr; }
		static TaskParam<int64_t> remainingInBatch() { return __FUNCTION__sr; }
	} Params;

	ACTOR static Future<Void> _finish(Reference<ReadYourWritesTransaction> tr,
	                                  Reference<TaskBucket> taskBucket,
	                                  Reference<FutureBucket> futureBucket,
	                                  Reference<Task> task) {
		state RestoreConfig restore(task);

		state Version beginVersion = Params.beginVersion().get(task);
		state Reference<TaskFuture> onDone = futureBucket->unpack(task->params[Task::reservedTaskParamKeyDone]);

		state int64_t remainingInBatch = Params.remainingInBatch().get(task);
		state bool addingToExistingBatch = remainingInBatch > 0;
		state Version restoreVersion;
		state Future<Optional<bool>> onlyApplyMutationLogs = restore.onlyApplyMutationLogs().get(tr);

		wait(store(restoreVersion, restore.restoreVersion().getOrThrow(tr)) && success(onlyApplyMutationLogs) &&
		     checkTaskVersion(tr->getDatabase(), task, name, version));

		// If not adding to an existing batch then update the apply mutations end version so the mutations from the
		// previous batch can be applied.  Only do this once beginVersion is > 0 (it will be 0 for the initial
		// dispatch).
		if (!addingToExistingBatch && beginVersion > 0) {
			restore.setApplyEndVersion(tr, std::min(beginVersion, restoreVersion + 1));
		}

		// The applyLag must be retrieved AFTER potentially updating the apply end version.
		state int64_t applyLag = wait(restore.getApplyVersionLag(tr));
		state int64_t batchSize = Params.batchSize().get(task);

		// If starting a new batch and the apply lag is too large then re-queue and wait
		if (!addingToExistingBatch && applyLag > (BUGGIFY ? 1 : CLIENT_KNOBS->CORE_VERSIONSPERSECOND * 300)) {
			// Wait a small amount of time and then re-add this same task.
			wait(delay(FLOW_KNOBS->PREVENT_FAST_SPIN_DELAY));
			wait(success(RestoreDispatchTaskFunc::addTask(
			    tr, taskBucket, task, beginVersion, "", 0, batchSize, remainingInBatch)));

			TraceEvent("FileRestoreDispatch")
			    .detail("RestoreUID", restore.getUid())
			    .detail("BeginVersion", beginVersion)
			    .detail("ApplyLag", applyLag)
			    .detail("BatchSize", batchSize)
			    .detail("Decision", "too_far_behind")
			    .detail("TaskInstance", THIS_ADDR);

			wait(taskBucket->finish(tr, task));
			return Void();
		}

		state std::string beginFile = Params.beginFile().getOrDefault(task);
		// Get a batch of files.  We're targeting batchSize blocks being dispatched so query for batchSize files
		// (each of which is 0 or more blocks).
		state int taskBatchSize = BUGGIFY ? 1 : CLIENT_KNOBS->RESTORE_DISPATCH_ADDTASK_SIZE;
		state RestoreConfig::FileSetT::RangeResultType files = wait(restore.fileSet().getRange(
		    tr, Optional<RestoreConfig::RestoreFile>({ beginVersion, beginFile }), {}, taskBatchSize));

		// allPartsDone will be set once all block tasks in the current batch are finished.
		state Reference<TaskFuture> allPartsDone;

		// If adding to existing batch then join the new block tasks to the existing batch future
		if (addingToExistingBatch) {
			Key fKey = wait(restore.batchFuture().getD(tr));
			allPartsDone = Reference<TaskFuture>(new TaskFuture(futureBucket, fKey));
		} else {
			// Otherwise create a new future for the new batch
			allPartsDone = futureBucket->future(tr);
			restore.batchFuture().set(tr, allPartsDone->pack());
			// Set batch quota remaining to batch size
			remainingInBatch = batchSize;
		}

		// If there were no files to load then this batch is done and restore is almost done.
		if (files.results.size() == 0) {
			// If adding to existing batch then blocks could be in progress so create a new Dispatch task that waits
			// for them to finish
			if (addingToExistingBatch) {
				// Setting next begin to restoreVersion + 1 so that any files in the file map at the restore version
				// won't be dispatched again.
				wait(success(RestoreDispatchTaskFunc::addTask(tr,
				                                              taskBucket,
				                                              task,
				                                              restoreVersion + 1,
				                                              "",
				                                              0,
				                                              batchSize,
				                                              0,
				                                              TaskCompletionKey::noSignal(),
				                                              allPartsDone)));

				TraceEvent("FileRestoreDispatch")
				    .detail("RestoreUID", restore.getUid())
				    .detail("BeginVersion", beginVersion)
				    .detail("BeginFile", Params.beginFile().get(task))
				    .detail("BeginBlock", Params.beginBlock().get(task))
				    .detail("RestoreVersion", restoreVersion)
				    .detail("ApplyLag", applyLag)
				    .detail("Decision", "end_of_final_batch")
				    .detail("TaskInstance", THIS_ADDR);
			} else if (beginVersion < restoreVersion) {
				// If beginVersion is less than restoreVersion then do one more dispatch task to get there
				wait(success(RestoreDispatchTaskFunc::addTask(tr, taskBucket, task, restoreVersion, "", 0, batchSize)));

				TraceEvent("FileRestoreDispatch")
				    .detail("RestoreUID", restore.getUid())
				    .detail("BeginVersion", beginVersion)
				    .detail("BeginFile", Params.beginFile().get(task))
				    .detail("BeginBlock", Params.beginBlock().get(task))
				    .detail("RestoreVersion", restoreVersion)
				    .detail("ApplyLag", applyLag)
				    .detail("Decision", "apply_to_restore_version")
				    .detail("TaskInstance", THIS_ADDR);
			} else if (applyLag == 0) {
				// If apply lag is 0 then we are done so create the completion task
				wait(success(RestoreCompleteTaskFunc::addTask(tr, taskBucket, task, TaskCompletionKey::noSignal())));

				TraceEvent("FileRestoreDispatch")
				    .detail("RestoreUID", restore.getUid())
				    .detail("BeginVersion", beginVersion)
				    .detail("BeginFile", Params.beginFile().get(task))
				    .detail("BeginBlock", Params.beginBlock().get(task))
				    .detail("ApplyLag", applyLag)
				    .detail("Decision", "restore_complete")
				    .detail("TaskInstance", THIS_ADDR);
			} else {
				// Applying of mutations is not yet finished so wait a small amount of time and then re-add this
				// same task.
				wait(delay(FLOW_KNOBS->PREVENT_FAST_SPIN_DELAY));
				wait(success(RestoreDispatchTaskFunc::addTask(tr, taskBucket, task, beginVersion, "", 0, batchSize)));

				TraceEvent("FileRestoreDispatch")
				    .detail("RestoreUID", restore.getUid())
				    .detail("BeginVersion", beginVersion)
				    .detail("ApplyLag", applyLag)
				    .detail("Decision", "apply_still_behind")
				    .detail("TaskInstance", THIS_ADDR);
			}

			// If adding to existing batch then task is joined with a batch future so set done future
			// Note that this must be done after joining at least one task with the batch future in case all other
			// blockers already finished.
			Future<Void> setDone = addingToExistingBatch ? onDone->set(tr, taskBucket) : Void();

			wait(taskBucket->finish(tr, task) && setDone);
			return Void();
		}

		// Start moving through the file list and queuing up blocks.  Only queue up to RESTORE_DISPATCH_ADDTASK_SIZE
		// blocks per Dispatch task and target batchSize total per batch but a batch must end on a complete version
		// boundary so exceed the limit if necessary to reach the end of a version of files.
		state std::vector<Future<Key>> addTaskFutures;
		state Version endVersion = files.results[0].version;
		state int blocksDispatched = 0;
		state int64_t beginBlock = Params.beginBlock().getOrDefault(task);
		state int i = 0;

		for (; i < files.results.size(); ++i) {
			RestoreConfig::RestoreFile& f = files.results[i];

			// Here we are "between versions" (prior to adding the first block of the first file of a new version)
			// so this is an opportunity to end the current dispatch batch (which must end on a version boundary) if
			// the batch size has been reached or exceeded
			if (f.version != endVersion && remainingInBatch <= 0) {
				// Next start will be at the first version after endVersion at the first file first block
				++endVersion;
				beginFile = "";
				beginBlock = 0;
				break;
			}

			// Set the starting point for the next task in case we stop inside this file
			endVersion = f.version;
			beginFile = f.fileName;

			state int64_t j = beginBlock * f.blockSize;
			// For each block of the file
			for (; j < f.fileSize; j += f.blockSize) {
				// Stop if we've reached the addtask limit
				if (blocksDispatched == taskBatchSize)
					break;

				if (f.isRange) {
					addTaskFutures.push_back(
					    RestoreRangeTaskFunc::addTask(tr,
					                                  taskBucket,
					                                  task,
					                                  f,
					                                  j,
					                                  std::min<int64_t>(f.blockSize, f.fileSize - j),
					                                  TaskCompletionKey::joinWith(allPartsDone)));
				} else {
					addTaskFutures.push_back(
					    RestoreLogDataTaskFunc::addTask(tr,
					                                    taskBucket,
					                                    task,
					                                    f,
					                                    j,
					                                    std::min<int64_t>(f.blockSize, f.fileSize - j),
					                                    TaskCompletionKey::joinWith(allPartsDone)));
				}

				// Increment beginBlock for the file and total blocks dispatched for this task
				++beginBlock;
				++blocksDispatched;
				--remainingInBatch;
			}

			// Stop if we've reached the addtask limit
			if (blocksDispatched == taskBatchSize)
				break;

			// We just completed an entire file so the next task should start at the file after this one within
			// endVersion (or later) if this iteration ends up being the last for this task
			beginFile = beginFile + '\x00';
			beginBlock = 0;

			TraceEvent("FileRestoreDispatchedFile")
			    .suppressFor(60)
			    .detail("RestoreUID", restore.getUid())
			    .detail("FileName", f.fileName)
			    .detail("TaskInstance", THIS_ADDR);
		}

		// If no blocks were dispatched then the next dispatch task should run now and be joined with the
		// allPartsDone future
		if (blocksDispatched == 0) {
			std::string decision;

			// If no files were dispatched either then the batch size wasn't large enough to catch all of the files
			// at the next lowest non-dispatched version, so increase the batch size.
			if (i == 0) {
				batchSize *= 2;
				decision = "increased_batch_size";
			} else
				decision = "all_files_were_empty";

			TraceEvent("FileRestoreDispatch")
			    .detail("RestoreUID", restore.getUid())
			    .detail("BeginVersion", beginVersion)
			    .detail("BeginFile", Params.beginFile().get(task))
			    .detail("BeginBlock", Params.beginBlock().get(task))
			    .detail("EndVersion", endVersion)
			    .detail("ApplyLag", applyLag)
			    .detail("BatchSize", batchSize)
			    .detail("Decision", decision)
			    .detail("TaskInstance", THIS_ADDR)
			    .detail("RemainingInBatch", remainingInBatch);

			wait(success(RestoreDispatchTaskFunc::addTask(tr,
			                                              taskBucket,
			                                              task,
			                                              endVersion,
			                                              beginFile,
			                                              beginBlock,
			                                              batchSize,
			                                              remainingInBatch,
			                                              TaskCompletionKey::joinWith((allPartsDone)))));

			// If adding to existing batch then task is joined with a batch future so set done future.
			// Note that this must be done after joining at least one task with the batch future in case all other
			// blockers already finished.
			Future<Void> setDone = addingToExistingBatch ? onDone->set(tr, taskBucket) : Void();

			wait(setDone && taskBucket->finish(tr, task));

			return Void();
		}

		// Increment the number of blocks dispatched in the restore config
		restore.filesBlocksDispatched().atomicOp(tr, blocksDispatched, MutationRef::Type::AddValue);

		// If beginFile is not empty then we had to stop in the middle of a version (possibly within a file) so we
		// cannot end the batch here because we do not know if we got all of the files and blocks from the last
		// version queued, so make sure remainingInBatch is at least 1.
		if (!beginFile.empty())
			remainingInBatch = std::max<int64_t>(1, remainingInBatch);

		// If more blocks need to be dispatched in this batch then add a follow-on task that is part of the
		// allPartsDone group which will won't wait to run and will add more block tasks.
		if (remainingInBatch > 0)
			addTaskFutures.push_back(RestoreDispatchTaskFunc::addTask(tr,
			                                                          taskBucket,
			                                                          task,
			                                                          endVersion,
			                                                          beginFile,
			                                                          beginBlock,
			                                                          batchSize,
			                                                          remainingInBatch,
			                                                          TaskCompletionKey::joinWith(allPartsDone)));
		else // Otherwise, add a follow-on task to continue after all previously dispatched blocks are done
			addTaskFutures.push_back(RestoreDispatchTaskFunc::addTask(tr,
			                                                          taskBucket,
			                                                          task,
			                                                          endVersion,
			                                                          beginFile,
			                                                          beginBlock,
			                                                          batchSize,
			                                                          0,
			                                                          TaskCompletionKey::noSignal(),
			                                                          allPartsDone));

		wait(waitForAll(addTaskFutures));

		// If adding to existing batch then task is joined with a batch future so set done future.
		Future<Void> setDone = addingToExistingBatch ? onDone->set(tr, taskBucket) : Void();

		wait(setDone && taskBucket->finish(tr, task));

		TraceEvent("FileRestoreDispatch")
		    .detail("RestoreUID", restore.getUid())
		    .detail("BeginVersion", beginVersion)
		    .detail("BeginFile", Params.beginFile().get(task))
		    .detail("BeginBlock", Params.beginBlock().get(task))
		    .detail("EndVersion", endVersion)
		    .detail("ApplyLag", applyLag)
		    .detail("BatchSize", batchSize)
		    .detail("Decision", "dispatched_files")
		    .detail("FilesDispatched", i)
		    .detail("BlocksDispatched", blocksDispatched)
		    .detail("TaskInstance", THIS_ADDR)
		    .detail("RemainingInBatch", remainingInBatch);

		return Void();
	}

	ACTOR static Future<Key> addTask(Reference<ReadYourWritesTransaction> tr,
	                                 Reference<TaskBucket> taskBucket,
	                                 Reference<Task> parentTask,
	                                 Version beginVersion,
	                                 std::string beginFile,
	                                 int64_t beginBlock,
	                                 int64_t batchSize,
	                                 int64_t remainingInBatch = 0,
	                                 TaskCompletionKey completionKey = TaskCompletionKey::noSignal(),
	                                 Reference<TaskFuture> waitFor = Reference<TaskFuture>()) {
		Key doneKey = wait(completionKey.get(tr, taskBucket));

		// Use high priority for dispatch tasks that have to queue more blocks for the current batch
		unsigned int priority = (remainingInBatch > 0) ? 1 : 0;
		state Reference<Task> task(
		    new Task(RestoreDispatchTaskFunc::name, RestoreDispatchTaskFunc::version, doneKey, priority));

		// Create a config from the parent task and bind it to the new task
		wait(RestoreConfig(parentTask).toTask(tr, task));
		Params.beginVersion().set(task, beginVersion);
		Params.batchSize().set(task, batchSize);
		Params.remainingInBatch().set(task, remainingInBatch);
		Params.beginBlock().set(task, beginBlock);
		Params.beginFile().set(task, beginFile);

		if (!waitFor) {
			return taskBucket->addTask(tr, task);
		}

		wait(waitFor->onSetAddTask(tr, taskBucket, task));
		return "OnSetAddTask"_sr;
	}

	Future<Void> execute(Database cx,
	                     Reference<TaskBucket> tb,
	                     Reference<FutureBucket> fb,
	                     Reference<Task> task) override {
		return Void();
	};
	Future<Void> finish(Reference<ReadYourWritesTransaction> tr,
	                    Reference<TaskBucket> tb,
	                    Reference<FutureBucket> fb,
	                    Reference<Task> task) override {
		return _finish(tr, tb, fb, task);
	};
};
StringRef RestoreDispatchTaskFunc::name = "restore_dispatch"_sr;
REGISTER_TASKFUNC(RestoreDispatchTaskFunc);

ACTOR Future<std::string> restoreStatus(Reference<ReadYourWritesTransaction> tr, Key tagName) {
	tr->setOption(FDBTransactionOptions::PRIORITY_SYSTEM_IMMEDIATE);
	tr->setOption(FDBTransactionOptions::ACCESS_SYSTEM_KEYS);
	tr->setOption(FDBTransactionOptions::LOCK_AWARE);

	state std::vector<KeyBackedTag> tags;
	if (tagName.size() == 0) {
		std::vector<KeyBackedTag> t = wait(getAllRestoreTags(tr));
		tags = t;
	} else
		tags.push_back(makeRestoreTag(tagName.toString()));

	state std::string result;
	state int i = 0;

	for (; i < tags.size(); ++i) {
		UidAndAbortedFlagT u = wait(tags[i].getD(tr));
		std::string s = wait(RestoreConfig(u.first).getFullStatus(tr));
		result.append(s);
		result.append("\n\n");
	}

	return result;
}

ACTOR Future<ERestoreState> abortRestore(Reference<ReadYourWritesTransaction> tr, Key tagName) {
	tr->setOption(FDBTransactionOptions::ACCESS_SYSTEM_KEYS);
	tr->setOption(FDBTransactionOptions::LOCK_AWARE);
	tr->setOption(FDBTransactionOptions::COMMIT_ON_FIRST_PROXY);

	state KeyBackedTag tag = makeRestoreTag(tagName.toString());
	state Optional<UidAndAbortedFlagT> current = wait(tag.get(tr));
	if (!current.present())
		return ERestoreState::UNITIALIZED;

	state RestoreConfig restore(current.get().first);

	state ERestoreState status = wait(restore.stateEnum().getD(tr));
	state bool runnable = wait(restore.isRunnable(tr));

	if (!runnable)
		return status;

	restore.stateEnum().set(tr, ERestoreState::ABORTED);

	// Clear all of the ApplyMutations stuff
	restore.clearApplyMutationsKeys(tr);

	// Cancel the backup tasks on this tag
	wait(tag.cancel(tr));
	wait(unlockDatabase(tr, current.get().first));
	return ERestoreState::ABORTED;
}

ACTOR Future<ERestoreState> abortRestore(Database cx, Key tagName) {
	state Reference<ReadYourWritesTransaction> tr =
	    Reference<ReadYourWritesTransaction>(new ReadYourWritesTransaction(cx));

	loop {
		try {
			ERestoreState estate = wait(abortRestore(tr, tagName));
			if (estate != ERestoreState::ABORTED) {
				return estate;
			}
			wait(tr->commit());
			break;
		} catch (Error& e) {
			wait(tr->onError(e));
		}
	}

	tr = Reference<ReadYourWritesTransaction>(new ReadYourWritesTransaction(cx));

	// Commit a dummy transaction before returning success, to ensure the mutation applier has stopped submitting
	// mutations
	loop {
		try {
			tr->setOption(FDBTransactionOptions::ACCESS_SYSTEM_KEYS);
			tr->setOption(FDBTransactionOptions::LOCK_AWARE);
			tr->setOption(FDBTransactionOptions::COMMIT_ON_FIRST_PROXY);
			tr->addReadConflictRange(singleKeyRange(KeyRef()));
			tr->addWriteConflictRange(singleKeyRange(KeyRef()));
			wait(tr->commit());
			return ERestoreState::ABORTED;
		} catch (Error& e) {
			wait(tr->onError(e));
		}
	}
}

struct StartFullRestoreTaskFunc : RestoreTaskFuncBase {
	static StringRef name;
	static constexpr uint32_t version = 1;

	static struct {
		static TaskParam<Version> firstVersion() { return __FUNCTION__sr; }
	} Params;

	// Find all files needed for the restore and save them in the RestoreConfig for the task.
	// Update the total number of files and blocks and change state to starting.
	ACTOR static Future<Void> _execute(Database cx,
	                                   Reference<TaskBucket> taskBucket,
	                                   Reference<FutureBucket> futureBucket,
	                                   Reference<Task> task) {
		state Reference<ReadYourWritesTransaction> tr(new ReadYourWritesTransaction(cx));
		state RestoreConfig restore(task);
		state Version restoreVersion;
		state Version beginVersion;
		state Reference<IBackupContainer> bc;
		state std::vector<KeyRange> ranges;
		state bool logsOnly;
		state bool inconsistentSnapshotOnly;

		loop {
			try {
				tr->setOption(FDBTransactionOptions::ACCESS_SYSTEM_KEYS);
				tr->setOption(FDBTransactionOptions::LOCK_AWARE);

				wait(checkTaskVersion(tr->getDatabase(), task, name, version));
				wait(store(beginVersion, restore.beginVersion().getD(tr, Snapshot::False, ::invalidVersion)));

				wait(store(restoreVersion, restore.restoreVersion().getOrThrow(tr)));
				wait(store(ranges, restore.getRestoreRangesOrDefault(tr)));
				wait(store(logsOnly, restore.onlyApplyMutationLogs().getD(tr, Snapshot::False, false)));
				wait(store(inconsistentSnapshotOnly,
				           restore.inconsistentSnapshotOnly().getD(tr, Snapshot::False, false)));

				wait(taskBucket->keepRunning(tr, task));

				ERestoreState oldState = wait(restore.stateEnum().getD(tr));
				if (oldState != ERestoreState::QUEUED && oldState != ERestoreState::STARTING) {
					wait(restore.logError(cx,
					                      restore_error(),
					                      format("StartFullRestore: Encountered unexpected state(%d)", oldState),
					                      THIS));
					return Void();
				}
				restore.stateEnum().set(tr, ERestoreState::STARTING);
				restore.fileSet().clear(tr);
				restore.fileBlockCount().clear(tr);
				restore.fileCount().clear(tr);
				Reference<IBackupContainer> _bc = wait(restore.sourceContainer().getOrThrow(tr));
				bc = _bc;

				wait(tr->commit());
				break;
			} catch (Error& e) {
				wait(tr->onError(e));
			}
		}

		tr->reset();
		loop {
			try {
				tr->setOption(FDBTransactionOptions::ACCESS_SYSTEM_KEYS);
				tr->setOption(FDBTransactionOptions::LOCK_AWARE);
				Version destVersion = wait(tr->getReadVersion());
				TraceEvent("FileRestoreVersionUpgrade")
				    .detail("RestoreVersion", restoreVersion)
				    .detail("Dest", destVersion);
				if (destVersion <= restoreVersion) {
					CODE_PROBE(true, "Forcing restored cluster to higher version", probe::decoration::rare);
					tr->set(minRequiredCommitVersionKey, BinaryWriter::toValue(restoreVersion + 1, Unversioned()));
					wait(tr->commit());
				} else {
					break;
				}
			} catch (Error& e) {
				wait(tr->onError(e));
			}
		}

		state Version firstConsistentVersion = invalidVersion;
		if (beginVersion == invalidVersion) {
			beginVersion = 0;
		}
		state Standalone<VectorRef<KeyRangeRef>> keyRangesFilter;
		for (auto const& r : ranges) {
			keyRangesFilter.push_back_deep(keyRangesFilter.arena(), KeyRangeRef(r));
		}
		state Optional<RestorableFileSet> restorable =
		    wait(bc->getRestoreSet(restoreVersion, cx, keyRangesFilter, logsOnly, beginVersion));
		if (!restorable.present())
			throw restore_missing_data();

		// Convert the two lists in restorable (logs and ranges) to a single list of RestoreFiles.
		// Order does not matter, they will be put in order when written to the restoreFileMap below.
		state std::vector<RestoreConfig::RestoreFile> files;
		if (!logsOnly) {
			beginVersion = restorable.get().snapshot.beginVersion;
			if (!inconsistentSnapshotOnly) {
				for (const RangeFile& f : restorable.get().ranges) {
					files.push_back({ f.version, f.fileName, true, f.blockSize, f.fileSize });
					// In a restore with both snapshots and logs, the firstConsistentVersion is the highest version
					// of any range file.
					firstConsistentVersion = std::max(firstConsistentVersion, f.version);
				}
			} else {
				for (int i = 0; i < restorable.get().ranges.size(); ++i) {
					const RangeFile& f = restorable.get().ranges[i];
					files.push_back({ f.version, f.fileName, true, f.blockSize, f.fileSize });
					// In inconsistentSnapshotOnly mode, if all range files have the same version, then it is the
					// firstConsistentVersion, otherwise unknown (use -1).
					if (i != 0 && f.version != firstConsistentVersion) {
						firstConsistentVersion = invalidVersion;
					} else {
						firstConsistentVersion = f.version;
					}
				}
			}
		} else {
			// In logs-only (incremental) mode, the firstConsistentVersion should just be restore.beginVersion().
			firstConsistentVersion = beginVersion;
		}
		if (!inconsistentSnapshotOnly) {
			for (const LogFile& f : restorable.get().logs) {
				files.push_back({ f.beginVersion, f.fileName, false, f.blockSize, f.fileSize, f.endVersion });
			}
		}
		// First version for which log data should be applied
		Params.firstVersion().set(task, beginVersion);

		tr->reset();
		loop {
			try {
				tr->setOption(FDBTransactionOptions::ACCESS_SYSTEM_KEYS);
				tr->setOption(FDBTransactionOptions::LOCK_AWARE);
				restore.firstConsistentVersion().set(tr, firstConsistentVersion);
				wait(tr->commit());
				break;
			} catch (Error& e) {
				wait(tr->onError(e));
			}
		}

		state std::vector<RestoreConfig::RestoreFile>::iterator start = files.begin();
		state std::vector<RestoreConfig::RestoreFile>::iterator end = files.end();

		tr->reset();
		while (start != end) {
			try {
				tr->setOption(FDBTransactionOptions::ACCESS_SYSTEM_KEYS);
				tr->setOption(FDBTransactionOptions::LOCK_AWARE);

				wait(taskBucket->keepRunning(tr, task));

				state std::vector<RestoreConfig::RestoreFile>::iterator i = start;

				state int txBytes = 0;
				state int nFileBlocks = 0;
				state int nFiles = 0;
				auto fileSet = restore.fileSet();
				for (; i != end && txBytes < 1e6; ++i) {
					txBytes += fileSet.insert(tr, *i);
					nFileBlocks += (i->fileSize + i->blockSize - 1) / i->blockSize;
					++nFiles;
				}

				restore.fileCount().atomicOp(tr, nFiles, MutationRef::Type::AddValue);
				restore.fileBlockCount().atomicOp(tr, nFileBlocks, MutationRef::Type::AddValue);

				wait(tr->commit());

				TraceEvent("FileRestoreLoadedFiles")
				    .detail("RestoreUID", restore.getUid())
				    .detail("FileCount", nFiles)
				    .detail("FileBlockCount", nFileBlocks)
				    .detail("TransactionBytes", txBytes)
				    .detail("TaskInstance", THIS_ADDR);

				start = i;
				tr->reset();
			} catch (Error& e) {
				wait(tr->onError(e));
			}
		}

		return Void();
	}

	ACTOR static Future<Void> _finish(Reference<ReadYourWritesTransaction> tr,
	                                  Reference<TaskBucket> taskBucket,
	                                  Reference<FutureBucket> futureBucket,
	                                  Reference<Task> task) {
		state RestoreConfig restore(task);

		state Version firstVersion = Params.firstVersion().getOrDefault(task, invalidVersion);
		if (firstVersion == invalidVersion) {
			wait(restore.logError(
			    tr->getDatabase(), restore_missing_data(), "StartFullRestore: The backup had no data.", THIS));
			std::string tag = wait(restore.tag().getD(tr));
			wait(success(abortRestore(tr, StringRef(tag))));
			return Void();
		}

		restore.stateEnum().set(tr, ERestoreState::RUNNING);

		// Set applyMutation versions

		restore.setApplyBeginVersion(tr, firstVersion);
		restore.setApplyEndVersion(tr, firstVersion);

		// Apply range data and log data in order
		wait(success(RestoreDispatchTaskFunc::addTask(
		    tr, taskBucket, task, 0, "", 0, CLIENT_KNOBS->RESTORE_DISPATCH_BATCH_SIZE)));

		wait(taskBucket->finish(tr, task));
		return Void();
	}

	ACTOR static Future<Key> addTask(Reference<ReadYourWritesTransaction> tr,
	                                 Reference<TaskBucket> taskBucket,
	                                 UID uid,
	                                 TaskCompletionKey completionKey,
	                                 Reference<TaskFuture> waitFor = Reference<TaskFuture>()) {
		tr->setOption(FDBTransactionOptions::ACCESS_SYSTEM_KEYS);
		tr->setOption(FDBTransactionOptions::LOCK_AWARE);

		Key doneKey = wait(completionKey.get(tr, taskBucket));
		state Reference<Task> task(
		    new Task(StartFullRestoreTaskFunc::name, StartFullRestoreTaskFunc::version, doneKey));

		state RestoreConfig restore(uid);
		// Bind the restore config to the new task
		wait(restore.toTask(tr, task));

		if (!waitFor) {
			return taskBucket->addTask(tr, task);
		}

		wait(waitFor->onSetAddTask(tr, taskBucket, task));
		return "OnSetAddTask"_sr;
	}

	StringRef getName() const override { return name; };

	Future<Void> execute(Database cx,
	                     Reference<TaskBucket> tb,
	                     Reference<FutureBucket> fb,
	                     Reference<Task> task) override {
		return _execute(cx, tb, fb, task);
	};
	Future<Void> finish(Reference<ReadYourWritesTransaction> tr,
	                    Reference<TaskBucket> tb,
	                    Reference<FutureBucket> fb,
	                    Reference<Task> task) override {
		return _finish(tr, tb, fb, task);
	};
};
StringRef StartFullRestoreTaskFunc::name = "restore_start"_sr;
REGISTER_TASKFUNC(StartFullRestoreTaskFunc);
} // namespace fileBackup

struct LogInfo : public ReferenceCounted<LogInfo> {
	std::string fileName;
	Reference<IAsyncFile> logFile;
	Version beginVersion;
	Version endVersion;
	int64_t offset;

	LogInfo() : offset(0){};
};

class FileBackupAgentImpl {
public:
	static constexpr int MAX_RESTORABLE_FILE_METASECTION_BYTES = 1024 * 8;

	// Parallel restore
	ACTOR static Future<Void> parallelRestoreFinish(Database cx, UID randomUID, UnlockDB unlockDB = UnlockDB::True) {
		state ReadYourWritesTransaction tr(cx);
		state Optional<Value> restoreRequestDoneKeyValue;
		TraceEvent("FastRestoreToolWaitForRestoreToFinish").detail("DBLock", randomUID);
		// TODO: register watch first and then check if the key exist
		loop {
			try {
				tr.setOption(FDBTransactionOptions::ACCESS_SYSTEM_KEYS);
				tr.setOption(FDBTransactionOptions::LOCK_AWARE);
				Optional<Value> _restoreRequestDoneKeyValue = wait(tr.get(restoreRequestDoneKey));
				restoreRequestDoneKeyValue = _restoreRequestDoneKeyValue;
				// Restore may finish before restoreTool waits on the restore finish event.
				if (restoreRequestDoneKeyValue.present()) {
					break;
				} else {
					state Future<Void> watchForRestoreRequestDone = tr.watch(restoreRequestDoneKey);
					wait(tr.commit());
					wait(watchForRestoreRequestDone);
					break;
				}
			} catch (Error& e) {
				wait(tr.onError(e));
			}
		}

		TraceEvent("FastRestoreToolRestoreFinished")
		    .detail("ClearRestoreRequestDoneKey", restoreRequestDoneKeyValue.present());
		// Only this agent can clear the restoreRequestDoneKey
		wait(runRYWTransaction(cx, [](Reference<ReadYourWritesTransaction> tr) -> Future<Void> {
			tr->setOption(FDBTransactionOptions::ACCESS_SYSTEM_KEYS);
			tr->setOption(FDBTransactionOptions::LOCK_AWARE);
			tr->clear(restoreRequestDoneKey);
			return Void();
		}));

		if (unlockDB) {
			TraceEvent("FastRestoreToolRestoreFinished").detail("UnlockDBStart", randomUID);
			wait(unlockDatabase(cx, randomUID));
			TraceEvent("FastRestoreToolRestoreFinished").detail("UnlockDBFinish", randomUID);
		} else {
			TraceEvent("FastRestoreToolRestoreFinished").detail("DBLeftLockedAfterRestore", randomUID);
		}

		return Void();
	}

	ACTOR static Future<Void> submitParallelRestore(Database cx,
	                                                Key backupTag,
	                                                Standalone<VectorRef<KeyRangeRef>> backupRanges,
	                                                Key bcUrl,
	                                                Optional<std::string> proxy,
	                                                Version targetVersion,
	                                                LockDB lockDB,
	                                                UID randomUID,
	                                                Key addPrefix,
	                                                Key removePrefix) {
		// Sanity check backup is valid
		state Reference<IBackupContainer> bc = IBackupContainer::openContainer(bcUrl.toString(), proxy, {});
		state BackupDescription desc = wait(bc->describeBackup());
		wait(desc.resolveVersionTimes(cx));

		if (targetVersion == invalidVersion && desc.maxRestorableVersion.present()) {
			targetVersion = desc.maxRestorableVersion.get();
			TraceEvent(SevWarn, "FastRestoreSubmitRestoreRequestWithInvalidTargetVersion")
			    .detail("OverrideTargetVersion", targetVersion);
		}

		Optional<RestorableFileSet> restoreSet = wait(bc->getRestoreSet(targetVersion, cx));

		if (!restoreSet.present()) {
			TraceEvent(SevWarn, "FileBackupAgentRestoreNotPossible")
			    .detail("BackupContainer", bc->getURL())
			    .detail("TargetVersion", targetVersion);
			throw restore_invalid_version();
		}

		TraceEvent("FastRestoreSubmitRestoreRequest")
		    .detail("BackupDesc", desc.toString())
		    .detail("TargetVersion", targetVersion);

		state Reference<ReadYourWritesTransaction> tr(new ReadYourWritesTransaction(cx));
		state int restoreIndex = 0;
		state int numTries = 0;
		// lock DB for restore
		loop {
			try {
				if (lockDB) {
					wait(lockDatabase(cx, randomUID));
				}
				wait(checkDatabaseLock(tr, randomUID));

				TraceEvent("FastRestoreToolSubmitRestoreRequests").detail("DBIsLocked", randomUID);
				break;
			} catch (Error& e) {
				TraceEvent(numTries > 50 ? SevError : SevInfo, "FastRestoreToolSubmitRestoreRequestsMayFail")
				    .error(e)
				    .detail("Reason", "DB is not properly locked")
				    .detail("ExpectedLockID", randomUID);
				numTries++;
				wait(tr->onError(e));
			}
		}

		// set up restore request
		tr->reset();
		numTries = 0;
		loop {
			tr->setOption(FDBTransactionOptions::ACCESS_SYSTEM_KEYS);
			tr->setOption(FDBTransactionOptions::LOCK_AWARE);
			try {
				// Note: we always lock DB here in case DB is modified at the bacupRanges boundary.
				for (restoreIndex = 0; restoreIndex < backupRanges.size(); restoreIndex++) {
					auto range = backupRanges[restoreIndex];
					Standalone<StringRef> restoreTag(backupTag.toString() + "_" + std::to_string(restoreIndex));
					// Register the request request in DB, which will be picked up by restore worker leader
					struct RestoreRequest restoreRequest(restoreIndex,
					                                     restoreTag,
					                                     bcUrl,
					                                     proxy,
					                                     targetVersion,
					                                     range,
					                                     deterministicRandom()->randomUniqueID(),
					                                     addPrefix,
					                                     removePrefix);
					tr->set(restoreRequestKeyFor(restoreRequest.index), restoreRequestValue(restoreRequest));
				}
				tr->set(restoreRequestTriggerKey,
				        restoreRequestTriggerValue(deterministicRandom()->randomUniqueID(), backupRanges.size()));
				wait(tr->commit()); // Trigger restore
				break;
			} catch (Error& e) {
				TraceEvent(numTries > 50 ? SevError : SevInfo, "FastRestoreToolSubmitRestoreRequestsRetry")
				    .error(e)
				    .detail("RestoreIndex", restoreIndex);
				numTries++;
				wait(tr->onError(e));
			}
		}
		return Void();
	}

	// This method will return the final status of the backup at tag, and return the URL that was used on the tag
	// when that status value was read.
	ACTOR static Future<EBackupState> waitBackup(FileBackupAgent* backupAgent,
	                                             Database cx,
	                                             std::string tagName,
	                                             StopWhenDone stopWhenDone,
	                                             Reference<IBackupContainer>* pContainer = nullptr,
	                                             UID* pUID = nullptr) {
		state std::string backTrace;
		state KeyBackedTag tag = makeBackupTag(tagName);

		loop {
			state Reference<ReadYourWritesTransaction> tr(new ReadYourWritesTransaction(cx));
			tr->setOption(FDBTransactionOptions::ACCESS_SYSTEM_KEYS);
			tr->setOption(FDBTransactionOptions::LOCK_AWARE);

			try {
				state Optional<UidAndAbortedFlagT> oldUidAndAborted = wait(tag.get(tr));
				if (!oldUidAndAborted.present()) {
					return EBackupState::STATE_NEVERRAN;
				}

				state BackupConfig config(oldUidAndAborted.get().first);
				state EBackupState status =
				    wait(config.stateEnum().getD(tr, Snapshot::False, EBackupState::STATE_NEVERRAN));

				// Break, if one of the following is true
				//  - no longer runnable
				//  - in differential mode (restorable) and stopWhenDone is not enabled
				if (!FileBackupAgent::isRunnable(status) ||
				    ((!stopWhenDone) && (EBackupState::STATE_RUNNING_DIFFERENTIAL == status))) {

					if (pContainer != nullptr) {
						Reference<IBackupContainer> c =
						    wait(config.backupContainer().getOrThrow(tr, Snapshot::False, backup_invalid_info()));
						*pContainer = c;
					}

					if (pUID != nullptr) {
						*pUID = oldUidAndAborted.get().first;
					}

					return status;
				}

				state Future<Void> watchFuture = tr->watch(config.stateEnum().key);
				wait(tr->commit());
				wait(watchFuture);
			} catch (Error& e) {
				wait(tr->onError(e));
			}
		}
	}

	// TODO: Get rid of all of these confusing boolean flags
	ACTOR static Future<Void> submitBackup(FileBackupAgent* backupAgent,
	                                       Reference<ReadYourWritesTransaction> tr,
	                                       Key outContainer,
	                                       Optional<std::string> proxy,
	                                       int initialSnapshotIntervalSeconds,
	                                       int snapshotIntervalSeconds,
	                                       std::string tagName,
	                                       Standalone<VectorRef<KeyRangeRef>> backupRanges,
	                                       bool encryptionEnabled,
	                                       StopWhenDone stopWhenDone,
	                                       UsePartitionedLog partitionedLog,
	                                       IncrementalBackupOnly incrementalBackupOnly,
	                                       Optional<std::string> encryptionKeyFileName) {
		tr->setOption(FDBTransactionOptions::ACCESS_SYSTEM_KEYS);
		tr->setOption(FDBTransactionOptions::LOCK_AWARE);
		tr->setOption(FDBTransactionOptions::COMMIT_ON_FIRST_PROXY);

		TraceEvent(SevInfo, "FBA_SubmitBackup")
		    .detail("TagName", tagName.c_str())
		    .detail("StopWhenDone", stopWhenDone)
		    .detail("UsePartitionedLog", partitionedLog)
		    .detail("OutContainer", outContainer.toString());

		state KeyBackedTag tag = makeBackupTag(tagName);
		Optional<UidAndAbortedFlagT> uidAndAbortedFlag = wait(tag.get(tr));
		if (uidAndAbortedFlag.present()) {
			state BackupConfig prevConfig(uidAndAbortedFlag.get().first);
			state EBackupState prevBackupStatus =
			    wait(prevConfig.stateEnum().getD(tr, Snapshot::False, EBackupState::STATE_NEVERRAN));
			if (FileBackupAgent::isRunnable(prevBackupStatus)) {
				throw backup_duplicate();
			}

			// Now is time to clear prev backup config space. We have no more use for it.
			prevConfig.clear(tr);
		}

		state BackupConfig config(deterministicRandom()->randomUniqueID());
		state UID uid = config.getUid();

		// This check will ensure that current backupUid is later than the last backup Uid
		state Standalone<StringRef> nowStr = BackupAgentBase::getCurrentTime();
		state std::string backupContainer = outContainer.toString();

		// To be consistent with directory handling behavior since FDB backup was first released, if the container
		// string describes a local directory then "/backup-<timestamp>" will be added to it.
		if (backupContainer.find("file://") == 0) {
			backupContainer = joinPath(backupContainer, std::string("backup-") + nowStr.toString());
		}

		state Reference<IBackupContainer> bc =
		    IBackupContainer::openContainer(backupContainer, proxy, encryptionKeyFileName);
		try {
			wait(timeoutError(bc->create(), 30));
		} catch (Error& e) {
			if (e.code() == error_code_actor_cancelled)
				throw;
			fprintf(stderr, "ERROR: Could not create backup container: %s\n", e.what());
			throw backup_error();
		}

		Optional<Value> lastBackupTimestamp = wait(backupAgent->lastBackupTimestamp().get(tr));

		if ((lastBackupTimestamp.present()) && (lastBackupTimestamp.get() >= nowStr)) {
			fprintf(stderr,
			        "ERROR: The last backup `%s' happened in the future.\n",
			        printable(lastBackupTimestamp.get()).c_str());
			throw backup_error();
		}

		KeyRangeMap<int> backupRangeSet;
		for (auto& backupRange : backupRanges) {
			backupRangeSet.insert(backupRange, 1);
		}

		backupRangeSet.coalesce(allKeys);
		state std::vector<KeyRange> normalizedRanges;

		for (auto& backupRange : backupRangeSet.ranges()) {
			if (backupRange.value()) {
				normalizedRanges.push_back(KeyRange(KeyRangeRef(backupRange.range().begin, backupRange.range().end)));
			}
		}

		config.clear(tr);

		state Key destUidValue(BinaryWriter::toValue(uid, Unversioned()));
		if (normalizedRanges.size() == 1 || isDefaultBackup(normalizedRanges)) {
			RangeResult existingDestUidValues = wait(
			    tr->getRange(KeyRangeRef(destUidLookupPrefix, strinc(destUidLookupPrefix)), CLIENT_KNOBS->TOO_MANY));
			bool found = false;
			KeyRangeRef targetRange =
			    normalizedRanges.size() == 1 ? normalizedRanges[0] : getDefaultBackupSharedRange();
			for (auto it : existingDestUidValues) {
				KeyRange uidRange =
				    BinaryReader::fromStringRef<KeyRange>(it.key.removePrefix(destUidLookupPrefix), IncludeVersion());
				if (uidRange == targetRange) {
					destUidValue = it.value;
					found = true;
					CODE_PROBE(targetRange == getDefaultBackupSharedRange(),
					           "Backup mutation sharing with default backup");
					break;
				}
			}
			if (!found) {
				destUidValue = BinaryWriter::toValue(deterministicRandom()->randomUniqueID(), Unversioned());
				tr->set(BinaryWriter::toValue(targetRange, IncludeVersion(ProtocolVersion::withSharedMutations()))
				            .withPrefix(destUidLookupPrefix),
				        destUidValue);
			}
		}

		tr->set(config.getUidAsKey().withPrefix(destUidValue).withPrefix(backupLatestVersionsPrefix),
		        BinaryWriter::toValue<Version>(tr->getReadVersion().get(), Unversioned()));
		config.destUidValue().set(tr, destUidValue);

		// Point the tag to this new uid
		tag.set(tr, { uid, false });

		backupAgent->lastBackupTimestamp().set(tr, nowStr);

		// Set the backup keys
		config.tag().set(tr, tagName);
		config.stateEnum().set(tr, EBackupState::STATE_SUBMITTED);
		config.backupContainer().set(tr, bc);
		config.stopWhenDone().set(tr, stopWhenDone);
		config.backupRanges().set(tr, normalizedRanges);
		config.initialSnapshotIntervalSeconds().set(tr, initialSnapshotIntervalSeconds);
		config.snapshotIntervalSeconds().set(tr, snapshotIntervalSeconds);
		config.partitionedLogEnabled().set(tr, partitionedLog);
		config.incrementalBackupOnly().set(tr, incrementalBackupOnly);
		config.enableSnapshotBackupEncryption().set(tr, encryptionEnabled);

		Key taskKey = wait(fileBackup::StartFullBackupTaskFunc::addTask(
		    tr, backupAgent->taskBucket, uid, TaskCompletionKey::noSignal()));

		return Void();
	}

	ACTOR static Future<Void> submitRestore(FileBackupAgent* backupAgent,
	                                        Reference<ReadYourWritesTransaction> tr,
	                                        Key tagName,
	                                        Key backupURL,
	                                        Optional<std::string> proxy,
	                                        Standalone<VectorRef<KeyRangeRef>> ranges,
	                                        Version restoreVersion,
	                                        Key addPrefix,
	                                        Key removePrefix,
	                                        LockDB lockDB,
	                                        UnlockDB unlockDB,
	                                        OnlyApplyMutationLogs onlyApplyMutationLogs,
	                                        InconsistentSnapshotOnly inconsistentSnapshotOnly,
	                                        Version beginVersion,
	                                        UID uid) {
		KeyRangeMap<int> restoreRangeSet;
		for (auto& range : ranges) {
			restoreRangeSet.insert(range, 1);
		}
		restoreRangeSet.coalesce(allKeys);
		state std::vector<KeyRange> restoreRanges;
		for (auto& restoreRange : restoreRangeSet.ranges()) {
			if (restoreRange.value()) {
				restoreRanges.push_back(KeyRange(KeyRangeRef(restoreRange.range().begin, restoreRange.range().end)));
			}
		}
		for (auto& restoreRange : restoreRanges) {
			ASSERT(restoreRange.begin.startsWith(removePrefix) && restoreRange.end.startsWith(removePrefix));
		}

		tr->setOption(FDBTransactionOptions::ACCESS_SYSTEM_KEYS);
		tr->setOption(FDBTransactionOptions::LOCK_AWARE);

		// Get old restore config for this tag
		state KeyBackedTag tag = makeRestoreTag(tagName.toString());
		state Optional<UidAndAbortedFlagT> oldUidAndAborted = wait(tag.get(tr));
		if (oldUidAndAborted.present()) {
			if (oldUidAndAborted.get().first == uid) {
				if (oldUidAndAborted.get().second) {
					throw restore_duplicate_uid();
				} else {
					return Void();
				}
			}

			state RestoreConfig oldRestore(oldUidAndAborted.get().first);

			// Make sure old restore for this tag is not runnable
			bool runnable = wait(oldRestore.isRunnable(tr));

			if (runnable) {
				throw restore_duplicate_tag();
			}

			// Clear the old restore config
			oldRestore.clear(tr);
		}

		state int index;
		for (index = 0; index < restoreRanges.size(); index++) {
			KeyRange restoreIntoRange = KeyRangeRef(restoreRanges[index].begin, restoreRanges[index].end)
			                                .removePrefix(removePrefix)
			                                .withPrefix(addPrefix);
			RangeResult existingRows = wait(tr->getRange(restoreIntoRange, 1));
			if (existingRows.size() > 0 && !onlyApplyMutationLogs) {
				throw restore_destination_not_empty();
			}
		}
		// Make new restore config
		state RestoreConfig restore(uid);

		// Point the tag to the new uid
		tag.set(tr, { uid, false });

		Reference<IBackupContainer> bc = IBackupContainer::openContainer(backupURL.toString(), proxy, {});

		// Configure the new restore
		restore.tag().set(tr, tagName.toString());
		restore.sourceContainer().set(tr, bc);
		restore.stateEnum().set(tr, ERestoreState::QUEUED);
		restore.restoreVersion().set(tr, restoreVersion);
		restore.onlyApplyMutationLogs().set(tr, onlyApplyMutationLogs);
		restore.inconsistentSnapshotOnly().set(tr, inconsistentSnapshotOnly);
		restore.beginVersion().set(tr, beginVersion);
		restore.unlockDBAfterRestore().set(tr, unlockDB);
		if (BUGGIFY && restoreRanges.size() == 1) {
			restore.restoreRange().set(tr, restoreRanges[0]);
		} else {
			restore.restoreRanges().set(tr, restoreRanges);
		}

		// this also sets restore.add/removePrefix.
		restore.initApplyMutations(tr, addPrefix, removePrefix, onlyApplyMutationLogs);

		Key taskKey = wait(fileBackup::StartFullRestoreTaskFunc::addTask(
		    tr, backupAgent->taskBucket, uid, TaskCompletionKey::noSignal()));

		if (lockDB)
			wait(lockDatabase(tr, uid));
		else
			wait(checkDatabaseLock(tr, uid));

		return Void();
	}

	// This method will return the final status of the backup
	ACTOR static Future<ERestoreState> waitRestore(Database cx, Key tagName, Verbose verbose) {
		state ERestoreState status;
		loop {
			state Reference<ReadYourWritesTransaction> tr(new ReadYourWritesTransaction(cx));
			try {
				tr->setOption(FDBTransactionOptions::PRIORITY_SYSTEM_IMMEDIATE);
				tr->setOption(FDBTransactionOptions::ACCESS_SYSTEM_KEYS);
				tr->setOption(FDBTransactionOptions::LOCK_AWARE);

				state KeyBackedTag tag = makeRestoreTag(tagName.toString());
				Optional<UidAndAbortedFlagT> current = wait(tag.get(tr));
				if (!current.present()) {
					if (verbose)
						printf("waitRestore: Tag: %s  State: %s\n",
						       tagName.toString().c_str(),
						       FileBackupAgent::restoreStateText(ERestoreState::UNITIALIZED).toString().c_str());
					return ERestoreState::UNITIALIZED;
				}

				state RestoreConfig restore(current.get().first);

				if (verbose) {
					state std::string details = wait(restore.getProgress(tr));
					printf("%s\n", details.c_str());
				}

				ERestoreState status_ = wait(restore.stateEnum().getD(tr));
				status = status_;
				state bool runnable = wait(restore.isRunnable(tr));

				// State won't change from here
				if (!runnable)
					break;

				// Wait for a change
				state Future<Void> watchFuture = tr->watch(restore.stateEnum().key);
				wait(tr->commit());
				if (verbose)
					wait(watchFuture || delay(1));
				else
					wait(watchFuture);
			} catch (Error& e) {
				wait(tr->onError(e));
			}
		}

		return status;
	}

	ACTOR static Future<Void> discontinueBackup(FileBackupAgent* backupAgent,
	                                            Reference<ReadYourWritesTransaction> tr,
	                                            Key tagName) {
		tr->setOption(FDBTransactionOptions::ACCESS_SYSTEM_KEYS);
		tr->setOption(FDBTransactionOptions::LOCK_AWARE);

		state KeyBackedTag tag = makeBackupTag(tagName.toString());
		state UidAndAbortedFlagT current = wait(tag.getOrThrow(tr, Snapshot::False, backup_unneeded()));
		state BackupConfig config(current.first);
		state EBackupState status = wait(config.stateEnum().getD(tr, Snapshot::False, EBackupState::STATE_NEVERRAN));

		if (!FileBackupAgent::isRunnable(status)) {
			throw backup_unneeded();
		}

		// If the backup is already restorable then 'mostly' abort it - cancel all tasks via the tag
		// and clear the mutation logging config and data - but set its state as COMPLETED instead of ABORTED.
		state Optional<Version> latestRestorableVersion = wait(config.getLatestRestorableVersion(tr));

		TraceEvent(SevInfo, "FBA_DiscontinueBackup")
		    .detail("AlreadyRestorable", latestRestorableVersion.present() ? "Yes" : "No")
		    .detail("TagName", tag.tagName.c_str())
		    .detail("Status", BackupAgentBase::getStateText(status));

		if (latestRestorableVersion.present()) {
			// Cancel all backup tasks through tag
			wait(tag.cancel(tr));

			tr->setOption(FDBTransactionOptions::COMMIT_ON_FIRST_PROXY);

			state Key destUidValue = wait(config.destUidValue().getOrThrow(tr));
			wait(success(tr->getReadVersion()));
			wait(eraseLogData(tr, config.getUidAsKey(), destUidValue) &&
			     fileBackup::clearBackupStartID(tr, config.getUid()));

			config.stateEnum().set(tr, EBackupState::STATE_COMPLETED);

			return Void();
		}

		state bool stopWhenDone = wait(config.stopWhenDone().getOrThrow(tr));

		if (stopWhenDone) {
			throw backup_duplicate();
		}

		config.stopWhenDone().set(tr, true);

		return Void();
	}

	ACTOR static Future<Void> abortBackup(FileBackupAgent* backupAgent,
	                                      Reference<ReadYourWritesTransaction> tr,
	                                      std::string tagName) {
		tr->setOption(FDBTransactionOptions::ACCESS_SYSTEM_KEYS);
		tr->setOption(FDBTransactionOptions::LOCK_AWARE);

		state KeyBackedTag tag = makeBackupTag(tagName);
		state UidAndAbortedFlagT current = wait(tag.getOrThrow(tr, Snapshot::False, backup_unneeded()));

		state BackupConfig config(current.first);
		state Key destUidValue = wait(config.destUidValue().getOrThrow(tr));
		EBackupState status = wait(config.stateEnum().getD(tr, Snapshot::False, EBackupState::STATE_NEVERRAN));

		if (!backupAgent->isRunnable(status)) {
			throw backup_unneeded();
		}

		TraceEvent(SevInfo, "FBA_AbortBackup")
		    .detail("TagName", tagName.c_str())
		    .detail("Status", BackupAgentBase::getStateText(status));

		// Cancel backup task through tag
		wait(tag.cancel(tr));

		wait(eraseLogData(tr, config.getUidAsKey(), destUidValue) &&
		     fileBackup::clearBackupStartID(tr, config.getUid()));

		config.stateEnum().set(tr, EBackupState::STATE_ABORTED);

		return Void();
	}

	ACTOR static Future<Void> changePause(FileBackupAgent* backupAgent, Database db, bool pause) {
		state Reference<ReadYourWritesTransaction> tr(new ReadYourWritesTransaction(db));
		state Future<Void> change = backupAgent->taskBucket->changePause(db, pause);

		loop {
			tr->setOption(FDBTransactionOptions::ACCESS_SYSTEM_KEYS);
			tr->setOption(FDBTransactionOptions::LOCK_AWARE);
			tr->setOption(FDBTransactionOptions::PRIORITY_SYSTEM_IMMEDIATE);

			try {
				tr->set(backupPausedKey, pause ? "1"_sr : "0"_sr);
				wait(tr->commit());
				break;
			} catch (Error& e) {
				wait(tr->onError(e));
			}
		}
		wait(change);
		TraceEvent("FileBackupAgentChangePaused").detail("Action", pause ? "Paused" : "Resumed");
		return Void();
	}

	struct TimestampedVersion {
		Optional<Version> version;
		Optional<int64_t> epochs;

		bool present() const { return version.present(); }

		JsonBuilderObject toJSON() const {
			JsonBuilderObject doc;
			if (version.present()) {
				doc.setKey("Version", version.get());
				if (epochs.present()) {
					doc.setKey("EpochSeconds", epochs.get());
					doc.setKey("Timestamp", timeStampToString(epochs));
				}
			}
			return doc;
		}
	};

	// Helper actor for generating status
	// If f is present, lookup epochs using timekeeper and tr, return TimestampedVersion
	ACTOR static Future<TimestampedVersion> getTimestampedVersion(Reference<ReadYourWritesTransaction> tr,
	                                                              Future<Optional<Version>> f) {
		state TimestampedVersion tv;
		wait(store(tv.version, f));
		if (tv.version.present()) {
			wait(store(tv.epochs, timeKeeperEpochsFromVersion(tv.version.get(), tr)));
		}
		return tv;
	}

	ACTOR static Future<std::string> getStatusJSON(FileBackupAgent* backupAgent, Database cx, std::string tagName) {
		state Reference<ReadYourWritesTransaction> tr(new ReadYourWritesTransaction(cx));

		loop {
			try {
				state JsonBuilderObject doc;
				doc.setKey("SchemaVersion", "1.0.0");

				tr->setOption(FDBTransactionOptions::ACCESS_SYSTEM_KEYS);
				tr->setOption(FDBTransactionOptions::LOCK_AWARE);

				state KeyBackedTag tag = makeBackupTag(tagName);
				state Optional<UidAndAbortedFlagT> uidAndAbortedFlag;
				state Optional<Value> paused;
				state Version recentReadVersion;

				wait(store(paused, tr->get(backupAgent->taskBucket->getPauseKey())) &&
				     store(uidAndAbortedFlag, tag.get(tr)) && store(recentReadVersion, tr->getReadVersion()));

				doc.setKey("BackupAgentsPaused", paused.present());
				doc.setKey("Tag", tag.tagName);

				if (uidAndAbortedFlag.present()) {
					doc.setKey("UID", uidAndAbortedFlag.get().first.toString());

					state BackupConfig config(uidAndAbortedFlag.get().first);

					state EBackupState backupState =
					    wait(config.stateEnum().getD(tr, Snapshot::False, EBackupState::STATE_NEVERRAN));
					JsonBuilderObject statusDoc;
					statusDoc.setKey("Name", BackupAgentBase::getStateName(backupState));
					statusDoc.setKey("Description", BackupAgentBase::getStateText(backupState));
					statusDoc.setKey("Completed", backupState == EBackupState::STATE_COMPLETED);
					statusDoc.setKey("Running", BackupAgentBase::isRunnable(backupState));
					doc.setKey("Status", statusDoc);

					state Future<Void> done = Void();

					if (backupState != EBackupState::STATE_NEVERRAN) {
						state Reference<IBackupContainer> bc;
						state TimestampedVersion latestRestorable;

						wait(
						    store(latestRestorable, getTimestampedVersion(tr, config.getLatestRestorableVersion(tr))) &&
						    store(bc, config.backupContainer().getOrThrow(tr)));

						doc.setKey("Restorable", latestRestorable.present());

						if (latestRestorable.present()) {
							JsonBuilderObject o = latestRestorable.toJSON();
							if (backupState != EBackupState::STATE_COMPLETED) {
								o.setKey("LagSeconds",
								         (recentReadVersion - latestRestorable.version.get()) /
								             CLIENT_KNOBS->CORE_VERSIONSPERSECOND);
							}
							doc.setKey("LatestRestorablePoint", o);
						}
						doc.setKey("DestinationURL", bc->getURL());
					}

					if (backupState == EBackupState::STATE_RUNNING_DIFFERENTIAL ||
					    backupState == EBackupState::STATE_RUNNING) {
						state int64_t snapshotInterval;
						state int64_t logBytesWritten;
						state int64_t rangeBytesWritten;
						state bool stopWhenDone;
						state TimestampedVersion snapshotBegin;
						state TimestampedVersion snapshotTargetEnd;
						state TimestampedVersion latestLogEnd;
						state TimestampedVersion latestSnapshotEnd;
						state TimestampedVersion snapshotLastDispatch;
						state Optional<int64_t> snapshotLastDispatchShardsBehind;

						wait(
						    store(snapshotInterval, config.snapshotIntervalSeconds().getOrThrow(tr)) &&
						    store(logBytesWritten, config.logBytesWritten().getD(tr)) &&
						    store(rangeBytesWritten, config.rangeBytesWritten().getD(tr)) &&
						    store(stopWhenDone, config.stopWhenDone().getOrThrow(tr)) &&
						    store(snapshotBegin, getTimestampedVersion(tr, config.snapshotBeginVersion().get(tr))) &&
						    store(snapshotTargetEnd,
						          getTimestampedVersion(tr, config.snapshotTargetEndVersion().get(tr))) &&
						    store(latestLogEnd, getTimestampedVersion(tr, config.latestLogEndVersion().get(tr))) &&
						    store(latestSnapshotEnd,
						          getTimestampedVersion(tr, config.latestSnapshotEndVersion().get(tr))) &&
						    store(snapshotLastDispatch,
						          getTimestampedVersion(tr, config.snapshotDispatchLastVersion().get(tr))) &&
						    store(snapshotLastDispatchShardsBehind, config.snapshotDispatchLastShardsBehind().get(tr)));

						doc.setKey("StopAfterSnapshot", stopWhenDone);
						doc.setKey("SnapshotIntervalSeconds", snapshotInterval);
						doc.setKey("LogBytesWritten", logBytesWritten);
						doc.setKey("RangeBytesWritten", rangeBytesWritten);

						if (latestLogEnd.present()) {
							doc.setKey("LatestLogEnd", latestLogEnd.toJSON());
						}

						if (latestSnapshotEnd.present()) {
							doc.setKey("LatestSnapshotEnd", latestSnapshotEnd.toJSON());
						}

						JsonBuilderObject snapshot;

						if (snapshotBegin.present()) {
							snapshot.setKey("Begin", snapshotBegin.toJSON());

							if (snapshotTargetEnd.present()) {
								snapshot.setKey("EndTarget", snapshotTargetEnd.toJSON());

								Version interval = snapshotTargetEnd.version.get() - snapshotBegin.version.get();
								snapshot.setKey("IntervalSeconds", interval / CLIENT_KNOBS->CORE_VERSIONSPERSECOND);

								Version elapsed = recentReadVersion - snapshotBegin.version.get();
								double progress = (interval > 0) ? (100.0 * elapsed / interval) : 100;
								snapshot.setKey("ExpectedProgress", progress);
							}

							JsonBuilderObject dispatchDoc = snapshotLastDispatch.toJSON();
							if (snapshotLastDispatchShardsBehind.present()) {
								dispatchDoc.setKey("ShardsBehind", snapshotLastDispatchShardsBehind.get());
							}
							snapshot.setKey("LastDispatch", dispatchDoc);
						}

						doc.setKey("CurrentSnapshot", snapshot);
					}

					KeyBackedMap<int64_t, std::pair<std::string, Version>>::RangeResultType errors =
					    wait(config.lastErrorPerType().getRange(
					        tr, 0, std::numeric_limits<int>::max(), CLIENT_KNOBS->TOO_MANY));
					JsonBuilderArray errorList;
					for (auto& e : errors.results) {
						std::string msg = e.second.first;
						Version ver = e.second.second;

						JsonBuilderObject errDoc;
						errDoc.setKey("Message", msg.c_str());
						errDoc.setKey("RelativeSeconds",
						              (ver - recentReadVersion) / CLIENT_KNOBS->CORE_VERSIONSPERSECOND);
					}
					doc.setKey("Errors", errorList);
				}

				return doc.getJson();
			} catch (Error& e) {
				wait(tr->onError(e));
			}
		}
	}

	ACTOR static Future<std::string> getStatus(FileBackupAgent* backupAgent,
	                                           Database cx,
	                                           ShowErrors showErrors,
	                                           std::string tagName) {
		state Reference<ReadYourWritesTransaction> tr(new ReadYourWritesTransaction(cx));
		state std::string statusText;

		loop {
			try {
				tr->setOption(FDBTransactionOptions::ACCESS_SYSTEM_KEYS);
				tr->setOption(FDBTransactionOptions::LOCK_AWARE);

				state KeyBackedTag tag;
				state BackupConfig config;
				state EBackupState backupState;

				statusText = "";
				tag = makeBackupTag(tagName);
				state Optional<UidAndAbortedFlagT> uidAndAbortedFlag = wait(tag.get(tr));
				state Future<Optional<Value>> fPaused = tr->get(backupAgent->taskBucket->getPauseKey());
				if (uidAndAbortedFlag.present()) {
					config = BackupConfig(uidAndAbortedFlag.get().first);
					EBackupState status =
					    wait(config.stateEnum().getD(tr, Snapshot::False, EBackupState::STATE_NEVERRAN));
					backupState = status;
				}

				if (!uidAndAbortedFlag.present() || backupState == EBackupState::STATE_NEVERRAN) {
					statusText += "No previous backups found.\n";
				} else {
					state std::string backupStatus(BackupAgentBase::getStateText(backupState));
					state Reference<IBackupContainer> bc;
					state Optional<Version> latestRestorableVersion;
					state Version recentReadVersion;

					wait(store(latestRestorableVersion, config.getLatestRestorableVersion(tr)) &&
					     store(bc, config.backupContainer().getOrThrow(tr)) &&
					     store(recentReadVersion, tr->getReadVersion()));

					bool snapshotProgress = false;

					switch (backupState) {
					case EBackupState::STATE_SUBMITTED:
						statusText += "The backup on tag `" + tagName + "' is in progress (just started) to " +
						              bc->getURL() + ".\n";
						break;
					case EBackupState::STATE_RUNNING:
						statusText += "The backup on tag `" + tagName + "' is in progress to " + bc->getURL() + ".\n";
						snapshotProgress = true;
						break;
					case EBackupState::STATE_RUNNING_DIFFERENTIAL:
						statusText += "The backup on tag `" + tagName + "' is restorable but continuing to " +
						              bc->getURL() + ".\n";
						snapshotProgress = true;
						break;
					case EBackupState::STATE_COMPLETED:
						statusText += "The previous backup on tag `" + tagName + "' at " + bc->getURL() +
						              " completed at version " + format("%lld", latestRestorableVersion.orDefault(-1)) +
						              ".\n";
						break;
					default:
						statusText += "The previous backup on tag `" + tagName + "' at " + bc->getURL() + " " +
						              backupStatus + ".\n";
						break;
					}
					statusText += format("BackupUID: %s\n", uidAndAbortedFlag.get().first.toString().c_str());
					statusText += format("BackupURL: %s\n", bc->getURL().c_str());

					if (snapshotProgress) {
						state int64_t snapshotInterval;
						state Version snapshotBeginVersion;
						state Version snapshotTargetEndVersion;
						state Optional<Version> latestSnapshotEndVersion;
						state Optional<Version> latestLogEndVersion;
						state Optional<int64_t> logBytesWritten;
						state Optional<int64_t> rangeBytesWritten;
						state Optional<int64_t> latestSnapshotEndVersionTimestamp;
						state Optional<int64_t> latestLogEndVersionTimestamp;
						state Optional<int64_t> snapshotBeginVersionTimestamp;
						state Optional<int64_t> snapshotTargetEndVersionTimestamp;
						state bool stopWhenDone;

						wait(store(snapshotBeginVersion, config.snapshotBeginVersion().getOrThrow(tr)) &&
						     store(snapshotTargetEndVersion, config.snapshotTargetEndVersion().getOrThrow(tr)) &&
						     store(snapshotInterval, config.snapshotIntervalSeconds().getOrThrow(tr)) &&
						     store(logBytesWritten, config.logBytesWritten().get(tr)) &&
						     store(rangeBytesWritten, config.rangeBytesWritten().get(tr)) &&
						     store(latestLogEndVersion, config.latestLogEndVersion().get(tr)) &&
						     store(latestSnapshotEndVersion, config.latestSnapshotEndVersion().get(tr)) &&
						     store(stopWhenDone, config.stopWhenDone().getOrThrow(tr)));

						wait(store(latestSnapshotEndVersionTimestamp,
						           getTimestampFromVersion(latestSnapshotEndVersion, tr)) &&
						     store(latestLogEndVersionTimestamp, getTimestampFromVersion(latestLogEndVersion, tr)) &&
						     store(snapshotBeginVersionTimestamp,
						           timeKeeperEpochsFromVersion(snapshotBeginVersion, tr)) &&
						     store(snapshotTargetEndVersionTimestamp,
						           timeKeeperEpochsFromVersion(snapshotTargetEndVersion, tr)));

						statusText += format("Snapshot interval is %lld seconds.  ", snapshotInterval);
						if (backupState == EBackupState::STATE_RUNNING_DIFFERENTIAL)
							statusText += format("Current snapshot progress target is %3.2f%% (>100%% means the "
							                     "snapshot is supposed to be done)\n",
							                     100.0 * (recentReadVersion - snapshotBeginVersion) /
							                         (snapshotTargetEndVersion - snapshotBeginVersion));
						else
							statusText += "The initial snapshot is still running.\n";

						statusText += format("\nDetails:\n LogBytes written - %lld\n RangeBytes written - %lld\n "
						                     "Last complete log version and timestamp        - %s, %s\n "
						                     "Last complete snapshot version and timestamp   - %s, %s\n "
						                     "Current Snapshot start version and timestamp   - %s, %s\n "
						                     "Expected snapshot end version and timestamp    - %s, %s\n "
						                     "Backup supposed to stop at next snapshot completion - %s\n",
						                     logBytesWritten.orDefault(0),
						                     rangeBytesWritten.orDefault(0),
						                     versionToString(latestLogEndVersion).c_str(),
						                     timeStampToString(latestLogEndVersionTimestamp).c_str(),
						                     versionToString(latestSnapshotEndVersion).c_str(),
						                     timeStampToString(latestSnapshotEndVersionTimestamp).c_str(),
						                     versionToString(snapshotBeginVersion).c_str(),
						                     timeStampToString(snapshotBeginVersionTimestamp).c_str(),
						                     versionToString(snapshotTargetEndVersion).c_str(),
						                     timeStampToString(snapshotTargetEndVersionTimestamp).c_str(),
						                     boolToYesOrNo(stopWhenDone).c_str());
					}

					// Append the errors, if requested
					if (showErrors) {
						KeyBackedMap<int64_t, std::pair<std::string, Version>>::RangeResultType errors =
						    wait(config.lastErrorPerType().getRange(
						        tr, 0, std::numeric_limits<int>::max(), CLIENT_KNOBS->TOO_MANY));
						std::string recentErrors;
						std::string pastErrors;

						for (auto& e : errors.results) {
							Version v = e.second.second;
							std::string msg = format(
							    "%s ago : %s\n",
							    secondsToTimeFormat((recentReadVersion - v) / CLIENT_KNOBS->CORE_VERSIONSPERSECOND)
							        .c_str(),
							    e.second.first.c_str());

							// If error version is at or more recent than the latest restorable version then it could be
							// inhibiting progress
							if (v >= latestRestorableVersion.orDefault(0)) {
								recentErrors += msg;
							} else {
								pastErrors += msg;
							}
						}

						if (!recentErrors.empty()) {
							if (latestRestorableVersion.present())
								statusText +=
								    format("Recent Errors (since latest restorable point %s ago)\n",
								           secondsToTimeFormat((recentReadVersion - latestRestorableVersion.get()) /
								                               CLIENT_KNOBS->CORE_VERSIONSPERSECOND)
								               .c_str()) +
								    recentErrors;
							else
								statusText += "Recent Errors (since initialization)\n" + recentErrors;
						}
						if (!pastErrors.empty())
							statusText += "Older Errors\n" + pastErrors;
					}
				}

				Optional<Value> paused = wait(fPaused);
				if (paused.present()) {
					statusText += format("\nAll backup agents have been paused.\n");
				}

				break;
			} catch (Error& e) {
				wait(tr->onError(e));
			}
		}

		return statusText;
	}

	ACTOR static Future<Optional<Version>> getLastRestorable(FileBackupAgent* backupAgent,
	                                                         Reference<ReadYourWritesTransaction> tr,
	                                                         Key tagName,
	                                                         Snapshot snapshot) {
		tr->setOption(FDBTransactionOptions::ACCESS_SYSTEM_KEYS);
		tr->setOption(FDBTransactionOptions::LOCK_AWARE);
		state Optional<Value> version = wait(tr->get(backupAgent->lastRestorable.pack(tagName), snapshot));

		return (version.present())
		           ? Optional<Version>(BinaryReader::fromStringRef<Version>(version.get(), Unversioned()))
		           : Optional<Version>();
	}

	static StringRef read(StringRef& data, int bytes) {
		if (bytes > data.size())
			throw restore_error();
		StringRef r = data.substr(0, bytes);
		data = data.substr(bytes);
		return r;
	}

	// Submits the restore request to the database and throws "restore_invalid_version" error if
	// restore is not possible. Parameters:
	//   cx: the database to be restored to
	//   cxOrig: if present, is used to resolve the restore timestamp into a version.
	//   tagName: restore tag
	//   url: the backup container's URL that contains all backup files
	//   ranges: the restored key ranges; if empty, restore all key ranges in the backup
	//   waitForComplete: if set, wait until the restore is completed before returning; otherwise,
	//                    return when the request is submitted to the database.
	//   targetVersion: the version to be restored.
	//   verbose: print verbose information.
	//   addPrefix: each key is added this prefix during restore.
	//   removePrefix: for each key to be restored, remove this prefix first.
	//   lockDB: if set lock the database with randomUid before performing restore;
	//           otherwise, check database is locked with the randomUid
	//   onlyApplyMutationLogs: only perform incremental restore, by only applying mutation logs
	//   inconsistentSnapshotOnly: Ignore mutation log files during the restore to speedup the process.
	//                             When set to true, gives an inconsistent snapshot, thus not recommended
	//   beginVersions: restore's begin version for each range
	//   randomUid: the UID for lock the database
	ACTOR static Future<Version> restore(FileBackupAgent* backupAgent,
	                                     Database cx,
	                                     Optional<Database> cxOrig,
	                                     Key tagName,
	                                     Key url,
	                                     Optional<std::string> proxy,
	                                     Standalone<VectorRef<KeyRangeRef>> ranges,
	                                     Standalone<VectorRef<Version>> beginVersions,
	                                     WaitForComplete waitForComplete,
	                                     Version targetVersion,
	                                     Verbose verbose,
	                                     Key addPrefix,
	                                     Key removePrefix,
	                                     LockDB lockDB,
	                                     UnlockDB unlockDB,
	                                     OnlyApplyMutationLogs onlyApplyMutationLogs,
	                                     InconsistentSnapshotOnly inconsistentSnapshotOnly,
	                                     Optional<std::string> encryptionKeyFileName,
	                                     UID randomUid) {
		// The restore command line tool won't allow ranges to be empty, but correctness workloads somehow might.
		if (ranges.empty()) {
			throw restore_error();
		}

		state Reference<IBackupContainer> bc = IBackupContainer::openContainer(url.toString(), proxy, {});

		state BackupDescription desc = wait(bc->describeBackup(true));
		if (cxOrig.present()) {
			wait(desc.resolveVersionTimes(cxOrig.get()));
		}

		printf("Backup Description\n%s", desc.toString().c_str());
		if (targetVersion == invalidVersion && desc.maxRestorableVersion.present())
			targetVersion = desc.maxRestorableVersion.get();

		if (targetVersion == invalidVersion && onlyApplyMutationLogs && desc.contiguousLogEnd.present()) {
			targetVersion = desc.contiguousLogEnd.get() - 1;
		}

		state Version beginVersion = invalidVersion; // min begin version for all ranges
		if (!beginVersions.empty()) {
			beginVersion = *std::min_element(beginVersions.begin(), beginVersions.end());
		}
		Optional<RestorableFileSet> restoreSet =
		    wait(bc->getRestoreSet(targetVersion, cx, ranges, onlyApplyMutationLogs, beginVersion));

		if (!restoreSet.present()) {
			TraceEvent(SevWarn, "FileBackupAgentRestoreNotPossible")
			    .detail("BackupContainer", bc->getURL())
			    .detail("BeginVersion", beginVersion)
			    .detail("TargetVersion", targetVersion);
			fmt::print(stderr, "ERROR: Restore version {0} is not possible from {1}\n", targetVersion, bc->getURL());
			throw restore_invalid_version();
		}

		if (verbose) {
			printf("Restoring backup to version: %lld\n", (long long)targetVersion);
		}

		// Preload applyMutationsKeyVersionMap for only-apply-mutation-log restore. It's
		// a workaround for case when the map is large and may exceed transaction limit.
		if (onlyApplyMutationLogs) {
			wait(preloadApplyMutationsKeyVersionMap(cx, randomUid, ranges, beginVersions));
		}

		state Reference<ReadYourWritesTransaction> tr(new ReadYourWritesTransaction(cx));
		loop {
			try {
				tr->setOption(FDBTransactionOptions::ACCESS_SYSTEM_KEYS);
				tr->setOption(FDBTransactionOptions::LOCK_AWARE);
				wait(submitRestore(backupAgent,
				                   tr,
				                   tagName,
				                   url,
				                   proxy,
				                   ranges,
				                   targetVersion,
				                   addPrefix,
				                   removePrefix,
				                   lockDB,
				                   unlockDB,
				                   onlyApplyMutationLogs,
				                   inconsistentSnapshotOnly,
				                   beginVersion,
				                   randomUid));
				wait(tr->commit());
				break;
			} catch (Error& e) {
				if (e.code() == error_code_restore_duplicate_tag) {
					throw;
				}
				wait(tr->onError(e));
			}
		}

		if (waitForComplete) {
			ERestoreState finalState = wait(waitRestore(cx, tagName, verbose));
			if (finalState != ERestoreState::COMPLETED)
				throw restore_error();
		}

		return targetVersion;
	}

	ACTOR static Future<Void> preloadApplyMutationsKeyVersionMap(Database cx,
	                                                             UID uid,
	                                                             Standalone<VectorRef<KeyRangeRef>> ranges,
	                                                             Standalone<VectorRef<Version>> versions) {
		state Reference<ReadYourWritesTransaction> tr(new ReadYourWritesTransaction(cx));

		// Init applyMutationsKeyVersionMap, applyMutationsKeyVersionCount, applyMutationsEnd, applyMutationsBegin
		loop {
			try {
				tr->setOption(FDBTransactionOptions::ACCESS_SYSTEM_KEYS);
				tr->setOption(FDBTransactionOptions::LOCK_AWARE);

				Key mapStart = uidPrefixKey(applyMutationsKeyVersionMapRange.begin, uid);
				tr->clear(KeyRangeRef(mapStart, strinc(mapStart)));
				int64_t startCount = 0;
				tr->set(uidPrefixKey(applyMutationsKeyVersionCountRange.begin, uid),
				        StringRef((uint8_t*)&startCount, 8));
				tr->set(mapStart, BinaryWriter::toValue<Version>(invalidVersion, Unversioned()));

				tr->clear(uidPrefixKey(applyMutationsEndRange.begin, uid));
				tr->clear(uidPrefixKey(applyMutationsBeginRange.begin, uid));

				// If this is an incremental restore, we need to set the applyMutationsMapPrefix
				// to the earliest log version so no mutations are missed
				Version beginVersion = *std::min_element(versions.begin(), versions.end());
				Value versionEncoded = BinaryWriter::toValue(beginVersion, Unversioned());
				Key prefix = uidPrefixKey(applyMutationsKeyVersionMapRange.begin, uid);
				wait(krmSetRange(tr, prefix, allKeys, versionEncoded));

				wait(tr->commit());
				break;
			} catch (Error& e) {
				wait(tr->onError(e));
			}
		}

		// Update applyMutationsKeyVersionMap
		state int i;
		state int stepSize = 1000;
		for (i = 0; i < ranges.size(); i += stepSize) {
			int end = std::min(i + stepSize, ranges.size());
			wait(preloadApplyMutationsKeyVersionMap(cx, uid, ranges, versions, i, end));
		}
		TraceEvent("PreloadApplyMutationsKeyVersionMap", uid).detail("Size", ranges.size());
		return Void();
	}

	ACTOR static Future<Void> preloadApplyMutationsKeyVersionMap(Database cx,
	                                                             UID uid,
	                                                             Standalone<VectorRef<KeyRangeRef>> ranges,
	                                                             Standalone<VectorRef<Version>> versions,
	                                                             int start,
	                                                             int end) {
		state Reference<ReadYourWritesTransaction> tr(new ReadYourWritesTransaction(cx));
		loop {
			try {
				tr->setOption(FDBTransactionOptions::ACCESS_SYSTEM_KEYS);
				tr->setOption(FDBTransactionOptions::LOCK_AWARE);
				state int i;
				for (i = start; i < end; ++i) {
					Version version = versions[i];
					if (version == invalidVersion) {
						version = 0;
					}
					Value versionEncoded = BinaryWriter::toValue(version, Unversioned());
					Key prefix = uidPrefixKey(applyMutationsKeyVersionMapRange.begin, uid);
					wait(krmSetRangeCoalescing(tr, prefix, ranges[i], allKeys, versionEncoded));
				}
				wait(tr->commit());
				return Void();
			} catch (Error& e) {
				wait(tr->onError(e));
			}
		}
	}

	// used for correctness only, locks the database before discontinuing the backup and that same lock is then used
	// while doing the restore. the tagname of the backup must be the same as the restore.
	ACTOR static Future<Version> atomicRestore(FileBackupAgent* backupAgent,
	                                           Database cx,
	                                           Key tagName,
	                                           Standalone<VectorRef<KeyRangeRef>> ranges,
	                                           Key addPrefix,
	                                           Key removePrefix,
	                                           UsePartitionedLog fastRestore) {
		state Reference<ReadYourWritesTransaction> ryw_tr =
		    Reference<ReadYourWritesTransaction>(new ReadYourWritesTransaction(cx));
		state BackupConfig backupConfig;
		state DatabaseConfiguration config = wait(getDatabaseConfiguration(cx));
		loop {
			try {
				ryw_tr->setOption(FDBTransactionOptions::ACCESS_SYSTEM_KEYS);
				ryw_tr->setOption(FDBTransactionOptions::LOCK_AWARE);
				state KeyBackedTag tag = makeBackupTag(tagName.toString());
				UidAndAbortedFlagT uidFlag = wait(tag.getOrThrow(ryw_tr));
				backupConfig = BackupConfig(uidFlag.first);
				state EBackupState status = wait(backupConfig.stateEnum().getOrThrow(ryw_tr));

				if (status != EBackupState::STATE_RUNNING_DIFFERENTIAL) {
					throw backup_duplicate();
				}

				break;
			} catch (Error& e) {
				wait(ryw_tr->onError(e));
			}
		}

		// Lock src, record commit version
		state Transaction tr(cx);
		state Version commitVersion;
		state UID randomUid = deterministicRandom()->randomUniqueID();
		loop {
			try {
				// We must get a commit version so add a conflict range that won't likely cause conflicts
				// but will ensure that the transaction is actually submitted.
				tr.addWriteConflictRange(backupConfig.snapshotRangeDispatchMap().subspace);
				wait(lockDatabase(&tr, randomUid));
				wait(tr.commit());
				commitVersion = tr.getCommittedVersion();
				TraceEvent("AS_Locked").detail("CommitVer", commitVersion);
				break;
			} catch (Error& e) {
				wait(tr.onError(e));
			}
		}

		ryw_tr->reset();
		loop {
			try {
				Optional<Version> restoreVersion = wait(backupConfig.getLatestRestorableVersion(ryw_tr));
				if (restoreVersion.present() && restoreVersion.get() >= commitVersion) {
					TraceEvent("AS_RestoreVersion").detail("RestoreVer", restoreVersion.get());
					break;
				} else {
					ryw_tr->reset();
					wait(delay(0.2));
				}
			} catch (Error& e) {
				wait(ryw_tr->onError(e));
			}
		}

		ryw_tr->reset();
		loop {
			try {
				wait(discontinueBackup(backupAgent, ryw_tr, tagName));
				wait(ryw_tr->commit());
				TraceEvent("AS_DiscontinuedBackup").log();
				break;
			} catch (Error& e) {
				if (e.code() == error_code_backup_unneeded || e.code() == error_code_backup_duplicate) {
					break;
				}
				wait(ryw_tr->onError(e));
			}
		}

		wait(success(waitBackup(backupAgent, cx, tagName.toString(), StopWhenDone::True)));
		TraceEvent("AS_BackupStopped").log();

		ryw_tr->reset();
		loop {

			try {
				ryw_tr->setOption(FDBTransactionOptions::ACCESS_SYSTEM_KEYS);
				ryw_tr->setOption(FDBTransactionOptions::LOCK_AWARE);
				for (auto& range : ranges) {
					ryw_tr->addReadConflictRange(range);
					ryw_tr->clear(range);
				}
				wait(ryw_tr->commit());
				TraceEvent("AS_ClearedRange").log();
				break;
			} catch (Error& e) {
				wait(ryw_tr->onError(e));
			}
		}

		state Reference<IBackupContainer> bc = wait(backupConfig.backupContainer().getOrThrow(cx.getReference()));

		if (fastRestore) {
			TraceEvent("AtomicParallelRestoreStartRestore").log();
			Version targetVersion = ::invalidVersion;
			wait(submitParallelRestore(cx,
			                           tagName,
			                           ranges,
			                           KeyRef(bc->getURL()),
			                           bc->getProxy(),
			                           targetVersion,
			                           LockDB::True,
			                           randomUid,
			                           addPrefix,
			                           removePrefix));
			state bool hasPrefix = (addPrefix.size() > 0 || removePrefix.size() > 0);
			TraceEvent("AtomicParallelRestoreWaitForRestoreFinish").detail("HasPrefix", hasPrefix);
			wait(parallelRestoreFinish(cx, randomUid, UnlockDB{ !hasPrefix }));
			// If addPrefix or removePrefix set, we want to transform the effect by copying data
			if (hasPrefix) {
				wait(transformRestoredDatabase(cx, ranges, addPrefix, removePrefix));
				wait(unlockDatabase(cx, randomUid));
			}
			return -1;
		} else {
			TraceEvent("AS_StartRestore").log();
			state Standalone<VectorRef<KeyRangeRef>> restoreRange;
			state Standalone<VectorRef<KeyRangeRef>> systemRestoreRange;
			for (auto r : ranges) {
				if (!config.encryptionAtRestMode.isEncryptionEnabled() || !r.intersects(getSystemBackupRanges())) {
					restoreRange.push_back_deep(restoreRange.arena(), r);
				} else {
					KeyRangeRef normalKeyRange = r & normalKeys;
					KeyRangeRef systemKeyRange = r & systemKeys;
					if (!normalKeyRange.empty()) {
						restoreRange.push_back_deep(restoreRange.arena(), normalKeyRange);
					}
					if (!systemKeyRange.empty()) {
						systemRestoreRange.push_back_deep(systemRestoreRange.arena(), systemKeyRange);
					}
				}
			}
			if (!systemRestoreRange.empty()) {
				// restore system keys
				wait(success(restore(backupAgent,
				                     cx,
				                     cx,
				                     "system_restore"_sr,
				                     KeyRef(bc->getURL()),
				                     bc->getProxy(),
				                     systemRestoreRange,
				                     {},
				                     WaitForComplete::True,
				                     ::invalidVersion,
				                     Verbose::True,
				                     addPrefix,
				                     removePrefix,
				                     LockDB::True,
				                     UnlockDB::False,
				                     OnlyApplyMutationLogs::False,
				                     InconsistentSnapshotOnly::False,
				                     {},
				                     randomUid)));
				state Reference<ReadYourWritesTransaction> rywTransaction =
				    Reference<ReadYourWritesTransaction>(new ReadYourWritesTransaction(cx));
				// clear old restore config associated with system keys
				loop {
					try {
						rywTransaction->setOption(FDBTransactionOptions::ACCESS_SYSTEM_KEYS);
						rywTransaction->setOption(FDBTransactionOptions::LOCK_AWARE);
						state RestoreConfig oldRestore(randomUid);
						oldRestore.clear(rywTransaction);
						wait(rywTransaction->commit());
						break;
					} catch (Error& e) {
						wait(rywTransaction->onError(e));
					}
				}
			}
			// restore user data
			state Version ver = wait(restore(backupAgent,
			                                 cx,
			                                 cx,
			                                 tagName,
			                                 KeyRef(bc->getURL()),
			                                 bc->getProxy(),
			                                 restoreRange,
			                                 {},
			                                 WaitForComplete::True,
			                                 ::invalidVersion,
			                                 Verbose::True,
			                                 addPrefix,
			                                 removePrefix,
			                                 LockDB::True,
			                                 UnlockDB::True,
			                                 OnlyApplyMutationLogs::False,
			                                 InconsistentSnapshotOnly::False,
			                                 {},
			                                 randomUid));
			return ver;
		}
	}

	// Similar to atomicRestore, only used in simulation test.
	// locks the database before discontinuing the backup and that same lock is then used while doing the restore.
	// the tagname of the backup must be the same as the restore.
	static Future<Void> atomicParallelRestore(FileBackupAgent* backupAgent,
	                                          Database cx,
	                                          Key tagName,
	                                          Standalone<VectorRef<KeyRangeRef>> ranges,
	                                          Key addPrefix,
	                                          Key removePrefix) {
		return success(
		    atomicRestore(backupAgent, cx, tagName, ranges, addPrefix, removePrefix, UsePartitionedLog::True));
	}
};

const int FileBackupAgent::dataFooterSize = 20;

// Return if parallel restore has finished
Future<Void> FileBackupAgent::parallelRestoreFinish(Database cx, UID randomUID, UnlockDB unlockDB) {
	return FileBackupAgentImpl::parallelRestoreFinish(cx, randomUID, unlockDB);
}

Future<Void> FileBackupAgent::submitParallelRestore(Database cx,
                                                    Key backupTag,
                                                    Standalone<VectorRef<KeyRangeRef>> backupRanges,
                                                    Key bcUrl,
                                                    Optional<std::string> proxy,
                                                    Version targetVersion,
                                                    LockDB lockDB,
                                                    UID randomUID,
                                                    Key addPrefix,
                                                    Key removePrefix) {
	return FileBackupAgentImpl::submitParallelRestore(
	    cx, backupTag, backupRanges, bcUrl, proxy, targetVersion, lockDB, randomUID, addPrefix, removePrefix);
}

Future<Void> FileBackupAgent::atomicParallelRestore(Database cx,
                                                    Key tagName,
                                                    Standalone<VectorRef<KeyRangeRef>> ranges,
                                                    Key addPrefix,
                                                    Key removePrefix) {
	return FileBackupAgentImpl::atomicParallelRestore(this, cx, tagName, ranges, addPrefix, removePrefix);
}

Future<Version> FileBackupAgent::restore(Database cx,
                                         Optional<Database> cxOrig,
                                         Key tagName,
                                         Key url,
                                         Optional<std::string> proxy,
                                         Standalone<VectorRef<KeyRangeRef>> ranges,
                                         Standalone<VectorRef<Version>> versions,
                                         WaitForComplete waitForComplete,
                                         Version targetVersion,
                                         Verbose verbose,
                                         Key addPrefix,
                                         Key removePrefix,
                                         LockDB lockDB,
                                         UnlockDB unlockDB,
                                         OnlyApplyMutationLogs onlyApplyMutationLogs,
                                         InconsistentSnapshotOnly inconsistentSnapshotOnly,
                                         Optional<std::string> const& encryptionKeyFileName) {
	return FileBackupAgentImpl::restore(this,
	                                    cx,
	                                    cxOrig,
	                                    tagName,
	                                    url,
	                                    proxy,
	                                    ranges,
	                                    versions,
	                                    waitForComplete,
	                                    targetVersion,
	                                    verbose,
	                                    addPrefix,
	                                    removePrefix,
	                                    lockDB,
	                                    unlockDB,
	                                    onlyApplyMutationLogs,
	                                    inconsistentSnapshotOnly,
	                                    encryptionKeyFileName,
	                                    deterministicRandom()->randomUniqueID());
}

Future<Version> FileBackupAgent::restore(Database cx,
                                         Optional<Database> cxOrig,
                                         Key tagName,
                                         Key url,
                                         Optional<std::string> proxy,
                                         Standalone<VectorRef<KeyRangeRef>> ranges,
                                         WaitForComplete waitForComplete,
                                         Version targetVersion,
                                         Verbose verbose,
                                         Key addPrefix,
                                         Key removePrefix,
                                         LockDB lockDB,
                                         UnlockDB unlockDB,
                                         OnlyApplyMutationLogs onlyApplyMutationLogs,
                                         InconsistentSnapshotOnly inconsistentSnapshotOnly,
                                         Version beginVersion,
                                         Optional<std::string> const& encryptionKeyFileName) {
	Standalone<VectorRef<Version>> beginVersions;
	for (auto i = 0; i < ranges.size(); ++i) {
		beginVersions.push_back(beginVersions.arena(), beginVersion);
	}
	return restore(cx,
	               cxOrig,
	               tagName,
	               url,
	               proxy,
	               ranges,
	               beginVersions,
	               waitForComplete,
	               targetVersion,
	               verbose,
	               addPrefix,
	               removePrefix,
	               lockDB,
	               unlockDB,
	               onlyApplyMutationLogs,
	               inconsistentSnapshotOnly,
	               encryptionKeyFileName);
}

Future<Version> FileBackupAgent::restore(Database cx,
                                         Optional<Database> cxOrig,
                                         Key tagName,
                                         Key url,
                                         Optional<std::string> proxy,
                                         WaitForComplete waitForComplete,
                                         Version targetVersion,
                                         Verbose verbose,
                                         KeyRange range,
                                         Key addPrefix,
                                         Key removePrefix,
                                         LockDB lockDB,
                                         OnlyApplyMutationLogs onlyApplyMutationLogs,
                                         InconsistentSnapshotOnly inconsistentSnapshotOnly,
                                         Version beginVersion,
                                         Optional<std::string> const& encryptionKeyFileName) {
	Standalone<VectorRef<KeyRangeRef>> rangeRef;
	if (range.begin.empty() && range.end.empty()) {
		addDefaultBackupRanges(rangeRef);
	} else {
		rangeRef.push_back_deep(rangeRef.arena(), range);
	}
	Standalone<VectorRef<Version>> versionRef;
	versionRef.push_back(versionRef.arena(), beginVersion);

	return restore(cx,
	               cxOrig,
	               tagName,
	               url,
	               proxy,
	               rangeRef,
	               versionRef,
	               waitForComplete,
	               targetVersion,
	               verbose,
	               addPrefix,
	               removePrefix,
	               lockDB,
	               UnlockDB::True,
	               onlyApplyMutationLogs,
	               inconsistentSnapshotOnly,
	               encryptionKeyFileName);
}

Future<Version> FileBackupAgent::atomicRestore(Database cx,
                                               Key tagName,
                                               KeyRange range,
                                               Key addPrefix,
                                               Key removePrefix) {
	Standalone<VectorRef<KeyRangeRef>> rangeRef;
	if (range.begin.empty() && range.end.empty()) {
		addDefaultBackupRanges(rangeRef);
	} else {
		rangeRef.push_back_deep(rangeRef.arena(), range);
	}
	return atomicRestore(cx, tagName, rangeRef, addPrefix, removePrefix);
}

Future<Version> FileBackupAgent::atomicRestore(Database cx,
                                               Key tagName,
                                               Standalone<VectorRef<KeyRangeRef>> ranges,
                                               Key addPrefix,
                                               Key removePrefix) {
	return FileBackupAgentImpl::atomicRestore(
	    this, cx, tagName, ranges, addPrefix, removePrefix, UsePartitionedLog::False);
}

Future<ERestoreState> FileBackupAgent::abortRestore(Reference<ReadYourWritesTransaction> tr, Key tagName) {
	return fileBackup::abortRestore(tr, tagName);
}

Future<ERestoreState> FileBackupAgent::abortRestore(Database cx, Key tagName) {
	return fileBackup::abortRestore(cx, tagName);
}

Future<std::string> FileBackupAgent::restoreStatus(Reference<ReadYourWritesTransaction> tr, Key tagName) {
	return fileBackup::restoreStatus(tr, tagName);
}

Future<ERestoreState> FileBackupAgent::waitRestore(Database cx, Key tagName, Verbose verbose) {
	return FileBackupAgentImpl::waitRestore(cx, tagName, verbose);
};

Future<Void> FileBackupAgent::submitBackup(Reference<ReadYourWritesTransaction> tr,
                                           Key outContainer,
                                           Optional<std::string> proxy,
                                           int initialSnapshotIntervalSeconds,
                                           int snapshotIntervalSeconds,
                                           std::string const& tagName,
                                           Standalone<VectorRef<KeyRangeRef>> backupRanges,
                                           bool encryptionEnabled,
                                           StopWhenDone stopWhenDone,
                                           UsePartitionedLog partitionedLog,
                                           IncrementalBackupOnly incrementalBackupOnly,
                                           Optional<std::string> const& encryptionKeyFileName) {
	return FileBackupAgentImpl::submitBackup(this,
	                                         tr,
	                                         outContainer,
	                                         proxy,
	                                         initialSnapshotIntervalSeconds,
	                                         snapshotIntervalSeconds,
	                                         tagName,
	                                         backupRanges,
	                                         encryptionEnabled,
	                                         stopWhenDone,
	                                         partitionedLog,
	                                         incrementalBackupOnly,
	                                         encryptionKeyFileName);
}

Future<Void> FileBackupAgent::discontinueBackup(Reference<ReadYourWritesTransaction> tr, Key tagName) {
	return FileBackupAgentImpl::discontinueBackup(this, tr, tagName);
}

Future<Void> FileBackupAgent::abortBackup(Reference<ReadYourWritesTransaction> tr, std::string tagName) {
	return FileBackupAgentImpl::abortBackup(this, tr, tagName);
}

Future<std::string> FileBackupAgent::getStatus(Database cx, ShowErrors showErrors, std::string tagName) {
	return FileBackupAgentImpl::getStatus(this, cx, showErrors, tagName);
}

Future<std::string> FileBackupAgent::getStatusJSON(Database cx, std::string tagName) {
	return FileBackupAgentImpl::getStatusJSON(this, cx, tagName);
}

Future<Optional<Version>> FileBackupAgent::getLastRestorable(Reference<ReadYourWritesTransaction> tr,
                                                             Key tagName,
                                                             Snapshot snapshot) {
	return FileBackupAgentImpl::getLastRestorable(this, tr, tagName, snapshot);
}

void FileBackupAgent::setLastRestorable(Reference<ReadYourWritesTransaction> tr, Key tagName, Version version) {
	tr->setOption(FDBTransactionOptions::ACCESS_SYSTEM_KEYS);
	tr->setOption(FDBTransactionOptions::LOCK_AWARE);
	tr->set(lastRestorable.pack(tagName), BinaryWriter::toValue<Version>(version, Unversioned()));
}

Future<EBackupState> FileBackupAgent::waitBackup(Database cx,
                                                 std::string tagName,
                                                 StopWhenDone stopWhenDone,
                                                 Reference<IBackupContainer>* pContainer,
                                                 UID* pUID) {
	return FileBackupAgentImpl::waitBackup(this, cx, tagName, stopWhenDone, pContainer, pUID);
}

Future<Void> FileBackupAgent::changePause(Database db, bool pause) {
	return FileBackupAgentImpl::changePause(this, db, pause);
}

// Fast Restore addPrefix test helper functions
static std::pair<bool, bool> insideValidRange(KeyValueRef kv,
                                              Standalone<VectorRef<KeyRangeRef>> restoreRanges,
                                              Standalone<VectorRef<KeyRangeRef>> backupRanges) {
	bool insideRestoreRange = false;
	bool insideBackupRange = false;
	for (auto& range : restoreRanges) {
		TraceEvent(SevFRTestInfo, "InsideValidRestoreRange")
		    .detail("Key", kv.key)
		    .detail("Range", range)
		    .detail("Inside", (kv.key >= range.begin && kv.key < range.end));
		if (kv.key >= range.begin && kv.key < range.end) {
			insideRestoreRange = true;
			break;
		}
	}
	for (auto& range : backupRanges) {
		TraceEvent(SevFRTestInfo, "InsideValidBackupRange")
		    .detail("Key", kv.key)
		    .detail("Range", range)
		    .detail("Inside", (kv.key >= range.begin && kv.key < range.end));
		if (kv.key >= range.begin && kv.key < range.end) {
			insideBackupRange = true;
			break;
		}
	}
	return std::make_pair(insideBackupRange, insideRestoreRange);
}

// Write [begin, end) in kvs to DB
ACTOR static Future<Void> writeKVs(Database cx, Standalone<VectorRef<KeyValueRef>> kvs, int begin, int end) {
	wait(runRYWTransaction(cx, [=](Reference<ReadYourWritesTransaction> tr) -> Future<Void> {
		tr->setOption(FDBTransactionOptions::ACCESS_SYSTEM_KEYS);
		tr->setOption(FDBTransactionOptions::LOCK_AWARE);
		int index = begin;
		while (index < end) {
			TraceEvent(SevFRTestInfo, "TransformDatabaseContentsWriteKV")
			    .detail("Index", index)
			    .detail("KVs", kvs.size())
			    .detail("Key", kvs[index].key)
			    .detail("Value", kvs[index].value);
			tr->set(kvs[index].key, kvs[index].value);
			++index;
		}
		return Void();
	}));

	// Sanity check data has been written to DB
	state ReadYourWritesTransaction tr(cx);
	loop {
		try {
			tr.setOption(FDBTransactionOptions::READ_SYSTEM_KEYS);
			tr.setOption(FDBTransactionOptions::READ_LOCK_AWARE);
			KeyRef k1 = kvs[begin].key;
			KeyRef k2 = end < kvs.size() ? kvs[end].key : allKeys.end;
			TraceEvent(SevFRTestInfo, "TransformDatabaseContentsWriteKVReadBack")
			    .detail("Range", KeyRangeRef(k1, k2))
			    .detail("Begin", begin)
			    .detail("End", end);
			RangeResult readKVs = wait(tr.getRange(KeyRangeRef(k1, k2), CLIENT_KNOBS->TOO_MANY));
			ASSERT(readKVs.size() > 0 || begin == end);
			break;
		} catch (Error& e) {
			TraceEvent("TransformDatabaseContentsWriteKVReadBackError").error(e);
			wait(tr.onError(e));
		}
	}

	TraceEvent(SevFRTestInfo, "TransformDatabaseContentsWriteKVDone").detail("Begin", begin).detail("End", end);

	return Void();
}

// restoreRanges is the actual range that has applied removePrefix and addPrefix processed by restore system
// Assume: restoreRanges do not overlap which is achieved by ensuring backup ranges do not overlap
ACTOR static Future<Void> transformDatabaseContents(Database cx,
                                                    Key addPrefix,
                                                    Key removePrefix,
                                                    Standalone<VectorRef<KeyRangeRef>> restoreRanges) {
	state ReadYourWritesTransaction tr(cx);
	state Standalone<VectorRef<KeyValueRef>> oldData;

	TraceEvent("FastRestoreWorkloadTransformDatabaseContents")
	    .detail("AddPrefix", addPrefix)
	    .detail("RemovePrefix", removePrefix);
	state int i = 0;
	loop { // Read all data from DB
		try {
			tr.setOption(FDBTransactionOptions::ACCESS_SYSTEM_KEYS);
			tr.setOption(FDBTransactionOptions::LOCK_AWARE);
			for (i = 0; i < restoreRanges.size(); ++i) {
				RangeResult kvs = wait(tr.getRange(restoreRanges[i], CLIENT_KNOBS->TOO_MANY));
				ASSERT(!kvs.more);
				for (auto kv : kvs) {
					oldData.push_back_deep(oldData.arena(), KeyValueRef(kv.key, kv.value));
				}
			}
			break;
		} catch (Error& e) {
			TraceEvent("FastRestoreWorkloadTransformDatabaseContentsGetAllKeys")
			    .error(e)
			    .detail("Index", i)
			    .detail("RestoreRange", restoreRanges[i]);
			oldData = Standalone<VectorRef<KeyValueRef>>(); // clear the vector
			wait(tr.onError(e));
		}
	}

	// Convert data by removePrefix and addPrefix in memory
	state Standalone<VectorRef<KeyValueRef>> newKVs;
	for (int i = 0; i < oldData.size(); ++i) {
		Key newKey(oldData[i].key);
		TraceEvent(SevFRTestInfo, "TransformDatabaseContents")
		    .detail("Keys", oldData.size())
		    .detail("Index", i)
		    .detail("GetKey", oldData[i].key)
		    .detail("GetValue", oldData[i].value);
		if (newKey.size() < removePrefix.size()) { // If true, must check why.
			TraceEvent(SevError, "TransformDatabaseContents")
			    .detail("Key", newKey)
			    .detail("RemovePrefix", removePrefix);
			continue;
		}
		newKey = newKey.removePrefix(removePrefix).withPrefix(addPrefix);
		newKVs.push_back_deep(newKVs.arena(), KeyValueRef(newKey.contents(), oldData[i].value));
		TraceEvent(SevFRTestInfo, "TransformDatabaseContents")
		    .detail("Keys", newKVs.size())
		    .detail("Index", i)
		    .detail("NewKey", newKVs.back().key)
		    .detail("NewValue", newKVs.back().value);
	}

	state Standalone<VectorRef<KeyRangeRef>> backupRanges; // dest. ranges
	for (auto& range : restoreRanges) {
		KeyRange tmpRange = range;
		backupRanges.push_back_deep(backupRanges.arena(), tmpRange.removePrefix(removePrefix).withPrefix(addPrefix));
	}

	// Clear the transformed data (original data with removePrefix and addPrefix) in restoreRanges
	wait(runRYWTransaction(cx, [=](Reference<ReadYourWritesTransaction> tr) -> Future<Void> {
		tr->setOption(FDBTransactionOptions::ACCESS_SYSTEM_KEYS);
		tr->setOption(FDBTransactionOptions::LOCK_AWARE);
		for (int i = 0; i < restoreRanges.size(); i++) {
			TraceEvent(SevFRTestInfo, "TransformDatabaseContents")
			    .detail("ClearRestoreRange", restoreRanges[i])
			    .detail("ClearBackupRange", backupRanges[i]);
			tr->clear(restoreRanges[i]); // Clear the range.removePrefix().withPrefix()
			tr->clear(backupRanges[i]);
		}
		return Void();
	}));

	// Sanity check to ensure no data in the ranges
	tr.reset();
	loop {
		try {
			tr.setOption(FDBTransactionOptions::ACCESS_SYSTEM_KEYS);
			tr.setOption(FDBTransactionOptions::LOCK_AWARE);
			RangeResult emptyData = wait(tr.getRange(normalKeys, CLIENT_KNOBS->TOO_MANY));
			for (int i = 0; i < emptyData.size(); ++i) {
				TraceEvent(SevError, "ExpectEmptyData")
				    .detail("Index", i)
				    .detail("Key", emptyData[i].key)
				    .detail("Value", emptyData[i].value);
			}
			break;
		} catch (Error& e) {
			wait(tr.onError(e));
		}
	}

	// Write transformed KVs (i.e., kv backup took) back to DB
	state std::vector<Future<Void>> fwrites;
	loop {
		try {
			state int begin = 0;
			state int len = 0;
			while (begin < newKVs.size()) {
				len = std::min(100, newKVs.size() - begin);
				fwrites.push_back(writeKVs(cx, newKVs, begin, begin + len));
				begin = begin + len;
			}
			wait(waitForAll(fwrites));
			break;
		} catch (Error& e) {
			TraceEvent(SevError, "FastRestoreWorkloadTransformDatabaseContentsUnexpectedErrorOnWriteKVs").error(e);
			wait(tr.onError(e));
		}
	}

	// Sanity check
	tr.reset();
	loop {
		try {
			tr.setOption(FDBTransactionOptions::ACCESS_SYSTEM_KEYS);
			tr.setOption(FDBTransactionOptions::LOCK_AWARE);
			RangeResult allData = wait(tr.getRange(normalKeys, CLIENT_KNOBS->TOO_MANY));
			TraceEvent(SevFRTestInfo, "SanityCheckData").detail("Size", allData.size());
			for (int i = 0; i < allData.size(); ++i) {
				std::pair<bool, bool> backupRestoreValid = insideValidRange(allData[i], restoreRanges, backupRanges);
				TraceEvent(backupRestoreValid.first ? SevFRTestInfo : SevError, "SanityCheckData")
				    .detail("Index", i)
				    .detail("Key", allData[i].key)
				    .detail("Value", allData[i].value)
				    .detail("InsideBackupRange", backupRestoreValid.first)
				    .detail("InsideRestoreRange", backupRestoreValid.second);
			}
			break;
		} catch (Error& e) {
			wait(tr.onError(e));
		}
	}

	TraceEvent("FastRestoreWorkloadTransformDatabaseContentsFinish")
	    .detail("AddPrefix", addPrefix)
	    .detail("RemovePrefix", removePrefix);

	return Void();
}

// addPrefix and removePrefix are the options used in the restore request:
// every backup key applied removePrefix and addPrefix in restore;
// transformRestoredDatabase actor will revert it by remove addPrefix and add removePrefix.
ACTOR Future<Void> transformRestoredDatabase(Database cx,
                                             Standalone<VectorRef<KeyRangeRef>> backupRanges,
                                             Key addPrefix,
                                             Key removePrefix) {
	try {
		Standalone<VectorRef<KeyRangeRef>> restoreRanges;
		for (int i = 0; i < backupRanges.size(); ++i) {
			KeyRange range(backupRanges[i]);
			Key begin = range.begin.removePrefix(removePrefix).withPrefix(addPrefix);
			Key end = range.end.removePrefix(removePrefix).withPrefix(addPrefix);
			TraceEvent("FastRestoreTransformRestoredDatabase")
			    .detail("From", KeyRangeRef(begin.contents(), end.contents()))
			    .detail("To", range);
			restoreRanges.push_back_deep(restoreRanges.arena(), KeyRangeRef(begin.contents(), end.contents()));
		}
		wait(transformDatabaseContents(cx, removePrefix, addPrefix, restoreRanges));
	} catch (Error& e) {
		TraceEvent(SevError, "FastRestoreTransformRestoredDatabaseUnexpectedError").error(e);
		throw;
	}

	return Void();
}

void simulateBlobFailure() {
	if (BUGGIFY && deterministicRandom()->random01() < 0.01) { // Simulate blob failures
		double i = deterministicRandom()->random01();
		if (i < 0.5) {
			throw http_request_failed();
		} else if (i < 0.7) {
			throw connection_failed();
		} else if (i < 0.8) {
			throw timed_out();
		} else if (i < 0.9) {
			throw lookup_failed();
		}
	}
}<|MERGE_RESOLUTION|>--- conflicted
+++ resolved
@@ -18,11 +18,8 @@
  * limitations under the License.
  */
 
-<<<<<<< HEAD
 #include "fdbclient/DatabaseConfiguration.h"
 #include "fmt/format.h"
-=======
->>>>>>> c9fd51d2
 #include "fdbclient/BackupAgent.actor.h"
 #include "fdbclient/BackupContainer.h"
 #include "fdbclient/BlobCipher.h"
@@ -40,18 +37,7 @@
 #include "fdbclient/SystemData.h"
 #include "fdbclient/TaskBucket.h"
 #include "fdbclient/Tenant.h"
-<<<<<<< HEAD
-
-=======
-#include "fdbclient/TenantEntryCache.actor.h"
->>>>>>> c9fd51d2
-#include "flow/Arena.h"
-#include "flow/CodeProbe.h"
-#include "flow/EncryptUtils.h"
 #include "flow/network.h"
-#include "flow/ObjectSerializer.h"
-#include "flow/ProtocolVersion.h"
-#include "flow/serialize.h"
 #include "flow/Trace.h"
 
 #include <cinttypes>
@@ -718,25 +704,12 @@
 		if (isSystemKey(key)) {
 			return SYSTEM_KEYSPACE_ENCRYPT_DOMAIN_ID;
 		}
-<<<<<<< HEAD
-		if (key.size() < TENANT_PREFIX_SIZE || encryptMode.mode == EncryptionAtRestMode::CLUSTER_AWARE) {
+		if (key.size() < TenantAPI::PREFIX_SIZE || encryptMode.mode == EncryptionAtRestMode::CLUSTER_AWARE) {
 			return FDB_DEFAULT_ENCRYPT_DOMAIN_ID;
 		}
 		// dealing with domain aware encryption so all keys should belong to a tenant
-		KeyRef tenantPrefix = KeyRef(key.begin(), TENANT_PREFIX_SIZE);
-		return TenantMapEntry::prefixToId(tenantPrefix);
-=======
-		if (key.size() < TenantAPI::PREFIX_SIZE) {
-			return FDB_DEFAULT_ENCRYPT_DOMAIN_ID;
-		}
 		KeyRef tenantPrefix = KeyRef(key.begin(), TenantAPI::PREFIX_SIZE);
-		state int64_t tenantId = TenantAPI::prefixToId(tenantPrefix);
-		Optional<TenantEntryCachePayload<Void>> payload = wait(tenantCache->getById(tenantId));
-		if (payload.present()) {
-			return tenantId;
-		}
-		return FDB_DEFAULT_ENCRYPT_DOMAIN_ID;
->>>>>>> c9fd51d2
+		return TenantAPI::prefixToId(tenantPrefix);
 	}
 
 	static Future<EncryptCipherDomainId> getEncryptionDomainDetails(KeyRef key, EncryptionAtRestMode encryptMode) {
