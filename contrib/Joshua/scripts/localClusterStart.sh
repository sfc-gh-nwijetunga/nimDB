#!/bin/bash
SCRIPTDIR="${SCRIPTDIR:-$( cd "${BASH_SOURCE[0]%\/*}" && pwd )}"
DEBUGLEVEL="${DEBUGLEVEL:-1}"
WORKDIR="${WORKDIR:-${SCRIPTDIR}/tmp/fdb.work}"
LOGDIR="${WORKDIR}/log"
ETCDIR="${WORKDIR}/etc"
BINDIR="${BINDIR:-${SCRIPTDIR}}"
FDBPORTSTART="${FDBPORTSTART:-4000}"
FDBPORTTOTAL="${FDBPORTTOTAL:-1000}"
SERVERCHECKS="${SERVERCHECKS:-10}"
CONFIGUREWAIT="${CONFIGUREWAIT:-240}"
FDBCONF="${ETCDIR}/fdb.cluster"
LOGFILE="${LOGFILE:-${LOGDIR}/startcluster.log}"
AUDITCLUSTER="${AUDITCLUSTER:-0}"
AUDITLOG="${AUDITLOG:-/tmp/audit-cluster.log}"

# Initialize the variables
status=0
messagetime=0
messagecount=0
<<<<<<< HEAD

# Define a random ip address and port on localhost
if [ -z ${IPADDRESS} ]; then
    let index2="${RANDOM} % 256"
    let index3="${RANDOM} % 256"
    let index4="(${RANDOM} % 255) + 1"
    IPADDRESS="127.${index2}.${index3}.${index4}"
fi
if [ -z ${FDBPORT} ]; then
    let FDBPORT="(${RANDOM} % 1000) + ${FDBPORTSTART}"
fi
CLUSTERSTRING="${IPADDRESS}:${FDBPORT}"
=======
>>>>>>> 48ed8861

# Do nothing, if cluster string is already defined
if [ -n "${FDBCLUSTERTEXT}" ]
then
  :
# Otherwise, define the cluster text
else
  # Define a random ip address and port on localhost
  if [ -z "${IPADDRESS}" ]; then
      let index2="${RANDOM} % 256"
      let index3="${RANDOM} % 256"
      let index4="(${RANDOM} % 255) + 1"
      IPADDRESS="127.${index2}.${index3}.${index4}"
  fi
  if [ -z "${FDBPORT}" ]; then
      let FDBPORT="(${RANDOM} % ${FDBPORTTOTAL}) + ${FDBPORTSTART}"
  fi
  FDBCLUSTERTEXT="${IPADDRESS}:${FDBPORT}"
fi

function log
{
  local status=0
  if [ "$#" -lt 1 ]
  then
    echo "Usage: log <message> [echo]"
    echo
    echo "Logs the message and timestamp to LOGFILE (${LOGFILE}) and, if the"
    echo "second argument is either not present or is set to 1, stdout."
    let status="${status} + 1"
  else
    # Log to stdout.
    if [ "$#" -lt 2 ] || [ "${2}" -ge 1 ]
    then
      echo "${1}"
    fi

    # Log to file.
    datestr=$(date +"%Y-%m-%d %H:%M:%S (%s)")
    dir=$(dirname "${LOGFILE}")
    if ! [ -d "${dir}" ] && ! mkdir -p "${dir}"
    then
      echo "Could not create directory to log output."
      let status="${status} + 1"
    elif ! [ -f "${LOGFILE}" ] && ! touch "${LOGFILE}"
    then
      echo "Could not create file ${LOGFILE} to log output."
      let status="${status} + 1"
    elif ! echo "[ ${datestr} ] ${1}" >> "${LOGFILE}"
    then
      echo "Could not log output to ${LOGFILE}."
      let status="${status} + 1"
    fi
  fi

  return "${status}"
}

# Display a message for the user.
function displayMessage
{
  local status=0

  if [ "$#" -lt 1 ]
  then
    echo "displayMessage <message>"
    let status="${status} + 1"
  elif ! log "${1}" 0
  then
    log "Could not write message to file."
  else
    # Increment the message counter
    let messagecount="${messagecount} + 1"

    # Display successful message, if previous message
    if [ "${messagecount}" -gt 1 ]
    then
      # Determine the amount of transpired time
      let timespent="${SECONDS}-${messagetime}"

      if [ "${DEBUGLEVEL}" -gt 0 ]; then
        printf "... done in %3d seconds\n" "${timespent}"
      fi
    fi

    # Display message
    if [ "${DEBUGLEVEL}" -gt 0 ]; then
      printf "%-16s    %-35s " "$(date "+%F %H-%M-%S")" "$1"
    fi

    # Update the variables
    messagetime="${SECONDS}"
  fi

  return "${status}"
}

# Create the directories used by the server.
function createDirectories
{
  local status=0

  # Display user message
  if ! displayMessage "Creating directories"
  then
    echo 'Failed to display user message'
    let status="${status} + 1"

  elif ! mkdir -p "${LOGDIR}" "${ETCDIR}"
  then
    log "Failed to create directories"
    let status="${status} + 1"

  # Display user message
  elif ! displayMessage "Setting file permissions"
  then
    log 'Failed to display user message'
    let status="${status} + 1"

  elif ! chmod 755 "${BINDIR}/fdbserver" "${BINDIR}/fdbcli"
  then
    log "Failed to set file permissions"
    let status="${status} + 1"

  else
    while read filepath
    do
        if [ -f "${filepath}" ] && [ ! -x "${filepath}" ]
        then
          # if [ "${DEBUGLEVEL}" -gt 1 ]; then
          #   log "   Enable executable: ${filepath}"
          # fi
          log "   Enable executable: ${filepath}" "${DEBUGLEVEL}"
          if ! chmod 755 "${filepath}"
          then
            log "Failed to set executable for file: ${filepath}"
            let status="${status} + 1"
          fi
        fi
    done < <(find "${BINDIR}" -iname '*.py' -o -iname '*.rb' -o -iname 'fdb_flow_tester' -o -iname '_stacktester' -o -iname '*.js' -o -iname '*.sh' -o -iname '*.ksh')
  fi

  return ${status}
}

# Create a cluster file for the local cluster.
function createClusterFile
{
  local status=0

  if [ "${status}" -ne 0 ]; then
    :
  # Display user message
  elif ! displayMessage "Creating Fdb Cluster file"
  then
    log 'Failed to display user message'
    let status="${status} + 1"
  else
    description=$(LC_CTYPE=C tr -dc A-Za-z0-9 < /dev/urandom 2> /dev/null | head -c 8)
    random_str=$(LC_CTYPE=C tr -dc A-Za-z0-9 < /dev/urandom 2> /dev/null | head -c 8)
    echo "${description}:${random_str}@${FDBCLUSTERTEXT}" > "${FDBCONF}"
  fi

  if [ "${status}" -ne 0 ]; then
    :
  elif ! chmod 0664 "${FDBCONF}"; then
    log "Failed to set permissions on fdbconf: ${FDBCONF}"
    let status="${status} + 1"
  fi

  return ${status}
}

# Stop the Cluster from running.
function stopCluster
{
  local status=0

  # Add an audit entry, if enabled
  if [ "${AUDITCLUSTER}" -gt 0 ]; then
    printf '%-15s (%6s)  Stopping cluster %-20s (%6s): %s\n' "$(date +'%Y-%m-%d %H:%M:%S')" "${$}" "${FDBCLUSTERTEXT}" "${FDBSERVERID}" >> "${AUDITLOG}"
  fi
  if [ -z "${FDBSERVERID}" ]; then
    log 'FDB Server process is not defined'
    let status="${status} + 1"
  elif ! kill -0 "${FDBSERVERID}"; then
    log "Failed to locate FDB Server process (${FDBSERVERID})"
    let status="${status} + 1"
  elif "${BINDIR}/fdbcli" -C "${FDBCONF}" --exec "kill; kill ${FDBCLUSTERTEXT}; sleep 3" --timeout 120 &>> "${LOGDIR}/fdbcli-kill.log"
  then
    # Ensure that process is dead
    if ! kill -0 "${FDBSERVERID}" 2> /dev/null; then
      log "Killed cluster (${FDBSERVERID}) via cli"
    elif ! kill -9 "${FDBSERVERID}"; then
      log "Failed to kill FDB Server process (${FDBSERVERID}) via cli or kill command"
      let status="${status} + 1"
    else
      log "Forcibly killed FDB Server process (${FDBSERVERID}) since cli failed"
    fi
  elif ! kill -9 "${FDBSERVERID}"; then
    log "Failed to forcibly kill FDB Server process (${FDBSERVERID})"
    let status="${status} + 1"
  else
    log "Forcibly killed FDB Server process (${FDBSERVERID})"
  fi
  return "${status}"
}

# Start the server running.
function startFdbServer
{
<<<<<<< HEAD
	local status=0

	# Add an audit entry, if enabled
	if [ "${AUDITCLUSTER}" -gt 0 ]; then
		printf '%-15s (%6s)  Starting cluster %-20s\n' "$(date +'%Y-%m-%d %H:%M:%S')" "${$}" "${CLUSTERSTRING}" >> "${AUDITLOG}"
	fi

	if [ "${status}" -ne 0 ]; then
		:
	elif ! displayMessage "Starting Fdb Server"
	then
		log 'Failed to display user message'
		let status="${status} + 1"

	else
            "${BINDIR}/fdbserver" --knob_disable_posix_kernel_aio=1 -C "${FDBCONF}" -p "${CLUSTERSTRING}" -L "${LOGDIR}" -d "${WORKDIR}/fdb/${$}" &> "${LOGDIR}/fdbserver.log" &
            fdbpid=$!
            fdbrc=$?
            if [ $fdbrc -ne 0 ]
            then
                log "Failed to start FDB Server"
                let status="${status} + 1"
            else
                FDBSERVERID="${fdbpid}"
            fi
	fi

	if [ -z "${FDBSERVERID}" ]; then
		log "FDB Server start failed because no process"
		let status="${status} + 1"
	elif ! kill -0 "${FDBSERVERID}" ; then
		log "FDB Server start failed because process terminated unexpectedly"
		let status="${status} + 1"
	fi

	return ${status}
=======
  local status=0

  # Add an audit entry, if enabled
  if [ "${AUDITCLUSTER}" -gt 0 ]; then
    printf '%-15s (%6s)  Starting cluster %-20s\n' "$(date +'%Y-%m-%d %H:%M:%S')" "${$}" "${FDBCLUSTERTEXT}" >> "${AUDITLOG}"
  fi

  if ! displayMessage "Starting Fdb Server"
  then
    log 'Failed to display user message'
    let status="${status} + 1"

  else
    "${BINDIR}/fdbserver" --knob_disable_posix_kernel_aio=1 -C "${FDBCONF}" -p "${FDBCLUSTERTEXT}" -L "${LOGDIR}" -d "${WORKDIR}/fdb/${$}" &> "${LOGDIR}/fdbserver.log" &
    if [ "${?}" -ne 0 ]
    then
        log "Failed to start FDB Server"
        let status="${status} + 1"
    else
        FDBSERVERID="${!}"
    fi
  fi

  if [ -z "${FDBSERVERID}" ]; then
    log "FDB Server start failed because no process"
    let status="${status} + 1"
  elif ! kill -0 "${FDBSERVERID}" ; then
    log "FDB Server start failed because process terminated unexpectedly"
    let status="${status} + 1"
  fi

  return ${status}
>>>>>>> 48ed8861
}

function getStatus
{
  local status=0

  if [ "${status}" -ne 0 ]; then
    :
  elif ! date &>> "${LOGDIR}/fdbclient.log"
  then
    log 'Failed to get date'
    let status="${status} + 1"
  elif ! "${BINDIR}/fdbcli" -C "${FDBCONF}" --exec 'status json' --timeout 120 &>> "${LOGDIR}/fdbclient.log"
  then
    log 'Failed to get status from fdbcli'
    let status="${status} + 1"
  elif !  date &>> "${LOGDIR}/fdbclient.log"
  then
    log 'Failed to get date'
    let status="${status} + 1"
  fi

  return ${status}
}

# Verify that the cluster is available.
function verifyAvailable
{
  local status=0

  if [ -z "${FDBSERVERID}" ]; then
    log "FDB Server process is not defined."
    let status="${status} + 1"
  # Verify that the server is running.
  elif ! kill -0 "${FDBSERVERID}"
  then
    log "FDB server process (${FDBSERVERID}) is not running"
    let status="${status} + 1"
  # Display user message.
  elif ! displayMessage "Checking cluster availability"
  then
    log 'Failed to display user message'
    let status="${status} + 1"
  # Determine if status json says the database is available.
  else
    avail=`"${BINDIR}/fdbcli" -C "${FDBCONF}" --exec 'status json' --timeout "${SERVERCHECKS}" 2> /dev/null | grep -E '"database_available"|"available"' | grep 'true'`
    log "Avail value: ${avail}" "${DEBUGLEVEL}"
    if [[ -n "${avail}" ]] ; then
      :
    else
      let status="${status} + 1"
    fi
  fi
  return "${status}"
}

# Configure the database on the server.
function createDatabase
{
  local status=0

  if [ "${status}" -ne 0 ]; then
    :
  # Ensure that the server is running
  elif ! kill -0 "${FDBSERVERID}"
  then
    log "FDB server process: (${FDBSERVERID}) is not running"
    let status="${status} + 1"

  # Display user message
  elif ! displayMessage "Creating database"
  then
    log 'Failed to display user message'
    let status="${status} + 1"
  elif ! echo "Client log:" &> "${LOGDIR}/fdbclient.log"
  then
    log 'Failed to create fdbclient.log'
    let status="${status} + 1"
  elif ! getStatus
  then
    log 'Failed to get status'
    let status="${status} + 1"

  # Configure the database.
  else
    "${BINDIR}/fdbcli" -C "${FDBCONF}" --exec 'configure new single memory; status' --timeout "${CONFIGUREWAIT}" --log --log-dir "${LOGDIR}" &>> "${LOGDIR}/fdbclient.log"

    if ! displayMessage "Checking if config succeeded"
    then
      log 'Failed to display user message.'
    fi

    iteration=0
    while [[ "${iteration}" -lt "${SERVERCHECKS}" ]] && ! verifyAvailable
    do
      log "Database not created (iteration ${iteration})."
      let iteration="${iteration} + 1"
    done

    if ! verifyAvailable
    then
      log "Failed to create database via cli"
      getStatus
      cat "${LOGDIR}/fdbclient.log"
      log "Ignoring -- moving on"
      #let status="${status} + 1"
    fi
  fi

  return ${status}
}

# Begin the local cluster from scratch.
function startCluster
{
  local status=0

  if [ "${status}" -ne 0 ]; then
    :
  elif ! createDirectories
  then
    log "Could not create directories."
    let status="${status} + 1"
  elif ! createClusterFile
  then
    log "Could not create cluster file."
    let status="${status} + 1"
  elif ! startFdbServer
  then
    log "Could not start FDB server."
    let status="${status} + 1"
  elif ! createDatabase
  then
    log "Could not create database."
    let status="${status} + 1"
  fi

  return ${status}
}<|MERGE_RESOLUTION|>--- conflicted
+++ resolved
@@ -18,21 +18,6 @@
 status=0
 messagetime=0
 messagecount=0
-<<<<<<< HEAD
-
-# Define a random ip address and port on localhost
-if [ -z ${IPADDRESS} ]; then
-    let index2="${RANDOM} % 256"
-    let index3="${RANDOM} % 256"
-    let index4="(${RANDOM} % 255) + 1"
-    IPADDRESS="127.${index2}.${index3}.${index4}"
-fi
-if [ -z ${FDBPORT} ]; then
-    let FDBPORT="(${RANDOM} % 1000) + ${FDBPORTSTART}"
-fi
-CLUSTERSTRING="${IPADDRESS}:${FDBPORT}"
-=======
->>>>>>> 48ed8861
 
 # Do nothing, if cluster string is already defined
 if [ -n "${FDBCLUSTERTEXT}" ]
@@ -244,44 +229,6 @@
 # Start the server running.
 function startFdbServer
 {
-<<<<<<< HEAD
-	local status=0
-
-	# Add an audit entry, if enabled
-	if [ "${AUDITCLUSTER}" -gt 0 ]; then
-		printf '%-15s (%6s)  Starting cluster %-20s\n' "$(date +'%Y-%m-%d %H:%M:%S')" "${$}" "${CLUSTERSTRING}" >> "${AUDITLOG}"
-	fi
-
-	if [ "${status}" -ne 0 ]; then
-		:
-	elif ! displayMessage "Starting Fdb Server"
-	then
-		log 'Failed to display user message'
-		let status="${status} + 1"
-
-	else
-            "${BINDIR}/fdbserver" --knob_disable_posix_kernel_aio=1 -C "${FDBCONF}" -p "${CLUSTERSTRING}" -L "${LOGDIR}" -d "${WORKDIR}/fdb/${$}" &> "${LOGDIR}/fdbserver.log" &
-            fdbpid=$!
-            fdbrc=$?
-            if [ $fdbrc -ne 0 ]
-            then
-                log "Failed to start FDB Server"
-                let status="${status} + 1"
-            else
-                FDBSERVERID="${fdbpid}"
-            fi
-	fi
-
-	if [ -z "${FDBSERVERID}" ]; then
-		log "FDB Server start failed because no process"
-		let status="${status} + 1"
-	elif ! kill -0 "${FDBSERVERID}" ; then
-		log "FDB Server start failed because process terminated unexpectedly"
-		let status="${status} + 1"
-	fi
-
-	return ${status}
-=======
   local status=0
 
   # Add an audit entry, if enabled
@@ -314,7 +261,6 @@
   fi
 
   return ${status}
->>>>>>> 48ed8861
 }
 
 function getStatus
